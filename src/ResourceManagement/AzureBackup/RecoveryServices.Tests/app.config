﻿<?xml version="1.0" encoding="utf-8" ?>
<configuration>
  <startup>
    <supportedRuntime version="v4.0" sku=".NETFramework,Version=v4.5" />
  </startup>
  <appSettings>
<<<<<<< HEAD
    <add key="ResourceNamespace" value="Microsoft.RecoveryServices" />
    <add key="ProviderTypeAzureIaasVM" value="AzureIaasVM" />
    <add key="RsVaultRgName" value="ASRRG1" />
    <add key="RsVaultName" value="hello5" />
=======
    <add key="ResourceNamespace" value="Microsoft.RecoveryServicesBVTD2" />
    <add key="ProviderTypeAzureIaasVM" value="AzureIaasVM" />
    <add key="RsVaultRgName" value="Ramat-Nilay" />
    <add key="RsVaultName" value="Ramat-Nilay" />
>>>>>>> c4d75b4b
    <add key="RsVaultIaasV1ContainerUniqueName" value="IaasVMContainer;iaasvmcontainer;isbvtbdrwwusw01;isbvtbdrwwusw01" />
    <add key="AzureBackupFabricName" value="Azure" />    
    <add key="IaaSVMContainerType" value="backupvault1" />
    <add key="IaaSVMItemType" value="backupvault1" />
<<<<<<< HEAD

=======
    <add key ="RsVaultIaasV1POFriendlyName" value="isbvtbdrwwusw01"/>
        
>>>>>>> c4d75b4b
    <!-- Policy related  -->
    <add key="IaaSVMPolicyName" value="Policy01" />
    <add key="IaaSVMModifiedPolicyName" value="Policy01_updated"/>
    <add key="ScheduleRunTime" value="6/12/2015 7:30:00 PM"/>
    <add key="ScheduleRunType" value="Weekly"/>
    <add key="ScheduleRunDay" value="Sunday"/>
    
	<add key="MabContainerName" value="SWATIM-WIN8.FAREAST.CORP.MICROSOFT.COM"/>
	<add key="MabContainerId" value="689301"/>
	<add key="DpmContainerName" value=""/>
    
  </appSettings>
</configuration><|MERGE_RESOLUTION|>--- conflicted
+++ resolved
@@ -4,27 +4,16 @@
     <supportedRuntime version="v4.0" sku=".NETFramework,Version=v4.5" />
   </startup>
   <appSettings>
-<<<<<<< HEAD
     <add key="ResourceNamespace" value="Microsoft.RecoveryServices" />
     <add key="ProviderTypeAzureIaasVM" value="AzureIaasVM" />
     <add key="RsVaultRgName" value="ASRRG1" />
     <add key="RsVaultName" value="hello5" />
-=======
-    <add key="ResourceNamespace" value="Microsoft.RecoveryServicesBVTD2" />
-    <add key="ProviderTypeAzureIaasVM" value="AzureIaasVM" />
-    <add key="RsVaultRgName" value="Ramat-Nilay" />
-    <add key="RsVaultName" value="Ramat-Nilay" />
->>>>>>> c4d75b4b
     <add key="RsVaultIaasV1ContainerUniqueName" value="IaasVMContainer;iaasvmcontainer;isbvtbdrwwusw01;isbvtbdrwwusw01" />
     <add key="AzureBackupFabricName" value="Azure" />    
     <add key="IaaSVMContainerType" value="backupvault1" />
     <add key="IaaSVMItemType" value="backupvault1" />
-<<<<<<< HEAD
-
-=======
     <add key ="RsVaultIaasV1POFriendlyName" value="isbvtbdrwwusw01"/>
         
->>>>>>> c4d75b4b
     <!-- Policy related  -->
     <add key="IaaSVMPolicyName" value="Policy01" />
     <add key="IaaSVMModifiedPolicyName" value="Policy01_updated"/>
