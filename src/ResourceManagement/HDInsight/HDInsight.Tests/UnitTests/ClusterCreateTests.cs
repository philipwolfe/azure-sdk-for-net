--- conflicted
+++ resolved
@@ -87,11 +87,7 @@
             Assert.Equal(extendedParams.Properties.ComputeProfile.Roles.Count, 1);
             Assert.Equal(extendedParams.Properties.ComputeProfile.Roles[0].HardwareProfile.VmSize, "Standard_D13_V2");
             Assert.Equal(extendedParams.Properties.ComputeProfile.Roles[0].Name, "headnode");
-<<<<<<< HEAD
-            Assert.Equal(extendedParams.Properties.ComputeProfile.Roles[0].TargetInstanceCount, 1);
-=======
             Assert.Equal(extendedParams.Properties.ComputeProfile.Roles[0].TargetInstanceCount, 1);            
->>>>>>> 7b945460
         }
     }
 }