--- conflicted
+++ resolved
@@ -1,13 +1,8 @@
 {
   "Entries": [
     {
-<<<<<<< HEAD
-      "RequestUri": "/subscriptions/45c0ad46-ae3f-493e-91ce-9297e0953fc1/resourcegroups/csmrg7114?api-version=2015-11-01",
-      "EncodedRequestUri": "L3N1YnNjcmlwdGlvbnMvNDVjMGFkNDYtYWUzZi00OTNlLTkxY2UtOTI5N2UwOTUzZmMxL3Jlc291cmNlZ3JvdXBzL2NzbXJnNzExND9hcGktdmVyc2lvbj0yMDE1LTExLTAx",
-=======
       "RequestUri": "/subscriptions/38b598fc-e57a-423f-b2e7-dc0ddb631f1f/resourcegroups/csmrg9586?api-version=2016-02-01",
       "EncodedRequestUri": "L3N1YnNjcmlwdGlvbnMvMzhiNTk4ZmMtZTU3YS00MjNmLWIyZTctZGMwZGRiNjMxZjFmL3Jlc291cmNlZ3JvdXBzL2NzbXJnOTU4Nj9hcGktdmVyc2lvbj0yMDE2LTAyLTAx",
->>>>>>> 4aecb5af
       "RequestMethod": "HEAD",
       "RequestBody": "",
       "RequestHeaders": {
@@ -33,18 +28,6 @@
           "gateway"
         ],
         "x-ms-ratelimit-remaining-subscription-reads": [
-<<<<<<< HEAD
-          "14994"
-        ],
-        "x-ms-request-id": [
-          "6331d78f-299c-426f-93d6-c652f9cdea91"
-        ],
-        "x-ms-correlation-request-id": [
-          "6331d78f-299c-426f-93d6-c652f9cdea91"
-        ],
-        "x-ms-routing-request-id": [
-          "WESTUS:20160124T003520Z:6331d78f-299c-426f-93d6-c652f9cdea91"
-=======
           "14998"
         ],
         "x-ms-request-id": [
@@ -55,7 +38,6 @@
         ],
         "x-ms-routing-request-id": [
           "WESTUS:20160308T032412Z:7e15e327-fd8c-40ab-a2b8-7496b1d4365a"
->>>>>>> 4aecb5af
         ],
         "Strict-Transport-Security": [
           "max-age=31536000; includeSubDomains"
@@ -64,23 +46,14 @@
           "no-cache"
         ],
         "Date": [
-<<<<<<< HEAD
-          "Sun, 24 Jan 2016 00:35:20 GMT"
-=======
           "Tue, 08 Mar 2016 03:24:11 GMT"
->>>>>>> 4aecb5af
         ]
       },
       "StatusCode": 404
     },
     {
-<<<<<<< HEAD
-      "RequestUri": "/subscriptions/45c0ad46-ae3f-493e-91ce-9297e0953fc1/resourcegroups/csmrg7114?api-version=2015-11-01",
-      "EncodedRequestUri": "L3N1YnNjcmlwdGlvbnMvNDVjMGFkNDYtYWUzZi00OTNlLTkxY2UtOTI5N2UwOTUzZmMxL3Jlc291cmNlZ3JvdXBzL2NzbXJnNzExND9hcGktdmVyc2lvbj0yMDE1LTExLTAx",
-=======
       "RequestUri": "/subscriptions/38b598fc-e57a-423f-b2e7-dc0ddb631f1f/resourcegroups/csmrg9586?api-version=2016-02-01",
       "EncodedRequestUri": "L3N1YnNjcmlwdGlvbnMvMzhiNTk4ZmMtZTU3YS00MjNmLWIyZTctZGMwZGRiNjMxZjFmL3Jlc291cmNlZ3JvdXBzL2NzbXJnOTU4Nj9hcGktdmVyc2lvbj0yMDE2LTAyLTAx",
->>>>>>> 4aecb5af
       "RequestMethod": "HEAD",
       "RequestBody": "",
       "RequestHeaders": {
@@ -100,18 +73,6 @@
           "no-cache"
         ],
         "x-ms-ratelimit-remaining-subscription-reads": [
-<<<<<<< HEAD
-          "14993"
-        ],
-        "x-ms-request-id": [
-          "587c4ca1-69dd-4b21-b8b3-79a061290576"
-        ],
-        "x-ms-correlation-request-id": [
-          "587c4ca1-69dd-4b21-b8b3-79a061290576"
-        ],
-        "x-ms-routing-request-id": [
-          "WESTUS:20160124T003521Z:587c4ca1-69dd-4b21-b8b3-79a061290576"
-=======
           "14997"
         ],
         "x-ms-request-id": [
@@ -122,7 +83,6 @@
         ],
         "x-ms-routing-request-id": [
           "WESTUS:20160308T032413Z:7b3dc209-544d-4337-b533-09b5acd3ec91"
->>>>>>> 4aecb5af
         ],
         "Strict-Transport-Security": [
           "max-age=31536000; includeSubDomains"
@@ -131,23 +91,14 @@
           "no-cache"
         ],
         "Date": [
-<<<<<<< HEAD
-          "Sun, 24 Jan 2016 00:35:21 GMT"
-=======
           "Tue, 08 Mar 2016 03:24:12 GMT"
->>>>>>> 4aecb5af
         ]
       },
       "StatusCode": 204
     },
     {
-<<<<<<< HEAD
-      "RequestUri": "/subscriptions/45c0ad46-ae3f-493e-91ce-9297e0953fc1/resourcegroups/csmrg7114?api-version=2015-11-01",
-      "EncodedRequestUri": "L3N1YnNjcmlwdGlvbnMvNDVjMGFkNDYtYWUzZi00OTNlLTkxY2UtOTI5N2UwOTUzZmMxL3Jlc291cmNlZ3JvdXBzL2NzbXJnNzExND9hcGktdmVyc2lvbj0yMDE1LTExLTAx",
-=======
       "RequestUri": "/subscriptions/38b598fc-e57a-423f-b2e7-dc0ddb631f1f/resourcegroups/csmrg9586?api-version=2016-02-01",
       "EncodedRequestUri": "L3N1YnNjcmlwdGlvbnMvMzhiNTk4ZmMtZTU3YS00MjNmLWIyZTctZGMwZGRiNjMxZjFmL3Jlc291cmNlZ3JvdXBzL2NzbXJnOTU4Nj9hcGktdmVyc2lvbj0yMDE2LTAyLTAx",
->>>>>>> 4aecb5af
       "RequestMethod": "PUT",
       "RequestBody": "{\r\n  \"location\": \"South Central US\"\r\n}",
       "RequestHeaders": {
@@ -161,11 +112,7 @@
           "Microsoft.Azure.Management.Resources.ResourceManagementClient/2.0.0.0"
         ]
       },
-<<<<<<< HEAD
-      "ResponseBody": "{\r\n  \"id\": \"/subscriptions/45c0ad46-ae3f-493e-91ce-9297e0953fc1/resourceGroups/csmrg7114\",\r\n  \"name\": \"csmrg7114\",\r\n  \"location\": \"southcentralus\",\r\n  \"properties\": {\r\n    \"provisioningState\": \"Succeeded\"\r\n  }\r\n}",
-=======
       "ResponseBody": "{\r\n  \"id\": \"/subscriptions/38b598fc-e57a-423f-b2e7-dc0ddb631f1f/resourceGroups/csmrg9586\",\r\n  \"name\": \"csmrg9586\",\r\n  \"location\": \"southcentralus\",\r\n  \"properties\": {\r\n    \"provisioningState\": \"Succeeded\"\r\n  }\r\n}",
->>>>>>> 4aecb5af
       "ResponseHeaders": {
         "Content-Length": [
           "179"
@@ -180,18 +127,6 @@
           "no-cache"
         ],
         "x-ms-ratelimit-remaining-subscription-writes": [
-<<<<<<< HEAD
-          "1195"
-        ],
-        "x-ms-request-id": [
-          "9f68d4ed-73b6-4774-8435-9b05a97bf454"
-        ],
-        "x-ms-correlation-request-id": [
-          "9f68d4ed-73b6-4774-8435-9b05a97bf454"
-        ],
-        "x-ms-routing-request-id": [
-          "WESTUS:20160124T003521Z:9f68d4ed-73b6-4774-8435-9b05a97bf454"
-=======
           "1198"
         ],
         "x-ms-request-id": [
@@ -202,7 +137,6 @@
         ],
         "x-ms-routing-request-id": [
           "WESTUS:20160308T032413Z:1c34e2f6-8dea-4569-b9a9-a554699c5612"
->>>>>>> 4aecb5af
         ],
         "Strict-Transport-Security": [
           "max-age=31536000; includeSubDomains"
@@ -211,11 +145,7 @@
           "no-cache"
         ],
         "Date": [
-<<<<<<< HEAD
-          "Sun, 24 Jan 2016 00:35:21 GMT"
-=======
           "Tue, 08 Mar 2016 03:24:12 GMT"
->>>>>>> 4aecb5af
         ]
       },
       "StatusCode": 201
@@ -223,18 +153,10 @@
   ],
   "Names": {
     "CheckExistenceReturnsCorrectValue": [
-<<<<<<< HEAD
-      "csmrg7114"
-    ]
-  },
-  "Variables": {
-    "SubscriptionId": "45c0ad46-ae3f-493e-91ce-9297e0953fc1"
-=======
       "csmrg9586"
     ]
   },
   "Variables": {
     "SubscriptionId": "38b598fc-e57a-423f-b2e7-dc0ddb631f1f"
->>>>>>> 4aecb5af
   }
 }