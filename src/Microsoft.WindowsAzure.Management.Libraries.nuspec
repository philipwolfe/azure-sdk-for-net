﻿<?xml version="1.0"?>
<package xmlns="http://schemas.microsoft.com/packaging/2011/08/nuspec.xsd">
  <metadata minClientVersion="2.5">
    <id>Microsoft.WindowsAzure.Management.Libraries</id>
    <title>Microsoft Azure Management Libraries</title>
    <version>$version$</version>
    <authors>Microsoft</authors>
    <owners>azure-sdk, Microsoft</owners>
    <licenseUrl>http://aka.ms/windowsazureapache2</licenseUrl>
    <projectUrl>https://github.com/WindowsAzure/azure-sdk-for-net</projectUrl>
    <iconUrl>http://go.microsoft.com/fwlink/?LinkID=288890</iconUrl>
    <requireLicenseAcceptance>false</requireLicenseAcceptance>
    <summary>This set of packages open up a rich surface area of Microsoft Azure services, giving you the power to automate, deploy, and test cloud infrastructure with ease. These services support Microsoft Azure Virtual Machines, Hosted Services, Storage, Virtual Networks, Web Sites and core data center infrastructure management.</summary>
    <description>This set of packages open up a rich surface area of Microsoft Azure services, giving you the power to automate, deploy, and test cloud infrastructure with ease. These services support:
- Microsoft Azure Virtual Machines
- Hosted Services
- Infrastructure services
- Scheduler
- Storage Accounts
- Subscription information
- Networks
- Web Sites

Using the full .NET Framework is recommended during preview.

Management operations require the X509Certificate2 type that is not present in the Portable Class Library API surface area. The Common.NetFramework library exposes this functionality. Looking to the future, we are enabling PCL early: Microsoft Azure Active Directory integration enables token-based authentication. Coupled with appropriate platform-specific libraries, in the future more platforms will light up with support for managing Microsoft Azure services.
    </description>
    <copyright>Copyright © Microsoft Corporation</copyright>
    <tags>windowsazureofficial management cloud libraries "Microsoft azure management"</tags>
    <dependencies>
      <group>
<<<<<<< HEAD
        <!--<dependency id="Microsoft.WindowsAzure.Common" version="[1.0,2.0)" />
=======
        <dependency id="Microsoft.WindowsAzure.Common" version="[1.0.2,2.0)" />
>>>>>>> 34c60089
        <dependency id="Microsoft.WindowsAzure.Management" version="__VERSION_Microsoft.WindowsAzure.Management__" />
        <dependency id="Microsoft.WindowsAzure.Management.Compute" version="__VERSION_Microsoft.WindowsAzure.Management.Compute__" />
        <dependency id="Microsoft.WindowsAzure.Management.Storage" version="__VERSION_Microsoft.WindowsAzure.Management.Storage__" />
        <dependency id="Microsoft.WindowsAzure.Management.Network" version="__VERSION_Microsoft.WindowsAzure.Management.Network__" />
        <dependency id="Microsoft.WindowsAzure.Management.WebSites" version="2.0.1" />
        <dependency id="Microsoft.WindowsAzure.Management.Scheduler" version="__VERSION_Microsoft.WindowsAzure.Management.Scheduler__" />
        <dependency id="Microsoft.WindowsAzure.Management.MediaServices" version="__VERSION_Microsoft.WindowsAzure.Management.MediaServices__" />-->
      </group>
    </dependencies>
  </metadata>
  
  <!-- No packaged assemblies, source or symbols in this NuGet specification -->
  <files>
  </files>
</package><|MERGE_RESOLUTION|>--- conflicted
+++ resolved
@@ -29,16 +29,13 @@
     <tags>windowsazureofficial management cloud libraries "Microsoft azure management"</tags>
     <dependencies>
       <group>
-<<<<<<< HEAD
         <!--<dependency id="Microsoft.WindowsAzure.Common" version="[1.0,2.0)" />
-=======
-        <dependency id="Microsoft.WindowsAzure.Common" version="[1.0.2,2.0)" />
->>>>>>> 34c60089
         <dependency id="Microsoft.WindowsAzure.Management" version="__VERSION_Microsoft.WindowsAzure.Management__" />
         <dependency id="Microsoft.WindowsAzure.Management.Compute" version="__VERSION_Microsoft.WindowsAzure.Management.Compute__" />
         <dependency id="Microsoft.WindowsAzure.Management.Storage" version="__VERSION_Microsoft.WindowsAzure.Management.Storage__" />
         <dependency id="Microsoft.WindowsAzure.Management.Network" version="__VERSION_Microsoft.WindowsAzure.Management.Network__" />
         <dependency id="Microsoft.WindowsAzure.Management.WebSites" version="2.0.1" />
+        <dependency id="Microsoft.WindowsAzure.Management.WebSites" version="__VERSION_Microsoft.WindowsAzure.Management.WebSites__" />
         <dependency id="Microsoft.WindowsAzure.Management.Scheduler" version="__VERSION_Microsoft.WindowsAzure.Management.Scheduler__" />
         <dependency id="Microsoft.WindowsAzure.Management.MediaServices" version="__VERSION_Microsoft.WindowsAzure.Management.MediaServices__" />-->
       </group>
