--- conflicted
+++ resolved
@@ -7,10 +7,6 @@
       This is a beta preview vesion. This version uses a next-generation code generator that introduces important breaking changes, but also new features (such as intuitive authentication, custom HTTP pipeline, distributed tracing and much more).
     </Description>
     <PackageTags>azure;management;compute</PackageTags>
-<<<<<<< HEAD
-    <NoWarn>$(NoWarn);AZC0001;AZC0100;CS1591;IDT003;</NoWarn>
-  </PropertyGroup>
-=======
     <ExcludeMgmtCoreShared>true</ExcludeMgmtCoreShared>
   </PropertyGroup>
 
@@ -19,8 +15,7 @@
     <NoWarn>$(NoWarn);AZC0008</NoWarn>
   </PropertyGroup>
 
->>>>>>> 111da180
   <ItemGroup>
-    <ProjectReference Include="..\..\..\resourcemanager\Azure.ResourceManager.Core\src\Azure.ResourceManager.Core.csproj" />
+    <PackageReference Include="Microsoft.Azure.AutoRest.CSharp" VersionOverride="$(MgmtAutorestVersion)" PrivateAssets="All" />
   </ItemGroup>
 </Project>