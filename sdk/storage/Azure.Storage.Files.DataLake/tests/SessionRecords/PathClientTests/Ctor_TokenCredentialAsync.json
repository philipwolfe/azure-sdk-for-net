--- conflicted
+++ resolved
@@ -1,20 +1,6 @@
 {
   "Entries": [
     {
-<<<<<<< HEAD
-      "RequestUri": "http://seannsecanary.blob.core.windows.net/test-filesystem-1d3953bd-6421-fae3-73fb-37a5d62521db?restype=container",
-      "RequestMethod": "PUT",
-      "RequestHeaders": {
-        "Authorization": "Sanitized",
-        "traceparent": "00-8f511d6601cb7a438b7d1e248871eb77-7b116e64270a3c4c-00",
-        "User-Agent": [
-          "azsdk-net-Storage.Files.DataLake/12.1.0-dev.20200403.1",
-          "(.NET Core 4.6.28325.01; Microsoft Windows 10.0.18362 )"
-        ],
-        "x-ms-blob-public-access": "container",
-        "x-ms-client-request-id": "9056e0cd-188a-adfc-5d4b-715268f64bf3",
-        "x-ms-date": "Fri, 03 Apr 2020 21:05:49 GMT",
-=======
       "RequestUri": "https://storagedotnetdatalake.blob.core.windows.net/test-filesystem-158f65e9-17cb-21fd-293e-84750f7b9c38?restype=container",
       "RequestMethod": "PUT",
       "RequestHeaders": {
@@ -27,7 +13,6 @@
         "x-ms-blob-public-access": "container",
         "x-ms-client-request-id": "ad6b70af-6461-6277-1553-9c68ee0183a4",
         "x-ms-date": "Thu, 09 Jul 2020 05:13:13 GMT",
->>>>>>> 994efc63
         "x-ms-return-client-request-id": "true",
         "x-ms-version": "2019-12-12"
       },
@@ -35,44 +20,20 @@
       "StatusCode": 201,
       "ResponseHeaders": {
         "Content-Length": "0",
-<<<<<<< HEAD
-        "Date": "Fri, 03 Apr 2020 21:05:47 GMT",
-        "ETag": "\u00220x8D7D812C8732698\u0022",
-        "Last-Modified": "Fri, 03 Apr 2020 21:05:48 GMT",
-=======
         "Date": "Thu, 09 Jul 2020 05:13:13 GMT",
         "ETag": "\u00220x8D823C6C7EC3B3A\u0022",
         "Last-Modified": "Thu, 09 Jul 2020 05:13:13 GMT",
->>>>>>> 994efc63
         "Server": [
           "Windows-Azure-Blob/1.0",
           "Microsoft-HTTPAPI/2.0"
         ],
-<<<<<<< HEAD
-        "x-ms-client-request-id": "9056e0cd-188a-adfc-5d4b-715268f64bf3",
-        "x-ms-request-id": "9622bc97-f01e-0012-6ffb-093670000000",
-=======
         "x-ms-client-request-id": "ad6b70af-6461-6277-1553-9c68ee0183a4",
         "x-ms-request-id": "03f18e96-201e-006a-43af-55dd14000000",
->>>>>>> 994efc63
         "x-ms-version": "2019-12-12"
       },
       "ResponseBody": []
     },
     {
-<<<<<<< HEAD
-      "RequestUri": "http://seannsecanary.dfs.core.windows.net/test-filesystem-1d3953bd-6421-fae3-73fb-37a5d62521db/test-directory-a06311b1-4aeb-b046-2a86-b7528e7f93c3?resource=directory",
-      "RequestMethod": "PUT",
-      "RequestHeaders": {
-        "Authorization": "Sanitized",
-        "traceparent": "00-d7db964827ec324b99b42e96c27342ff-da47dd405108b141-00",
-        "User-Agent": [
-          "azsdk-net-Storage.Files.DataLake/12.1.0-dev.20200403.1",
-          "(.NET Core 4.6.28325.01; Microsoft Windows 10.0.18362 )"
-        ],
-        "x-ms-client-request-id": "55b2e282-df4c-83db-99a6-650360a91fdd",
-        "x-ms-date": "Fri, 03 Apr 2020 21:05:49 GMT",
-=======
       "RequestUri": "https://storagedotnetdatalake.dfs.core.windows.net/test-filesystem-158f65e9-17cb-21fd-293e-84750f7b9c38/test-directory-1d810ec8-5c38-e129-9dc8-8013bad4a2d7?resource=directory",
       "RequestMethod": "PUT",
       "RequestHeaders": {
@@ -84,7 +45,6 @@
         ],
         "x-ms-client-request-id": "7061b835-9cd0-527f-478a-1099e463a840",
         "x-ms-date": "Thu, 09 Jul 2020 05:13:13 GMT",
->>>>>>> 994efc63
         "x-ms-return-client-request-id": "true",
         "x-ms-version": "2019-12-12"
       },
@@ -92,82 +52,20 @@
       "StatusCode": 201,
       "ResponseHeaders": {
         "Content-Length": "0",
-<<<<<<< HEAD
-        "Date": "Fri, 03 Apr 2020 21:05:47 GMT",
-        "ETag": "\u00220x8D7D812C883ED6B\u0022",
-        "Last-Modified": "Fri, 03 Apr 2020 21:05:48 GMT",
-=======
         "Date": "Thu, 09 Jul 2020 05:13:13 GMT",
         "ETag": "\u00220x8D823C6C80BE358\u0022",
         "Last-Modified": "Thu, 09 Jul 2020 05:13:13 GMT",
->>>>>>> 994efc63
         "Server": [
           "Windows-Azure-HDFS/1.0",
           "Microsoft-HTTPAPI/2.0"
         ],
-<<<<<<< HEAD
-        "x-ms-client-request-id": "55b2e282-df4c-83db-99a6-650360a91fdd",
-        "x-ms-request-id": "fa440478-201f-0097-26fb-091bad000000",
-=======
         "x-ms-client-request-id": "7061b835-9cd0-527f-478a-1099e463a840",
         "x-ms-request-id": "b3fc8321-301f-00f6-73af-55a6a9000000",
->>>>>>> 994efc63
         "x-ms-version": "2019-12-12"
       },
       "ResponseBody": []
     },
     {
-<<<<<<< HEAD
-      "RequestUri": "https://login.microsoftonline.com/72f988bf-86f1-41af-91ab-2d7cd011db47/oauth2/v2.0/token",
-      "RequestMethod": "POST",
-      "RequestHeaders": {
-        "Content-Length": "169",
-        "Content-Type": "application/x-www-form-urlencoded",
-        "traceparent": "00-495f7d3d287e704cb40128fdbba0c50b-99a7558d94a54c47-00",
-        "User-Agent": [
-          "azsdk-net-Identity/1.1.1",
-          "(.NET Core 4.6.28325.01; Microsoft Windows 10.0.18362 )"
-        ],
-        "x-ms-client-request-id": "ed0d865a52002e4fbd929648616b9d17",
-        "x-ms-return-client-request-id": "true"
-      },
-      "RequestBody": "response_type=token\u0026grant_type=client_credentials\u0026client_id=68390a19-a643-458b-b726-408abf67b4fc\u0026client_secret=Sanitized\u0026scope=https%3A%2F%2Fstorage.azure.com%2F.default",
-      "StatusCode": 200,
-      "ResponseHeaders": {
-        "Cache-Control": "no-store, no-cache",
-        "Content-Length": "92",
-        "Content-Type": "application/json; charset=utf-8",
-        "Date": "Fri, 03 Apr 2020 21:05:47 GMT",
-        "Expires": "-1",
-        "P3P": "CP=\u0022DSP CUR OTPi IND OTRi ONL FIN\u0022",
-        "Pragma": "no-cache",
-        "Set-Cookie": [
-          "fpc=AvvNWtdun_5GgtQOPebEkLHeSEc1AgAAACqcGdYOAAAA; expires=Sun, 03-May-2020 21:05:48 GMT; path=/; secure; HttpOnly; SameSite=None",
-          "x-ms-gateway-slice=prod; path=/; SameSite=None; secure; HttpOnly",
-          "stsservicecookie=ests; path=/; secure; HttpOnly; SameSite=None"
-        ],
-        "Strict-Transport-Security": "max-age=31536000; includeSubDomains",
-        "X-Content-Type-Options": "nosniff",
-        "x-ms-ests-server": "2.1.10321.6 - SAN ProdSlices",
-        "x-ms-request-id": "dad6d06e-be60-4404-9682-69acd3000b00"
-      },
-      "ResponseBody": {
-        "token_type": "Bearer",
-        "expires_in": 86399,
-        "ext_expires_in": 86399,
-        "access_token": "Sanitized"
-      }
-    },
-    {
-      "RequestUri": "https://seannsecanary.blob.core.windows.net/test-filesystem-1d3953bd-6421-fae3-73fb-37a5d62521db/test-directory-a06311b1-4aeb-b046-2a86-b7528e7f93c3",
-      "RequestMethod": "HEAD",
-      "RequestHeaders": {
-        "Authorization": "Sanitized",
-        "traceparent": "00-495f7d3d287e704cb40128fdbba0c50b-f4d2b88e0561ca45-00",
-        "User-Agent": [
-          "azsdk-net-Storage.Files.DataLake/12.1.0-dev.20200403.1",
-          "(.NET Core 4.6.28325.01; Microsoft Windows 10.0.18362 )"
-=======
       "RequestUri": "https://storagedotnetdatalake.blob.core.windows.net/test-filesystem-158f65e9-17cb-21fd-293e-84750f7b9c38/test-directory-1d810ec8-5c38-e129-9dc8-8013bad4a2d7",
       "RequestMethod": "HEAD",
       "RequestHeaders": {
@@ -176,7 +74,6 @@
         "User-Agent": [
           "azsdk-net-Storage.Files.DataLake/12.3.0-dev.20200708.1",
           "(.NET Core 4.6.28928.01; Microsoft Windows 10.0.18363 )"
->>>>>>> 994efc63
         ],
         "x-ms-client-request-id": "01deecee-3173-e706-4d72-5785df3ca318",
         "x-ms-return-client-request-id": "true",
@@ -188,15 +85,9 @@
         "Accept-Ranges": "bytes",
         "Content-Length": "0",
         "Content-Type": "application/octet-stream",
-<<<<<<< HEAD
-        "Date": "Fri, 03 Apr 2020 21:05:49 GMT",
-        "ETag": "\u00220x8D7D812C883ED6B\u0022",
-        "Last-Modified": "Fri, 03 Apr 2020 21:05:48 GMT",
-=======
         "Date": "Thu, 09 Jul 2020 05:13:14 GMT",
         "ETag": "\u00220x8D823C6C80BE358\u0022",
         "Last-Modified": "Thu, 09 Jul 2020 05:13:13 GMT",
->>>>>>> 994efc63
         "Server": [
           "Windows-Azure-Blob/1.0",
           "Microsoft-HTTPAPI/2.0"
@@ -204,40 +95,18 @@
         "x-ms-access-tier": "Hot",
         "x-ms-access-tier-inferred": "true",
         "x-ms-blob-type": "BlockBlob",
-<<<<<<< HEAD
-        "x-ms-client-request-id": "abcf493b-3ecd-9c76-9455-5d272b4dfe78",
-        "x-ms-creation-time": "Fri, 03 Apr 2020 21:05:48 GMT",
-        "x-ms-lease-state": "available",
-        "x-ms-lease-status": "unlocked",
-        "x-ms-meta-hdi_isfolder": "true",
-        "x-ms-request-id": "f41340ff-b01e-002c-7bfb-09a10f000000",
-=======
         "x-ms-client-request-id": "01deecee-3173-e706-4d72-5785df3ca318",
         "x-ms-creation-time": "Thu, 09 Jul 2020 05:13:13 GMT",
         "x-ms-lease-state": "available",
         "x-ms-lease-status": "unlocked",
         "x-ms-meta-hdi_isfolder": "true",
         "x-ms-request-id": "25ae64be-901e-00b4-15af-558dbd000000",
->>>>>>> 994efc63
         "x-ms-server-encrypted": "true",
         "x-ms-version": "2019-12-12"
       },
       "ResponseBody": []
     },
     {
-<<<<<<< HEAD
-      "RequestUri": "http://seannsecanary.blob.core.windows.net/test-filesystem-1d3953bd-6421-fae3-73fb-37a5d62521db?restype=container",
-      "RequestMethod": "DELETE",
-      "RequestHeaders": {
-        "Authorization": "Sanitized",
-        "traceparent": "00-2865c829c26b0749b35278f54e3eab86-865886d021d98644-00",
-        "User-Agent": [
-          "azsdk-net-Storage.Files.DataLake/12.1.0-dev.20200403.1",
-          "(.NET Core 4.6.28325.01; Microsoft Windows 10.0.18362 )"
-        ],
-        "x-ms-client-request-id": "5f150606-2774-e853-f9a1-ee3ba72e3b29",
-        "x-ms-date": "Fri, 03 Apr 2020 21:05:50 GMT",
-=======
       "RequestUri": "https://storagedotnetdatalake.blob.core.windows.net/test-filesystem-158f65e9-17cb-21fd-293e-84750f7b9c38?restype=container",
       "RequestMethod": "DELETE",
       "RequestHeaders": {
@@ -249,7 +118,6 @@
         ],
         "x-ms-client-request-id": "f8aad214-a685-7fcd-bffc-d4c98c0ef9fb",
         "x-ms-date": "Thu, 09 Jul 2020 05:13:14 GMT",
->>>>>>> 994efc63
         "x-ms-return-client-request-id": "true",
         "x-ms-version": "2019-12-12"
       },
@@ -257,34 +125,20 @@
       "StatusCode": 202,
       "ResponseHeaders": {
         "Content-Length": "0",
-<<<<<<< HEAD
-        "Date": "Fri, 03 Apr 2020 21:05:48 GMT",
-=======
         "Date": "Thu, 09 Jul 2020 05:13:14 GMT",
->>>>>>> 994efc63
         "Server": [
           "Windows-Azure-Blob/1.0",
           "Microsoft-HTTPAPI/2.0"
         ],
-<<<<<<< HEAD
-        "x-ms-client-request-id": "5f150606-2774-e853-f9a1-ee3ba72e3b29",
-        "x-ms-request-id": "9622bd75-f01e-0012-31fb-093670000000",
-=======
         "x-ms-client-request-id": "f8aad214-a685-7fcd-bffc-d4c98c0ef9fb",
         "x-ms-request-id": "03f19064-201e-006a-4eaf-55dd14000000",
->>>>>>> 994efc63
         "x-ms-version": "2019-12-12"
       },
       "ResponseBody": []
     }
   ],
   "Variables": {
-<<<<<<< HEAD
-    "RandomSeed": "258677935",
-    "Storage_TestConfigHierarchicalNamespace": "NamespaceTenant\nseannsecanary\nU2FuaXRpemVk\nhttp://seannsecanary.blob.core.windows.net\nhttp://seannsecanary.file.core.windows.net\nhttp://seannsecanary.queue.core.windows.net\nhttp://seannsecanary.table.core.windows.net\n\n\n\n\nhttp://seannsecanary-secondary.blob.core.windows.net\nhttp://seannsecanary-secondary.file.core.windows.net\nhttp://seannsecanary-secondary.queue.core.windows.net\nhttp://seannsecanary-secondary.table.core.windows.net\n68390a19-a643-458b-b726-408abf67b4fc\nSanitized\n72f988bf-86f1-41af-91ab-2d7cd011db47\nhttps://login.microsoftonline.com/\nCloud\nBlobEndpoint=http://seannsecanary.blob.core.windows.net/;QueueEndpoint=http://seannsecanary.queue.core.windows.net/;FileEndpoint=http://seannsecanary.file.core.windows.net/;BlobSecondaryEndpoint=http://seannsecanary-secondary.blob.core.windows.net/;QueueSecondaryEndpoint=http://seannsecanary-secondary.queue.core.windows.net/;FileSecondaryEndpoint=http://seannsecanary-secondary.file.core.windows.net/;AccountName=seannsecanary;AccountKey=Sanitized\n"
-=======
     "RandomSeed": "1541713787",
     "Storage_TestConfigHierarchicalNamespace": "NamespaceTenant\nstoragedotnetdatalake\nU2FuaXRpemVk\nhttps://storagedotnetdatalake.blob.core.windows.net\nhttps://storagedotnetdatalake.file.core.windows.net\nhttps://storagedotnetdatalake.queue.core.windows.net\nhttps://storagedotnetdatalake.table.core.windows.net\n\n\n\n\nhttps://storagedotnetdatalake-secondary.blob.core.windows.net\nhttps://storagedotnetdatalake-secondary.file.core.windows.net\nhttps://storagedotnetdatalake-secondary.queue.core.windows.net\nhttps://storagedotnetdatalake-secondary.table.core.windows.net\n183fee76-3bc8-488e-866f-b6562a249293\nSanitized\n72f988bf-86f1-41af-91ab-2d7cd011db47\nhttps://login.microsoftonline.com/\nCloud\nBlobEndpoint=https://storagedotnetdatalake.blob.core.windows.net/;QueueEndpoint=https://storagedotnetdatalake.queue.core.windows.net/;FileEndpoint=https://storagedotnetdatalake.file.core.windows.net/;BlobSecondaryEndpoint=https://storagedotnetdatalake-secondary.blob.core.windows.net/;QueueSecondaryEndpoint=https://storagedotnetdatalake-secondary.queue.core.windows.net/;FileSecondaryEndpoint=https://storagedotnetdatalake-secondary.file.core.windows.net/;AccountName=storagedotnetdatalake;AccountKey=Sanitized\n"
->>>>>>> 994efc63
   }
 }