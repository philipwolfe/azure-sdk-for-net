{
  "Entries": [
    {
      "RequestUri": "http://amandaadlscanary.blob.core.windows.net/test-filesystem-5d81a6e3-b46b-91ed-96b3-8701b4423809?restype=container",
      "RequestMethod": "PUT",
      "RequestHeaders": {
        "Authorization": "Sanitized",
        "traceparent": "00-edc3e5f3bb9d214a8257f5c62f7b10c7-3dcaee0ea4ad3c4d-00",
        "User-Agent": [
          "azsdk-net-Storage.Files.DataLake/12.3.0-dev.20200803.1",
          "(.NET Core 4.6.29017.01; Microsoft Windows 10.0.18363 )"
        ],
        "x-ms-client-request-id": "3ce80031-162c-dad6-0fbd-f8c728c79db8",
        "x-ms-date": "Mon, 03 Aug 2020 21:05:44 GMT",
        "x-ms-return-client-request-id": "true",
        "x-ms-version": "2020-02-10"
      },
      "RequestBody": null,
      "StatusCode": 201,
      "ResponseHeaders": {
        "Content-Length": "0",
        "Date": "Mon, 03 Aug 2020 21:05:43 GMT",
        "ETag": "\u00220x8D837F0FC86F359\u0022",
        "Last-Modified": "Mon, 03 Aug 2020 21:05:44 GMT",
        "Server": [
          "Windows-Azure-Blob/1.0",
          "Microsoft-HTTPAPI/2.0"
        ],
        "x-ms-client-request-id": "3ce80031-162c-dad6-0fbd-f8c728c79db8",
<<<<<<< HEAD
        "x-ms-request-id": "9622acf4-f01e-0012-63fb-093670000000",
        "x-ms-version": "2020-02-10"
=======
        "x-ms-request-id": "67ce293a-701e-0051-45d9-696bad000000",
        "x-ms-version": "2019-12-12"
>>>>>>> 23bacf7a
      },
      "ResponseBody": []
    },
    {
      "RequestUri": "http://amandaadlscanary.blob.core.windows.net/test-filesystem-5d81a6e3-b46b-91ed-96b3-8701b4423809?restype=container\u0026comp=acl",
      "RequestMethod": "PUT",
      "RequestHeaders": {
        "Authorization": "Sanitized",
        "Content-Length": "250",
        "Content-Type": "application/xml",
        "traceparent": "00-6fa157f7c7999a48881dcf4be097f0af-fda976ce69a37847-00",
        "User-Agent": [
          "azsdk-net-Storage.Files.DataLake/12.3.0-dev.20200803.1",
          "(.NET Core 4.6.29017.01; Microsoft Windows 10.0.18363 )"
        ],
        "x-ms-blob-public-access": "container",
        "x-ms-client-request-id": "b3d0bf46-fc59-92dc-8e68-23f45bcf0a7f",
        "x-ms-date": "Mon, 03 Aug 2020 21:05:44 GMT",
        "x-ms-return-client-request-id": "true",
        "x-ms-version": "2020-02-10"
      },
      "RequestBody": "\u003CSignedIdentifiers\u003E\u003CSignedIdentifier\u003E\u003CId\u003Edhphmtmysxvdkytsaudq\u003C/Id\u003E\u003CAccessPolicy\u003E\u003CStart\u003E2020-08-03T20:05:43.7830631Z\u003C/Start\u003E\u003CExpiry\u003E2020-08-03T22:05:43.7830631Z\u003C/Expiry\u003E\u003CPermission\u003Ercw\u003C/Permission\u003E\u003C/AccessPolicy\u003E\u003C/SignedIdentifier\u003E\u003C/SignedIdentifiers\u003E",
      "StatusCode": 200,
      "ResponseHeaders": {
        "Content-Length": "0",
        "Date": "Mon, 03 Aug 2020 21:05:43 GMT",
        "ETag": "\u00220x8D837F0FC9CEC2A\u0022",
        "Last-Modified": "Mon, 03 Aug 2020 21:05:44 GMT",
        "Server": [
          "Windows-Azure-Blob/1.0",
          "Microsoft-HTTPAPI/2.0"
        ],
        "x-ms-client-request-id": "b3d0bf46-fc59-92dc-8e68-23f45bcf0a7f",
<<<<<<< HEAD
        "x-ms-request-id": "9622ad01-f01e-0012-6ffb-093670000000",
        "x-ms-version": "2020-02-10"
=======
        "x-ms-request-id": "67ce29f4-701e-0051-39d9-696bad000000",
        "x-ms-version": "2019-12-12"
>>>>>>> 23bacf7a
      },
      "ResponseBody": []
    },
    {
      "RequestUri": "http://amandaadlscanary.blob.core.windows.net/test-filesystem-495ee9f6-6d21-525d-fda7-333f44985f97?restype=container",
      "RequestMethod": "PUT",
      "RequestHeaders": {
        "Authorization": "Sanitized",
        "traceparent": "00-ac2cf53da35b0e4fb47463215af79e10-8343ce04a353054a-00",
        "User-Agent": [
          "azsdk-net-Storage.Files.DataLake/12.3.0-dev.20200803.1",
          "(.NET Core 4.6.29017.01; Microsoft Windows 10.0.18363 )"
        ],
        "x-ms-client-request-id": "cd88a14f-77d4-0fbe-24b9-12bc26ee9867",
        "x-ms-date": "Mon, 03 Aug 2020 21:05:44 GMT",
        "x-ms-return-client-request-id": "true",
        "x-ms-version": "2020-02-10"
      },
      "RequestBody": null,
      "StatusCode": 201,
      "ResponseHeaders": {
        "Content-Length": "0",
        "Date": "Mon, 03 Aug 2020 21:05:43 GMT",
        "ETag": "\u00220x8D837F0FCAB4D13\u0022",
        "Last-Modified": "Mon, 03 Aug 2020 21:05:44 GMT",
        "Server": [
          "Windows-Azure-Blob/1.0",
          "Microsoft-HTTPAPI/2.0"
        ],
        "x-ms-client-request-id": "cd88a14f-77d4-0fbe-24b9-12bc26ee9867",
<<<<<<< HEAD
        "x-ms-request-id": "9622ad19-f01e-0012-01fb-093670000000",
        "x-ms-version": "2020-02-10"
=======
        "x-ms-request-id": "67ce2a76-701e-0051-02d9-696bad000000",
        "x-ms-version": "2019-12-12"
>>>>>>> 23bacf7a
      },
      "ResponseBody": []
    },
    {
      "RequestUri": "http://amandaadlscanary.blob.core.windows.net/test-filesystem-495ee9f6-6d21-525d-fda7-333f44985f97?restype=container\u0026comp=acl",
      "RequestMethod": "PUT",
      "RequestHeaders": {
        "Authorization": "Sanitized",
        "Content-Length": "250",
        "Content-Type": "application/xml",
        "If-Modified-Since": "Sun, 02 Aug 2020 21:05:43 GMT",
        "traceparent": "00-b5b5000cfea31a48bddd96c25f16c7a9-f7d2effde4b88e4c-00",
        "User-Agent": [
          "azsdk-net-Storage.Files.DataLake/12.3.0-dev.20200803.1",
          "(.NET Core 4.6.29017.01; Microsoft Windows 10.0.18363 )"
        ],
        "x-ms-blob-public-access": "container",
        "x-ms-client-request-id": "a3efb5bc-920f-b0c2-148c-a1faae93dae0",
        "x-ms-date": "Mon, 03 Aug 2020 21:05:44 GMT",
        "x-ms-return-client-request-id": "true",
        "x-ms-version": "2020-02-10"
      },
      "RequestBody": "\u003CSignedIdentifiers\u003E\u003CSignedIdentifier\u003E\u003CId\u003Ebtocyhjcdgpskcxuapjl\u003C/Id\u003E\u003CAccessPolicy\u003E\u003CStart\u003E2020-08-03T20:05:43.7830631Z\u003C/Start\u003E\u003CExpiry\u003E2020-08-03T22:05:43.7830631Z\u003C/Expiry\u003E\u003CPermission\u003Ercw\u003C/Permission\u003E\u003C/AccessPolicy\u003E\u003C/SignedIdentifier\u003E\u003C/SignedIdentifiers\u003E",
      "StatusCode": 200,
      "ResponseHeaders": {
        "Content-Length": "0",
        "Date": "Mon, 03 Aug 2020 21:05:43 GMT",
        "ETag": "\u00220x8D837F0FCB92D9E\u0022",
        "Last-Modified": "Mon, 03 Aug 2020 21:05:44 GMT",
        "Server": [
          "Windows-Azure-Blob/1.0",
          "Microsoft-HTTPAPI/2.0"
        ],
        "x-ms-client-request-id": "a3efb5bc-920f-b0c2-148c-a1faae93dae0",
<<<<<<< HEAD
        "x-ms-request-id": "9622ad28-f01e-0012-0dfb-093670000000",
        "x-ms-version": "2020-02-10"
=======
        "x-ms-request-id": "67ce2ae0-701e-0051-46d9-696bad000000",
        "x-ms-version": "2019-12-12"
>>>>>>> 23bacf7a
      },
      "ResponseBody": []
    },
    {
      "RequestUri": "http://amandaadlscanary.blob.core.windows.net/test-filesystem-ce57f5fe-50b7-b421-19ba-8706839abbad?restype=container",
      "RequestMethod": "PUT",
      "RequestHeaders": {
        "Authorization": "Sanitized",
        "traceparent": "00-a3b9a527abab51468c157ac63e5a87c7-bbda0bbfa72f2b49-00",
        "User-Agent": [
          "azsdk-net-Storage.Files.DataLake/12.3.0-dev.20200803.1",
          "(.NET Core 4.6.29017.01; Microsoft Windows 10.0.18363 )"
        ],
        "x-ms-client-request-id": "70e16a93-9fd4-aa26-9286-7b31cb2cf262",
        "x-ms-date": "Mon, 03 Aug 2020 21:05:44 GMT",
        "x-ms-return-client-request-id": "true",
        "x-ms-version": "2020-02-10"
      },
      "RequestBody": null,
      "StatusCode": 201,
      "ResponseHeaders": {
        "Content-Length": "0",
        "Date": "Mon, 03 Aug 2020 21:05:43 GMT",
        "ETag": "\u00220x8D837F0FCC6A3EF\u0022",
        "Last-Modified": "Mon, 03 Aug 2020 21:05:44 GMT",
        "Server": [
          "Windows-Azure-Blob/1.0",
          "Microsoft-HTTPAPI/2.0"
        ],
        "x-ms-client-request-id": "70e16a93-9fd4-aa26-9286-7b31cb2cf262",
<<<<<<< HEAD
        "x-ms-request-id": "9622ad35-f01e-0012-19fb-093670000000",
        "x-ms-version": "2020-02-10"
=======
        "x-ms-request-id": "67ce2b47-701e-0051-08d9-696bad000000",
        "x-ms-version": "2019-12-12"
>>>>>>> 23bacf7a
      },
      "ResponseBody": []
    },
    {
      "RequestUri": "http://amandaadlscanary.blob.core.windows.net/test-filesystem-ce57f5fe-50b7-b421-19ba-8706839abbad?restype=container\u0026comp=acl",
      "RequestMethod": "PUT",
      "RequestHeaders": {
        "Authorization": "Sanitized",
        "Content-Length": "250",
        "Content-Type": "application/xml",
        "If-Unmodified-Since": "Tue, 04 Aug 2020 21:05:43 GMT",
        "traceparent": "00-bdcf52d334bde041b77f94baaf926bed-73ff277959d70b42-00",
        "User-Agent": [
          "azsdk-net-Storage.Files.DataLake/12.3.0-dev.20200803.1",
          "(.NET Core 4.6.29017.01; Microsoft Windows 10.0.18363 )"
        ],
        "x-ms-blob-public-access": "container",
        "x-ms-client-request-id": "1973e87f-4bb9-82d8-f65c-76f3df84f032",
        "x-ms-date": "Mon, 03 Aug 2020 21:05:44 GMT",
        "x-ms-return-client-request-id": "true",
        "x-ms-version": "2020-02-10"
      },
      "RequestBody": "\u003CSignedIdentifiers\u003E\u003CSignedIdentifier\u003E\u003CId\u003Eihnsbfmsrdehsqyeemof\u003C/Id\u003E\u003CAccessPolicy\u003E\u003CStart\u003E2020-08-03T20:05:43.7830631Z\u003C/Start\u003E\u003CExpiry\u003E2020-08-03T22:05:43.7830631Z\u003C/Expiry\u003E\u003CPermission\u003Ercw\u003C/Permission\u003E\u003C/AccessPolicy\u003E\u003C/SignedIdentifier\u003E\u003C/SignedIdentifiers\u003E",
      "StatusCode": 200,
      "ResponseHeaders": {
        "Content-Length": "0",
        "Date": "Mon, 03 Aug 2020 21:05:43 GMT",
        "ETag": "\u00220x8D837F0FCD520E3\u0022",
        "Last-Modified": "Mon, 03 Aug 2020 21:05:44 GMT",
        "Server": [
          "Windows-Azure-Blob/1.0",
          "Microsoft-HTTPAPI/2.0"
        ],
        "x-ms-client-request-id": "1973e87f-4bb9-82d8-f65c-76f3df84f032",
<<<<<<< HEAD
        "x-ms-request-id": "9622ad3f-f01e-0012-22fb-093670000000",
        "x-ms-version": "2020-02-10"
=======
        "x-ms-request-id": "67ce2bb2-701e-0051-4bd9-696bad000000",
        "x-ms-version": "2019-12-12"
>>>>>>> 23bacf7a
      },
      "ResponseBody": []
    }
  ],
  "Variables": {
    "DateTimeOffsetNow": "2020-08-03T14:05:43.7830631-07:00",
    "RandomSeed": "2061964641",
    "Storage_TestConfigHierarchicalNamespace": "NamespaceTenant\namandaadlscanary\nU2FuaXRpemVk\nhttp://amandaadlscanary.blob.core.windows.net\nhttp://amandaadlscanary.file.core.windows.net\nhttp://amandaadlscanary.queue.core.windows.net\nhttp://amandaadlscanary.table.core.windows.net\n\n\n\n\nhttp://amandaadlscanary-secondary.blob.core.windows.net\nhttp://amandaadlscanary-secondary.file.core.windows.net\nhttp://amandaadlscanary-secondary.queue.core.windows.net\nhttp://amandaadlscanary-secondary.table.core.windows.net\n68390a19-a643-458b-b726-408abf67b4fc\nSanitized\n72f988bf-86f1-41af-91ab-2d7cd011db47\nhttps://login.microsoftonline.com/\nCloud\nBlobEndpoint=http://amandaadlscanary.blob.core.windows.net/;QueueEndpoint=http://amandaadlscanary.queue.core.windows.net/;FileEndpoint=http://amandaadlscanary.file.core.windows.net/;BlobSecondaryEndpoint=http://amandaadlscanary-secondary.blob.core.windows.net/;QueueSecondaryEndpoint=http://amandaadlscanary-secondary.queue.core.windows.net/;FileSecondaryEndpoint=http://amandaadlscanary-secondary.file.core.windows.net/;AccountName=amandaadlscanary;AccountKey=Sanitized\n"
  }
}<|MERGE_RESOLUTION|>--- conflicted
+++ resolved
@@ -27,13 +27,8 @@
           "Microsoft-HTTPAPI/2.0"
         ],
         "x-ms-client-request-id": "3ce80031-162c-dad6-0fbd-f8c728c79db8",
-<<<<<<< HEAD
-        "x-ms-request-id": "9622acf4-f01e-0012-63fb-093670000000",
-        "x-ms-version": "2020-02-10"
-=======
         "x-ms-request-id": "67ce293a-701e-0051-45d9-696bad000000",
-        "x-ms-version": "2019-12-12"
->>>>>>> 23bacf7a
+        "x-ms-version": "2020-02-10"
       },
       "ResponseBody": []
     },
@@ -67,13 +62,8 @@
           "Microsoft-HTTPAPI/2.0"
         ],
         "x-ms-client-request-id": "b3d0bf46-fc59-92dc-8e68-23f45bcf0a7f",
-<<<<<<< HEAD
-        "x-ms-request-id": "9622ad01-f01e-0012-6ffb-093670000000",
-        "x-ms-version": "2020-02-10"
-=======
         "x-ms-request-id": "67ce29f4-701e-0051-39d9-696bad000000",
-        "x-ms-version": "2019-12-12"
->>>>>>> 23bacf7a
+        "x-ms-version": "2020-02-10"
       },
       "ResponseBody": []
     },
@@ -104,13 +94,8 @@
           "Microsoft-HTTPAPI/2.0"
         ],
         "x-ms-client-request-id": "cd88a14f-77d4-0fbe-24b9-12bc26ee9867",
-<<<<<<< HEAD
-        "x-ms-request-id": "9622ad19-f01e-0012-01fb-093670000000",
-        "x-ms-version": "2020-02-10"
-=======
         "x-ms-request-id": "67ce2a76-701e-0051-02d9-696bad000000",
-        "x-ms-version": "2019-12-12"
->>>>>>> 23bacf7a
+        "x-ms-version": "2020-02-10"
       },
       "ResponseBody": []
     },
@@ -145,13 +130,8 @@
           "Microsoft-HTTPAPI/2.0"
         ],
         "x-ms-client-request-id": "a3efb5bc-920f-b0c2-148c-a1faae93dae0",
-<<<<<<< HEAD
-        "x-ms-request-id": "9622ad28-f01e-0012-0dfb-093670000000",
-        "x-ms-version": "2020-02-10"
-=======
         "x-ms-request-id": "67ce2ae0-701e-0051-46d9-696bad000000",
-        "x-ms-version": "2019-12-12"
->>>>>>> 23bacf7a
+        "x-ms-version": "2020-02-10"
       },
       "ResponseBody": []
     },
@@ -182,13 +162,8 @@
           "Microsoft-HTTPAPI/2.0"
         ],
         "x-ms-client-request-id": "70e16a93-9fd4-aa26-9286-7b31cb2cf262",
-<<<<<<< HEAD
-        "x-ms-request-id": "9622ad35-f01e-0012-19fb-093670000000",
-        "x-ms-version": "2020-02-10"
-=======
         "x-ms-request-id": "67ce2b47-701e-0051-08d9-696bad000000",
-        "x-ms-version": "2019-12-12"
->>>>>>> 23bacf7a
+        "x-ms-version": "2020-02-10"
       },
       "ResponseBody": []
     },
@@ -223,13 +198,8 @@
           "Microsoft-HTTPAPI/2.0"
         ],
         "x-ms-client-request-id": "1973e87f-4bb9-82d8-f65c-76f3df84f032",
-<<<<<<< HEAD
-        "x-ms-request-id": "9622ad3f-f01e-0012-22fb-093670000000",
-        "x-ms-version": "2020-02-10"
-=======
         "x-ms-request-id": "67ce2bb2-701e-0051-4bd9-696bad000000",
-        "x-ms-version": "2019-12-12"
->>>>>>> 23bacf7a
+        "x-ms-version": "2020-02-10"
       },
       "ResponseBody": []
     }
