--- conflicted
+++ resolved
@@ -28,11 +28,7 @@
           "Microsoft-HTTPAPI/2.0"
         ],
         "x-ms-client-request-id": "73ab758a-8639-0fe1-1b32-d3db69c0b8f3",
-<<<<<<< HEAD
-        "x-ms-request-id": "5f1acdd8-901e-003b-0139-f3d79f000000",
-=======
         "x-ms-request-id": "9622a042-f01e-0012-1efb-093670000000",
->>>>>>> 8d420312
         "x-ms-version": "2019-12-12"
       },
       "ResponseBody": []
@@ -71,11 +67,7 @@
         "x-ms-has-legal-hold": "false",
         "x-ms-lease-state": "available",
         "x-ms-lease-status": "unlocked",
-<<<<<<< HEAD
-        "x-ms-request-id": "5f1acde0-901e-003b-0539-f3d79f000000",
-=======
         "x-ms-request-id": "9622a04e-f01e-0012-27fb-093670000000",
->>>>>>> 8d420312
         "x-ms-version": "2019-12-12"
       },
       "ResponseBody": []
@@ -105,11 +97,7 @@
           "Microsoft-HTTPAPI/2.0"
         ],
         "x-ms-client-request-id": "a3c43f39-def0-2c2d-76de-002f9fe28a0c",
-<<<<<<< HEAD
-        "x-ms-request-id": "5f1acde1-901e-003b-0639-f3d79f000000",
-=======
         "x-ms-request-id": "9622a05c-f01e-0012-32fb-093670000000",
->>>>>>> 8d420312
         "x-ms-version": "2019-12-12"
       },
       "ResponseBody": []
