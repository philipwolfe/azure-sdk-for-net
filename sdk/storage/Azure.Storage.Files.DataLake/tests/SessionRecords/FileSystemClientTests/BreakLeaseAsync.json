{
  "Entries": [
    {
      "RequestUri": "http://seannsecanary.blob.core.windows.net/test-filesystem-00b918b4-3d44-fefa-4f3e-c9f9b904b170?restype=container",
      "RequestMethod": "PUT",
      "RequestHeaders": {
        "Authorization": "Sanitized",
        "traceparent": "00-d41be646db64814c9cf0276965195e69-a372fa71ff2c174a-00",
        "User-Agent": [
          "azsdk-net-Storage.Files.DataLake/12.1.0-dev.20200403.1",
          "(.NET Core 4.6.28325.01; Microsoft Windows 10.0.18362 )"
        ],
        "x-ms-blob-public-access": "container",
        "x-ms-client-request-id": "d57a8819-0559-4055-7188-878dfb7da555",
        "x-ms-date": "Fri, 03 Apr 2020 21:04:09 GMT",
        "x-ms-return-client-request-id": "true",
        "x-ms-version": "2019-12-12"
      },
      "RequestBody": null,
      "StatusCode": 201,
      "ResponseHeaders": {
        "Content-Length": "0",
        "Date": "Fri, 03 Apr 2020 21:04:07 GMT",
        "ETag": "\u00220x8D7D8128CBC262B\u0022",
        "Last-Modified": "Fri, 03 Apr 2020 21:04:07 GMT",
        "Server": [
          "Windows-Azure-Blob/1.0",
          "Microsoft-HTTPAPI/2.0"
        ],
        "x-ms-client-request-id": "d57a8819-0559-4055-7188-878dfb7da555",
<<<<<<< HEAD
        "x-ms-request-id": "1984a8cf-201e-0011-1439-f3088f000000",
=======
        "x-ms-request-id": "962286b4-f01e-0012-15fb-093670000000",
>>>>>>> 8d420312
        "x-ms-version": "2019-12-12"
      },
      "ResponseBody": []
    },
    {
      "RequestUri": "http://seannsecanary.blob.core.windows.net/test-filesystem-00b918b4-3d44-fefa-4f3e-c9f9b904b170?comp=lease\u0026restype=container",
      "RequestMethod": "PUT",
      "RequestHeaders": {
        "Authorization": "Sanitized",
        "traceparent": "00-50076a09a48ced4193b8f3df19f4a951-4d13c62d7257d44c-00",
        "User-Agent": [
          "azsdk-net-Storage.Files.DataLake/12.1.0-dev.20200403.1",
          "(.NET Core 4.6.28325.01; Microsoft Windows 10.0.18362 )"
        ],
        "x-ms-client-request-id": "53a7469a-ef14-2681-1c02-45df96519f71",
        "x-ms-date": "Fri, 03 Apr 2020 21:04:09 GMT",
        "x-ms-lease-action": "acquire",
        "x-ms-lease-duration": "15",
        "x-ms-proposed-lease-id": "5d707d53-f326-776c-8f7a-6e03a1ff2dca",
        "x-ms-return-client-request-id": "true",
        "x-ms-version": "2019-12-12"
      },
      "RequestBody": null,
      "StatusCode": 201,
      "ResponseHeaders": {
        "Content-Length": "0",
        "Date": "Fri, 03 Apr 2020 21:04:07 GMT",
        "ETag": "\u00220x8D7D8128CBC262B\u0022",
        "Last-Modified": "Fri, 03 Apr 2020 21:04:07 GMT",
        "Server": [
          "Windows-Azure-Blob/1.0",
          "Microsoft-HTTPAPI/2.0"
        ],
        "x-ms-client-request-id": "53a7469a-ef14-2681-1c02-45df96519f71",
        "x-ms-lease-id": "5d707d53-f326-776c-8f7a-6e03a1ff2dca",
<<<<<<< HEAD
        "x-ms-request-id": "1984a8f2-201e-0011-3239-f3088f000000",
=======
        "x-ms-request-id": "962286bf-f01e-0012-1dfb-093670000000",
>>>>>>> 8d420312
        "x-ms-version": "2019-12-12"
      },
      "ResponseBody": []
    },
    {
      "RequestUri": "http://seannsecanary.blob.core.windows.net/test-filesystem-00b918b4-3d44-fefa-4f3e-c9f9b904b170?comp=lease\u0026restype=container",
      "RequestMethod": "PUT",
      "RequestHeaders": {
        "Authorization": "Sanitized",
        "traceparent": "00-5f4ab13dd4133647abc416341daaddc5-63f4ed665d539043-00",
        "User-Agent": [
          "azsdk-net-Storage.Files.DataLake/12.1.0-dev.20200403.1",
          "(.NET Core 4.6.28325.01; Microsoft Windows 10.0.18362 )"
        ],
        "x-ms-client-request-id": "5a685a37-d958-02b6-9fb9-148796373f76",
        "x-ms-date": "Fri, 03 Apr 2020 21:04:09 GMT",
        "x-ms-lease-action": "break",
        "x-ms-lease-break-period": "0",
        "x-ms-return-client-request-id": "true",
        "x-ms-version": "2019-12-12"
      },
      "RequestBody": null,
      "StatusCode": 202,
      "ResponseHeaders": {
        "Content-Length": "0",
        "Date": "Fri, 03 Apr 2020 21:04:07 GMT",
        "ETag": "\u00220x8D7D8128CBC262B\u0022",
        "Last-Modified": "Fri, 03 Apr 2020 21:04:07 GMT",
        "Server": [
          "Windows-Azure-Blob/1.0",
          "Microsoft-HTTPAPI/2.0"
        ],
        "x-ms-client-request-id": "5a685a37-d958-02b6-9fb9-148796373f76",
        "x-ms-lease-time": "0",
<<<<<<< HEAD
        "x-ms-request-id": "1984a8f9-201e-0011-3839-f3088f000000",
=======
        "x-ms-request-id": "962286d7-f01e-0012-2ffb-093670000000",
>>>>>>> 8d420312
        "x-ms-version": "2019-12-12"
      },
      "ResponseBody": []
    },
    {
      "RequestUri": "http://seannsecanary.blob.core.windows.net/test-filesystem-00b918b4-3d44-fefa-4f3e-c9f9b904b170?restype=container",
      "RequestMethod": "GET",
      "RequestHeaders": {
        "Authorization": "Sanitized",
        "traceparent": "00-4c6ce02179beaf448f2a54f3eaa4a2a7-e634a9d57ccae340-00",
        "User-Agent": [
          "azsdk-net-Storage.Files.DataLake/12.1.0-dev.20200403.1",
          "(.NET Core 4.6.28325.01; Microsoft Windows 10.0.18362 )"
        ],
        "x-ms-client-request-id": "3ca8b23f-45e8-8119-0699-3be45f44e12e",
        "x-ms-date": "Fri, 03 Apr 2020 21:04:09 GMT",
        "x-ms-return-client-request-id": "true",
        "x-ms-version": "2019-12-12"
      },
      "RequestBody": null,
      "StatusCode": 200,
      "ResponseHeaders": {
        "Content-Length": "0",
        "Date": "Fri, 03 Apr 2020 21:04:07 GMT",
        "ETag": "\u00220x8D7D8128CBC262B\u0022",
        "Last-Modified": "Fri, 03 Apr 2020 21:04:07 GMT",
        "Server": [
          "Windows-Azure-Blob/1.0",
          "Microsoft-HTTPAPI/2.0"
        ],
        "x-ms-blob-public-access": "container",
        "x-ms-client-request-id": "3ca8b23f-45e8-8119-0699-3be45f44e12e",
        "x-ms-default-encryption-scope": "$account-encryption-key",
        "x-ms-deny-encryption-scope-override": "false",
        "x-ms-has-immutability-policy": "false",
        "x-ms-has-legal-hold": "false",
        "x-ms-lease-state": "broken",
        "x-ms-lease-status": "unlocked",
<<<<<<< HEAD
        "x-ms-request-id": "1984a903-201e-0011-4139-f3088f000000",
=======
        "x-ms-request-id": "962286e2-f01e-0012-38fb-093670000000",
>>>>>>> 8d420312
        "x-ms-version": "2019-12-12"
      },
      "ResponseBody": []
    },
    {
      "RequestUri": "http://seannsecanary.blob.core.windows.net/test-filesystem-00b918b4-3d44-fefa-4f3e-c9f9b904b170?restype=container",
      "RequestMethod": "DELETE",
      "RequestHeaders": {
        "Authorization": "Sanitized",
        "traceparent": "00-10862c319be7ba4a9e8c0734a2521411-d03c2d3f34aff749-00",
        "User-Agent": [
          "azsdk-net-Storage.Files.DataLake/12.1.0-dev.20200403.1",
          "(.NET Core 4.6.28325.01; Microsoft Windows 10.0.18362 )"
        ],
        "x-ms-client-request-id": "e3475aa5-038f-7e8d-552d-f1c72c92c636",
        "x-ms-date": "Fri, 03 Apr 2020 21:04:09 GMT",
        "x-ms-return-client-request-id": "true",
        "x-ms-version": "2019-12-12"
      },
      "RequestBody": null,
      "StatusCode": 202,
      "ResponseHeaders": {
        "Content-Length": "0",
        "Date": "Fri, 03 Apr 2020 21:04:07 GMT",
        "Server": [
          "Windows-Azure-Blob/1.0",
          "Microsoft-HTTPAPI/2.0"
        ],
        "x-ms-client-request-id": "e3475aa5-038f-7e8d-552d-f1c72c92c636",
<<<<<<< HEAD
        "x-ms-request-id": "1984a909-201e-0011-4739-f3088f000000",
=======
        "x-ms-request-id": "962286e9-f01e-0012-3dfb-093670000000",
>>>>>>> 8d420312
        "x-ms-version": "2019-12-12"
      },
      "ResponseBody": []
    }
  ],
  "Variables": {
    "RandomSeed": "734421134",
    "Storage_TestConfigHierarchicalNamespace": "NamespaceTenant\nseannsecanary\nU2FuaXRpemVk\nhttp://seannsecanary.blob.core.windows.net\nhttp://seannsecanary.file.core.windows.net\nhttp://seannsecanary.queue.core.windows.net\nhttp://seannsecanary.table.core.windows.net\n\n\n\n\nhttp://seannsecanary-secondary.blob.core.windows.net\nhttp://seannsecanary-secondary.file.core.windows.net\nhttp://seannsecanary-secondary.queue.core.windows.net\nhttp://seannsecanary-secondary.table.core.windows.net\n68390a19-a643-458b-b726-408abf67b4fc\nSanitized\n72f988bf-86f1-41af-91ab-2d7cd011db47\nhttps://login.microsoftonline.com/\nCloud\nBlobEndpoint=http://seannsecanary.blob.core.windows.net/;QueueEndpoint=http://seannsecanary.queue.core.windows.net/;FileEndpoint=http://seannsecanary.file.core.windows.net/;BlobSecondaryEndpoint=http://seannsecanary-secondary.blob.core.windows.net/;QueueSecondaryEndpoint=http://seannsecanary-secondary.queue.core.windows.net/;FileSecondaryEndpoint=http://seannsecanary-secondary.file.core.windows.net/;AccountName=seannsecanary;AccountKey=Sanitized\n"
  }
}<|MERGE_RESOLUTION|>--- conflicted
+++ resolved
@@ -28,11 +28,7 @@
           "Microsoft-HTTPAPI/2.0"
         ],
         "x-ms-client-request-id": "d57a8819-0559-4055-7188-878dfb7da555",
-<<<<<<< HEAD
-        "x-ms-request-id": "1984a8cf-201e-0011-1439-f3088f000000",
-=======
         "x-ms-request-id": "962286b4-f01e-0012-15fb-093670000000",
->>>>>>> 8d420312
         "x-ms-version": "2019-12-12"
       },
       "ResponseBody": []
@@ -68,11 +64,7 @@
         ],
         "x-ms-client-request-id": "53a7469a-ef14-2681-1c02-45df96519f71",
         "x-ms-lease-id": "5d707d53-f326-776c-8f7a-6e03a1ff2dca",
-<<<<<<< HEAD
-        "x-ms-request-id": "1984a8f2-201e-0011-3239-f3088f000000",
-=======
         "x-ms-request-id": "962286bf-f01e-0012-1dfb-093670000000",
->>>>>>> 8d420312
         "x-ms-version": "2019-12-12"
       },
       "ResponseBody": []
@@ -107,11 +99,7 @@
         ],
         "x-ms-client-request-id": "5a685a37-d958-02b6-9fb9-148796373f76",
         "x-ms-lease-time": "0",
-<<<<<<< HEAD
-        "x-ms-request-id": "1984a8f9-201e-0011-3839-f3088f000000",
-=======
         "x-ms-request-id": "962286d7-f01e-0012-2ffb-093670000000",
->>>>>>> 8d420312
         "x-ms-version": "2019-12-12"
       },
       "ResponseBody": []
@@ -150,11 +138,7 @@
         "x-ms-has-legal-hold": "false",
         "x-ms-lease-state": "broken",
         "x-ms-lease-status": "unlocked",
-<<<<<<< HEAD
-        "x-ms-request-id": "1984a903-201e-0011-4139-f3088f000000",
-=======
         "x-ms-request-id": "962286e2-f01e-0012-38fb-093670000000",
->>>>>>> 8d420312
         "x-ms-version": "2019-12-12"
       },
       "ResponseBody": []
@@ -184,11 +168,7 @@
           "Microsoft-HTTPAPI/2.0"
         ],
         "x-ms-client-request-id": "e3475aa5-038f-7e8d-552d-f1c72c92c636",
-<<<<<<< HEAD
-        "x-ms-request-id": "1984a909-201e-0011-4739-f3088f000000",
-=======
         "x-ms-request-id": "962286e9-f01e-0012-3dfb-093670000000",
->>>>>>> 8d420312
         "x-ms-version": "2019-12-12"
       },
       "ResponseBody": []
