{
  "Entries": [
    {
      "RequestUri": "http://amandaadlscanary.blob.core.windows.net/test-filesystem-e68d54c0-14ac-8b15-0976-04b7ccee03bc?restype=container",
      "RequestMethod": "PUT",
      "RequestHeaders": {
        "Authorization": "Sanitized",
        "traceparent": "00-1be7613b7b0e2d469f38c9f1dc2addc9-082e920f2a847841-00",
        "User-Agent": [
          "azsdk-net-Storage.Files.DataLake/12.3.0-dev.20200803.1",
          "(.NET Core 4.6.29017.01; Microsoft Windows 10.0.18363 )"
        ],
        "x-ms-blob-public-access": "container",
        "x-ms-client-request-id": "55fbb655-ec55-5c46-0828-8b9b94c49d7c",
        "x-ms-date": "Mon, 03 Aug 2020 20:46:38 GMT",
        "x-ms-return-client-request-id": "true",
        "x-ms-version": "2020-02-10"
      },
      "RequestBody": null,
      "StatusCode": 201,
      "ResponseHeaders": {
        "Content-Length": "0",
        "Date": "Mon, 03 Aug 2020 20:46:38 GMT",
        "ETag": "\u00220x8D837EE51FC5972\u0022",
        "Last-Modified": "Mon, 03 Aug 2020 20:46:39 GMT",
        "Server": [
          "Windows-Azure-Blob/1.0",
          "Microsoft-HTTPAPI/2.0"
        ],
        "x-ms-client-request-id": "55fbb655-ec55-5c46-0828-8b9b94c49d7c",
<<<<<<< HEAD
        "x-ms-request-id": "96229a1e-f01e-0012-1dfb-093670000000",
        "x-ms-version": "2020-02-10"
=======
        "x-ms-request-id": "326e8473-901e-0059-5ed7-6971a2000000",
        "x-ms-version": "2019-12-12"
>>>>>>> 23bacf7a
      },
      "ResponseBody": []
    },
    {
      "RequestUri": "http://amandaadlscanary.blob.core.windows.net/test-filesystem-e68d54c0-14ac-8b15-0976-04b7ccee03bc?restype=container\u0026comp=acl",
      "RequestMethod": "PUT",
      "RequestHeaders": {
        "Authorization": "Sanitized",
        "Content-Length": "250",
        "Content-Type": "application/xml",
        "If-Modified-Since": "Tue, 04 Aug 2020 20:46:38 GMT",
        "traceparent": "00-e4426818c41e5f4187426ef5651fc7e9-4ef99e868a966a44-00",
        "User-Agent": [
          "azsdk-net-Storage.Files.DataLake/12.3.0-dev.20200803.1",
          "(.NET Core 4.6.29017.01; Microsoft Windows 10.0.18363 )"
        ],
        "x-ms-blob-public-access": "container",
        "x-ms-client-request-id": "3d10c354-bb67-9e14-4ebf-2c325f5b2ace",
        "x-ms-date": "Mon, 03 Aug 2020 20:46:39 GMT",
        "x-ms-return-client-request-id": "true",
        "x-ms-version": "2020-02-10"
      },
      "RequestBody": "\u003CSignedIdentifiers\u003E\u003CSignedIdentifier\u003E\u003CId\u003Escbwhwywsypblcmvmmvp\u003C/Id\u003E\u003CAccessPolicy\u003E\u003CStart\u003E2020-08-03T19:46:38.9760886Z\u003C/Start\u003E\u003CExpiry\u003E2020-08-03T21:46:38.9760886Z\u003C/Expiry\u003E\u003CPermission\u003Ercw\u003C/Permission\u003E\u003C/AccessPolicy\u003E\u003C/SignedIdentifier\u003E\u003C/SignedIdentifiers\u003E",
      "StatusCode": 412,
      "ResponseHeaders": {
        "Content-Length": "252",
        "Content-Type": "application/xml",
        "Date": "Mon, 03 Aug 2020 20:46:38 GMT",
        "Server": [
          "Windows-Azure-Blob/1.0",
          "Microsoft-HTTPAPI/2.0"
        ],
        "x-ms-client-request-id": "3d10c354-bb67-9e14-4ebf-2c325f5b2ace",
        "x-ms-error-code": "ConditionNotMet",
<<<<<<< HEAD
        "x-ms-request-id": "96229a22-f01e-0012-20fb-093670000000",
        "x-ms-version": "2020-02-10"
=======
        "x-ms-request-id": "326e84d4-901e-0059-17d7-6971a2000000",
        "x-ms-version": "2019-12-12"
>>>>>>> 23bacf7a
      },
      "ResponseBody": [
        "\uFEFF\u003C?xml version=\u00221.0\u0022 encoding=\u0022utf-8\u0022?\u003E\u003CError\u003E\u003CCode\u003EConditionNotMet\u003C/Code\u003E\u003CMessage\u003EThe condition specified using HTTP conditional header(s) is not met.\n",
        "RequestId:326e84d4-901e-0059-17d7-6971a2000000\n",
        "Time:2020-08-03T20:46:39.1092666Z\u003C/Message\u003E\u003C/Error\u003E"
      ]
    },
    {
      "RequestUri": "http://amandaadlscanary.blob.core.windows.net/test-filesystem-e68d54c0-14ac-8b15-0976-04b7ccee03bc?restype=container",
      "RequestMethod": "DELETE",
      "RequestHeaders": {
        "Authorization": "Sanitized",
        "traceparent": "00-9a1bbcf370fadd4abbb7316c4299b646-5b53d98031270846-00",
        "User-Agent": [
          "azsdk-net-Storage.Files.DataLake/12.3.0-dev.20200803.1",
          "(.NET Core 4.6.29017.01; Microsoft Windows 10.0.18363 )"
        ],
        "x-ms-client-request-id": "aeda401a-24b5-36ad-99c7-034e85e53e99",
        "x-ms-date": "Mon, 03 Aug 2020 20:46:39 GMT",
        "x-ms-return-client-request-id": "true",
        "x-ms-version": "2020-02-10"
      },
      "RequestBody": null,
      "StatusCode": 202,
      "ResponseHeaders": {
        "Content-Length": "0",
        "Date": "Mon, 03 Aug 2020 20:46:38 GMT",
        "Server": [
          "Windows-Azure-Blob/1.0",
          "Microsoft-HTTPAPI/2.0"
        ],
        "x-ms-client-request-id": "aeda401a-24b5-36ad-99c7-034e85e53e99",
<<<<<<< HEAD
        "x-ms-request-id": "96229a2a-f01e-0012-28fb-093670000000",
        "x-ms-version": "2020-02-10"
=======
        "x-ms-request-id": "326e8523-901e-0059-47d7-6971a2000000",
        "x-ms-version": "2019-12-12"
>>>>>>> 23bacf7a
      },
      "ResponseBody": []
    },
    {
      "RequestUri": "http://amandaadlscanary.blob.core.windows.net/test-filesystem-0021734d-e5de-22b2-9095-3db6704b2935?restype=container",
      "RequestMethod": "PUT",
      "RequestHeaders": {
        "Authorization": "Sanitized",
        "traceparent": "00-3575c78beee1d546a80c60cf59c958ec-693688ed343d6041-00",
        "User-Agent": [
          "azsdk-net-Storage.Files.DataLake/12.3.0-dev.20200803.1",
          "(.NET Core 4.6.29017.01; Microsoft Windows 10.0.18363 )"
        ],
        "x-ms-blob-public-access": "container",
        "x-ms-client-request-id": "027cb172-fef7-35e7-8eb8-1e20e6f6c54d",
        "x-ms-date": "Mon, 03 Aug 2020 20:46:39 GMT",
        "x-ms-return-client-request-id": "true",
        "x-ms-version": "2020-02-10"
      },
      "RequestBody": null,
      "StatusCode": 201,
      "ResponseHeaders": {
        "Content-Length": "0",
        "Date": "Mon, 03 Aug 2020 20:46:38 GMT",
        "ETag": "\u00220x8D837EE52243682\u0022",
        "Last-Modified": "Mon, 03 Aug 2020 20:46:39 GMT",
        "Server": [
          "Windows-Azure-Blob/1.0",
          "Microsoft-HTTPAPI/2.0"
        ],
        "x-ms-client-request-id": "027cb172-fef7-35e7-8eb8-1e20e6f6c54d",
<<<<<<< HEAD
        "x-ms-request-id": "96229a36-f01e-0012-32fb-093670000000",
        "x-ms-version": "2020-02-10"
=======
        "x-ms-request-id": "326e857f-901e-0059-7bd7-6971a2000000",
        "x-ms-version": "2019-12-12"
>>>>>>> 23bacf7a
      },
      "ResponseBody": []
    },
    {
      "RequestUri": "http://amandaadlscanary.blob.core.windows.net/test-filesystem-0021734d-e5de-22b2-9095-3db6704b2935?restype=container\u0026comp=acl",
      "RequestMethod": "PUT",
      "RequestHeaders": {
        "Authorization": "Sanitized",
        "Content-Length": "250",
        "Content-Type": "application/xml",
        "If-Unmodified-Since": "Sun, 02 Aug 2020 20:46:38 GMT",
        "traceparent": "00-44ecb3de6c4b9143a193456c2b1e706e-27bf462ffbb0034d-00",
        "User-Agent": [
          "azsdk-net-Storage.Files.DataLake/12.3.0-dev.20200803.1",
          "(.NET Core 4.6.29017.01; Microsoft Windows 10.0.18363 )"
        ],
        "x-ms-blob-public-access": "container",
        "x-ms-client-request-id": "534dd556-ab98-14a6-d75d-8ce8c4727fc4",
        "x-ms-date": "Mon, 03 Aug 2020 20:46:39 GMT",
        "x-ms-return-client-request-id": "true",
        "x-ms-version": "2020-02-10"
      },
      "RequestBody": "\u003CSignedIdentifiers\u003E\u003CSignedIdentifier\u003E\u003CId\u003Edrehdkvygbprumnrrabj\u003C/Id\u003E\u003CAccessPolicy\u003E\u003CStart\u003E2020-08-03T19:46:38.9760886Z\u003C/Start\u003E\u003CExpiry\u003E2020-08-03T21:46:38.9760886Z\u003C/Expiry\u003E\u003CPermission\u003Ercw\u003C/Permission\u003E\u003C/AccessPolicy\u003E\u003C/SignedIdentifier\u003E\u003C/SignedIdentifiers\u003E",
      "StatusCode": 412,
      "ResponseHeaders": {
        "Content-Length": "252",
        "Content-Type": "application/xml",
        "Date": "Mon, 03 Aug 2020 20:46:38 GMT",
        "Server": [
          "Windows-Azure-Blob/1.0",
          "Microsoft-HTTPAPI/2.0"
        ],
        "x-ms-client-request-id": "534dd556-ab98-14a6-d75d-8ce8c4727fc4",
        "x-ms-error-code": "ConditionNotMet",
<<<<<<< HEAD
        "x-ms-request-id": "96229a3d-f01e-0012-37fb-093670000000",
        "x-ms-version": "2020-02-10"
=======
        "x-ms-request-id": "326e85e3-901e-0059-33d7-6971a2000000",
        "x-ms-version": "2019-12-12"
>>>>>>> 23bacf7a
      },
      "ResponseBody": [
        "\uFEFF\u003C?xml version=\u00221.0\u0022 encoding=\u0022utf-8\u0022?\u003E\u003CError\u003E\u003CCode\u003EConditionNotMet\u003C/Code\u003E\u003CMessage\u003EThe condition specified using HTTP conditional header(s) is not met.\n",
        "RequestId:326e85e3-901e-0059-33d7-6971a2000000\n",
        "Time:2020-08-03T20:46:39.3715172Z\u003C/Message\u003E\u003C/Error\u003E"
      ]
    },
    {
      "RequestUri": "http://amandaadlscanary.blob.core.windows.net/test-filesystem-0021734d-e5de-22b2-9095-3db6704b2935?restype=container",
      "RequestMethod": "DELETE",
      "RequestHeaders": {
        "Authorization": "Sanitized",
        "traceparent": "00-78e9edebaa117840a6a51464f4554b66-9526ad197df4cb4a-00",
        "User-Agent": [
          "azsdk-net-Storage.Files.DataLake/12.3.0-dev.20200803.1",
          "(.NET Core 4.6.29017.01; Microsoft Windows 10.0.18363 )"
        ],
        "x-ms-client-request-id": "ca559336-f0d4-2426-8028-ea2155a803eb",
        "x-ms-date": "Mon, 03 Aug 2020 20:46:39 GMT",
        "x-ms-return-client-request-id": "true",
        "x-ms-version": "2020-02-10"
      },
      "RequestBody": null,
      "StatusCode": 202,
      "ResponseHeaders": {
        "Content-Length": "0",
        "Date": "Mon, 03 Aug 2020 20:46:38 GMT",
        "Server": [
          "Windows-Azure-Blob/1.0",
          "Microsoft-HTTPAPI/2.0"
        ],
        "x-ms-client-request-id": "ca559336-f0d4-2426-8028-ea2155a803eb",
<<<<<<< HEAD
        "x-ms-request-id": "96229a45-f01e-0012-3ffb-093670000000",
        "x-ms-version": "2020-02-10"
=======
        "x-ms-request-id": "326e8643-901e-0059-6cd7-6971a2000000",
        "x-ms-version": "2019-12-12"
>>>>>>> 23bacf7a
      },
      "ResponseBody": []
    },
    {
      "RequestUri": "http://amandaadlscanary.blob.core.windows.net/test-filesystem-882f9278-f871-8ace-3460-c44738438994?restype=container",
      "RequestMethod": "PUT",
      "RequestHeaders": {
        "Authorization": "Sanitized",
        "traceparent": "00-a4cdb470e7ac7b47a6d9305593da5dd2-76b3266593563347-00",
        "User-Agent": [
          "azsdk-net-Storage.Files.DataLake/12.3.0-dev.20200803.1",
          "(.NET Core 4.6.29017.01; Microsoft Windows 10.0.18363 )"
        ],
        "x-ms-blob-public-access": "container",
        "x-ms-client-request-id": "f8ea874d-7313-3d47-c4cb-95742cdeec3c",
        "x-ms-date": "Mon, 03 Aug 2020 20:46:39 GMT",
        "x-ms-return-client-request-id": "true",
        "x-ms-version": "2020-02-10"
      },
      "RequestBody": null,
      "StatusCode": 201,
      "ResponseHeaders": {
        "Content-Length": "0",
        "Date": "Mon, 03 Aug 2020 20:46:39 GMT",
        "ETag": "\u00220x8D837EE524C138A\u0022",
        "Last-Modified": "Mon, 03 Aug 2020 20:46:39 GMT",
        "Server": [
          "Windows-Azure-Blob/1.0",
          "Microsoft-HTTPAPI/2.0"
        ],
        "x-ms-client-request-id": "f8ea874d-7313-3d47-c4cb-95742cdeec3c",
<<<<<<< HEAD
        "x-ms-request-id": "96229a4f-f01e-0012-49fb-093670000000",
        "x-ms-version": "2020-02-10"
=======
        "x-ms-request-id": "326e8695-901e-0059-1cd7-6971a2000000",
        "x-ms-version": "2019-12-12"
>>>>>>> 23bacf7a
      },
      "ResponseBody": []
    },
    {
      "RequestUri": "http://amandaadlscanary.blob.core.windows.net/test-filesystem-882f9278-f871-8ace-3460-c44738438994?restype=container\u0026comp=acl",
      "RequestMethod": "PUT",
      "RequestHeaders": {
        "Authorization": "Sanitized",
        "Content-Length": "250",
        "Content-Type": "application/xml",
        "traceparent": "00-5e993d4c1ff31141bcec560a0221775f-6523355b8a219747-00",
        "User-Agent": [
          "azsdk-net-Storage.Files.DataLake/12.3.0-dev.20200803.1",
          "(.NET Core 4.6.29017.01; Microsoft Windows 10.0.18363 )"
        ],
        "x-ms-blob-public-access": "container",
        "x-ms-client-request-id": "7cf115bf-25b8-a655-ca2f-3b5d22e0aa4e",
        "x-ms-date": "Mon, 03 Aug 2020 20:46:39 GMT",
        "x-ms-lease-id": "\u0022garbage\u0022",
        "x-ms-return-client-request-id": "true",
        "x-ms-version": "2020-02-10"
      },
      "RequestBody": "\u003CSignedIdentifiers\u003E\u003CSignedIdentifier\u003E\u003CId\u003Enbfcsmqjdrheepjlnvat\u003C/Id\u003E\u003CAccessPolicy\u003E\u003CStart\u003E2020-08-03T19:46:38.9760886Z\u003C/Start\u003E\u003CExpiry\u003E2020-08-03T21:46:38.9760886Z\u003C/Expiry\u003E\u003CPermission\u003Ercw\u003C/Permission\u003E\u003C/AccessPolicy\u003E\u003C/SignedIdentifier\u003E\u003C/SignedIdentifiers\u003E",
      "StatusCode": 400,
      "ResponseHeaders": {
        "Content-Length": "328",
        "Content-Type": "application/xml",
        "Date": "Mon, 03 Aug 2020 20:46:39 GMT",
        "Server": [
          "Windows-Azure-Blob/1.0",
          "Microsoft-HTTPAPI/2.0"
        ],
        "x-ms-client-request-id": "7cf115bf-25b8-a655-ca2f-3b5d22e0aa4e",
        "x-ms-error-code": "InvalidHeaderValue",
<<<<<<< HEAD
        "x-ms-request-id": "96229a64-f01e-0012-5cfb-093670000000",
        "x-ms-version": "2020-02-10"
=======
        "x-ms-request-id": "326e8703-901e-0059-5bd7-6971a2000000",
        "x-ms-version": "2019-12-12"
>>>>>>> 23bacf7a
      },
      "ResponseBody": [
        "\uFEFF\u003C?xml version=\u00221.0\u0022 encoding=\u0022utf-8\u0022?\u003E\u003CError\u003E\u003CCode\u003EInvalidHeaderValue\u003C/Code\u003E\u003CMessage\u003EThe value for one of the HTTP headers is not in the correct format.\n",
        "RequestId:326e8703-901e-0059-5bd7-6971a2000000\n",
        "Time:2020-08-03T20:46:40.0411560Z\u003C/Message\u003E\u003CHeaderName\u003Ex-ms-lease-id\u003C/HeaderName\u003E\u003CHeaderValue\u003E\u0022garbage\u0022\u003C/HeaderValue\u003E\u003C/Error\u003E"
      ]
    },
    {
      "RequestUri": "http://amandaadlscanary.blob.core.windows.net/test-filesystem-882f9278-f871-8ace-3460-c44738438994?restype=container",
      "RequestMethod": "DELETE",
      "RequestHeaders": {
        "Authorization": "Sanitized",
        "traceparent": "00-37286953d54319429f9479e0938127ad-b73a851b0251234f-00",
        "User-Agent": [
          "azsdk-net-Storage.Files.DataLake/12.3.0-dev.20200803.1",
          "(.NET Core 4.6.29017.01; Microsoft Windows 10.0.18363 )"
        ],
        "x-ms-client-request-id": "b4f61c9d-7dec-33f8-3bd9-235b380f2e3d",
        "x-ms-date": "Mon, 03 Aug 2020 20:46:40 GMT",
        "x-ms-return-client-request-id": "true",
        "x-ms-version": "2020-02-10"
      },
      "RequestBody": null,
      "StatusCode": 202,
      "ResponseHeaders": {
        "Content-Length": "0",
        "Date": "Mon, 03 Aug 2020 20:46:39 GMT",
        "Server": [
          "Windows-Azure-Blob/1.0",
          "Microsoft-HTTPAPI/2.0"
        ],
        "x-ms-client-request-id": "b4f61c9d-7dec-33f8-3bd9-235b380f2e3d",
<<<<<<< HEAD
        "x-ms-request-id": "96229a6c-f01e-0012-63fb-093670000000",
        "x-ms-version": "2020-02-10"
=======
        "x-ms-request-id": "326e88ef-901e-0059-76d7-6971a2000000",
        "x-ms-version": "2019-12-12"
>>>>>>> 23bacf7a
      },
      "ResponseBody": []
    }
  ],
  "Variables": {
    "DateTimeOffsetNow": "2020-08-03T13:46:38.9760886-07:00",
    "RandomSeed": "1920142689",
    "Storage_TestConfigHierarchicalNamespace": "NamespaceTenant\namandaadlscanary\nU2FuaXRpemVk\nhttp://amandaadlscanary.blob.core.windows.net\nhttp://amandaadlscanary.file.core.windows.net\nhttp://amandaadlscanary.queue.core.windows.net\nhttp://amandaadlscanary.table.core.windows.net\n\n\n\n\nhttp://amandaadlscanary-secondary.blob.core.windows.net\nhttp://amandaadlscanary-secondary.file.core.windows.net\nhttp://amandaadlscanary-secondary.queue.core.windows.net\nhttp://amandaadlscanary-secondary.table.core.windows.net\n68390a19-a643-458b-b726-408abf67b4fc\nSanitized\n72f988bf-86f1-41af-91ab-2d7cd011db47\nhttps://login.microsoftonline.com/\nCloud\nBlobEndpoint=http://amandaadlscanary.blob.core.windows.net/;QueueEndpoint=http://amandaadlscanary.queue.core.windows.net/;FileEndpoint=http://amandaadlscanary.file.core.windows.net/;BlobSecondaryEndpoint=http://amandaadlscanary-secondary.blob.core.windows.net/;QueueSecondaryEndpoint=http://amandaadlscanary-secondary.queue.core.windows.net/;FileSecondaryEndpoint=http://amandaadlscanary-secondary.file.core.windows.net/;AccountName=amandaadlscanary;AccountKey=Sanitized\n"
  }
}<|MERGE_RESOLUTION|>--- conflicted
+++ resolved
@@ -28,13 +28,8 @@
           "Microsoft-HTTPAPI/2.0"
         ],
         "x-ms-client-request-id": "55fbb655-ec55-5c46-0828-8b9b94c49d7c",
-<<<<<<< HEAD
-        "x-ms-request-id": "96229a1e-f01e-0012-1dfb-093670000000",
-        "x-ms-version": "2020-02-10"
-=======
         "x-ms-request-id": "326e8473-901e-0059-5ed7-6971a2000000",
-        "x-ms-version": "2019-12-12"
->>>>>>> 23bacf7a
+        "x-ms-version": "2020-02-10"
       },
       "ResponseBody": []
     },
@@ -69,13 +64,8 @@
         ],
         "x-ms-client-request-id": "3d10c354-bb67-9e14-4ebf-2c325f5b2ace",
         "x-ms-error-code": "ConditionNotMet",
-<<<<<<< HEAD
-        "x-ms-request-id": "96229a22-f01e-0012-20fb-093670000000",
-        "x-ms-version": "2020-02-10"
-=======
         "x-ms-request-id": "326e84d4-901e-0059-17d7-6971a2000000",
-        "x-ms-version": "2019-12-12"
->>>>>>> 23bacf7a
+        "x-ms-version": "2020-02-10"
       },
       "ResponseBody": [
         "\uFEFF\u003C?xml version=\u00221.0\u0022 encoding=\u0022utf-8\u0022?\u003E\u003CError\u003E\u003CCode\u003EConditionNotMet\u003C/Code\u003E\u003CMessage\u003EThe condition specified using HTTP conditional header(s) is not met.\n",
@@ -108,13 +98,8 @@
           "Microsoft-HTTPAPI/2.0"
         ],
         "x-ms-client-request-id": "aeda401a-24b5-36ad-99c7-034e85e53e99",
-<<<<<<< HEAD
-        "x-ms-request-id": "96229a2a-f01e-0012-28fb-093670000000",
-        "x-ms-version": "2020-02-10"
-=======
         "x-ms-request-id": "326e8523-901e-0059-47d7-6971a2000000",
-        "x-ms-version": "2019-12-12"
->>>>>>> 23bacf7a
+        "x-ms-version": "2020-02-10"
       },
       "ResponseBody": []
     },
@@ -146,13 +131,8 @@
           "Microsoft-HTTPAPI/2.0"
         ],
         "x-ms-client-request-id": "027cb172-fef7-35e7-8eb8-1e20e6f6c54d",
-<<<<<<< HEAD
-        "x-ms-request-id": "96229a36-f01e-0012-32fb-093670000000",
-        "x-ms-version": "2020-02-10"
-=======
         "x-ms-request-id": "326e857f-901e-0059-7bd7-6971a2000000",
-        "x-ms-version": "2019-12-12"
->>>>>>> 23bacf7a
+        "x-ms-version": "2020-02-10"
       },
       "ResponseBody": []
     },
@@ -187,13 +167,8 @@
         ],
         "x-ms-client-request-id": "534dd556-ab98-14a6-d75d-8ce8c4727fc4",
         "x-ms-error-code": "ConditionNotMet",
-<<<<<<< HEAD
-        "x-ms-request-id": "96229a3d-f01e-0012-37fb-093670000000",
-        "x-ms-version": "2020-02-10"
-=======
         "x-ms-request-id": "326e85e3-901e-0059-33d7-6971a2000000",
-        "x-ms-version": "2019-12-12"
->>>>>>> 23bacf7a
+        "x-ms-version": "2020-02-10"
       },
       "ResponseBody": [
         "\uFEFF\u003C?xml version=\u00221.0\u0022 encoding=\u0022utf-8\u0022?\u003E\u003CError\u003E\u003CCode\u003EConditionNotMet\u003C/Code\u003E\u003CMessage\u003EThe condition specified using HTTP conditional header(s) is not met.\n",
@@ -226,13 +201,8 @@
           "Microsoft-HTTPAPI/2.0"
         ],
         "x-ms-client-request-id": "ca559336-f0d4-2426-8028-ea2155a803eb",
-<<<<<<< HEAD
-        "x-ms-request-id": "96229a45-f01e-0012-3ffb-093670000000",
-        "x-ms-version": "2020-02-10"
-=======
         "x-ms-request-id": "326e8643-901e-0059-6cd7-6971a2000000",
-        "x-ms-version": "2019-12-12"
->>>>>>> 23bacf7a
+        "x-ms-version": "2020-02-10"
       },
       "ResponseBody": []
     },
@@ -264,13 +234,8 @@
           "Microsoft-HTTPAPI/2.0"
         ],
         "x-ms-client-request-id": "f8ea874d-7313-3d47-c4cb-95742cdeec3c",
-<<<<<<< HEAD
-        "x-ms-request-id": "96229a4f-f01e-0012-49fb-093670000000",
-        "x-ms-version": "2020-02-10"
-=======
         "x-ms-request-id": "326e8695-901e-0059-1cd7-6971a2000000",
-        "x-ms-version": "2019-12-12"
->>>>>>> 23bacf7a
+        "x-ms-version": "2020-02-10"
       },
       "ResponseBody": []
     },
@@ -305,13 +270,8 @@
         ],
         "x-ms-client-request-id": "7cf115bf-25b8-a655-ca2f-3b5d22e0aa4e",
         "x-ms-error-code": "InvalidHeaderValue",
-<<<<<<< HEAD
-        "x-ms-request-id": "96229a64-f01e-0012-5cfb-093670000000",
-        "x-ms-version": "2020-02-10"
-=======
         "x-ms-request-id": "326e8703-901e-0059-5bd7-6971a2000000",
-        "x-ms-version": "2019-12-12"
->>>>>>> 23bacf7a
+        "x-ms-version": "2020-02-10"
       },
       "ResponseBody": [
         "\uFEFF\u003C?xml version=\u00221.0\u0022 encoding=\u0022utf-8\u0022?\u003E\u003CError\u003E\u003CCode\u003EInvalidHeaderValue\u003C/Code\u003E\u003CMessage\u003EThe value for one of the HTTP headers is not in the correct format.\n",
@@ -344,13 +304,8 @@
           "Microsoft-HTTPAPI/2.0"
         ],
         "x-ms-client-request-id": "b4f61c9d-7dec-33f8-3bd9-235b380f2e3d",
-<<<<<<< HEAD
-        "x-ms-request-id": "96229a6c-f01e-0012-63fb-093670000000",
-        "x-ms-version": "2020-02-10"
-=======
         "x-ms-request-id": "326e88ef-901e-0059-76d7-6971a2000000",
-        "x-ms-version": "2019-12-12"
->>>>>>> 23bacf7a
+        "x-ms-version": "2020-02-10"
       },
       "ResponseBody": []
     }
