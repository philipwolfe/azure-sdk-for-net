{
  "Entries": [
    {
      "RequestUri": "http://seannsecanary.blob.core.windows.net/test-filesystem-20c85e96-641b-0b58-defd-8f1bcd695198?restype=container",
      "RequestMethod": "PUT",
      "RequestHeaders": {
        "Authorization": "Sanitized",
        "traceparent": "00-6d3671e15db3784983ee1d4c731a6187-983701d7c7cb5843-00",
        "User-Agent": [
          "azsdk-net-Storage.Files.DataLake/12.1.0-dev.20200403.1",
          "(.NET Core 4.6.28325.01; Microsoft Windows 10.0.18362 )"
        ],
        "x-ms-blob-public-access": "container",
        "x-ms-client-request-id": "c5d0cd18-ac9c-e618-cf77-1dc72847f765",
        "x-ms-date": "Fri, 03 Apr 2020 21:05:09 GMT",
        "x-ms-return-client-request-id": "true",
        "x-ms-version": "2019-12-12"
      },
      "RequestBody": null,
      "StatusCode": 201,
      "ResponseHeaders": {
        "Content-Length": "0",
        "Date": "Fri, 03 Apr 2020 21:05:07 GMT",
        "ETag": "\u00220x8D7D812B0D62A65\u0022",
        "Last-Modified": "Fri, 03 Apr 2020 21:05:08 GMT",
        "Server": [
          "Windows-Azure-Blob/1.0",
          "Microsoft-HTTPAPI/2.0"
        ],
        "x-ms-client-request-id": "c5d0cd18-ac9c-e618-cf77-1dc72847f765",
<<<<<<< HEAD
        "x-ms-request-id": "0e69de4c-201e-003e-3039-f30544000000",
=======
        "x-ms-request-id": "9622a721-f01e-0012-6afb-093670000000",
>>>>>>> 8d420312
        "x-ms-version": "2019-12-12"
      },
      "ResponseBody": []
    },
    {
      "RequestUri": "http://seannsecanary.dfs.core.windows.net/test-filesystem-20c85e96-641b-0b58-defd-8f1bcd695198/foo?resource=directory",
      "RequestMethod": "PUT",
      "RequestHeaders": {
        "Authorization": "Sanitized",
        "traceparent": "00-c1739a4dd6b4af40a3554de140557fd1-39b7d393c1d3df4e-00",
        "User-Agent": [
          "azsdk-net-Storage.Files.DataLake/12.1.0-dev.20200403.1",
          "(.NET Core 4.6.28325.01; Microsoft Windows 10.0.18362 )"
        ],
        "x-ms-client-request-id": "ff03e07f-8c98-2efb-50f2-545ae3509b7f",
        "x-ms-date": "Fri, 03 Apr 2020 21:05:09 GMT",
        "x-ms-return-client-request-id": "true",
        "x-ms-version": "2019-12-12"
      },
      "RequestBody": null,
      "StatusCode": 201,
      "ResponseHeaders": {
        "Content-Length": "0",
        "Date": "Fri, 03 Apr 2020 21:05:08 GMT",
        "ETag": "\u00220x8D7D812B0E8CBCF\u0022",
        "Last-Modified": "Fri, 03 Apr 2020 21:05:08 GMT",
        "Server": [
          "Windows-Azure-HDFS/1.0",
          "Microsoft-HTTPAPI/2.0"
        ],
        "x-ms-client-request-id": "ff03e07f-8c98-2efb-50f2-545ae3509b7f",
<<<<<<< HEAD
        "x-ms-request-id": "551d95dd-c01f-0019-4d39-f31280000000",
=======
        "x-ms-request-id": "fa440422-201f-0097-6ffb-091bad000000",
>>>>>>> 8d420312
        "x-ms-version": "2019-12-12"
      },
      "ResponseBody": []
    },
    {
      "RequestUri": "http://seannsecanary.dfs.core.windows.net/test-filesystem-20c85e96-641b-0b58-defd-8f1bcd695198/bar?resource=directory",
      "RequestMethod": "PUT",
      "RequestHeaders": {
        "Authorization": "Sanitized",
        "traceparent": "00-783a8d5266f473459f71915279931b0c-0d4d176e83c19c43-00",
        "User-Agent": [
          "azsdk-net-Storage.Files.DataLake/12.1.0-dev.20200403.1",
          "(.NET Core 4.6.28325.01; Microsoft Windows 10.0.18362 )"
        ],
        "x-ms-client-request-id": "48471fbf-f844-7bcc-6a1f-906a6d81b2f7",
        "x-ms-date": "Fri, 03 Apr 2020 21:05:10 GMT",
        "x-ms-return-client-request-id": "true",
        "x-ms-version": "2019-12-12"
      },
      "RequestBody": null,
      "StatusCode": 201,
      "ResponseHeaders": {
        "Content-Length": "0",
        "Date": "Fri, 03 Apr 2020 21:05:08 GMT",
        "ETag": "\u00220x8D7D812B0F55356\u0022",
        "Last-Modified": "Fri, 03 Apr 2020 21:05:08 GMT",
        "Server": [
          "Windows-Azure-HDFS/1.0",
          "Microsoft-HTTPAPI/2.0"
        ],
        "x-ms-client-request-id": "48471fbf-f844-7bcc-6a1f-906a6d81b2f7",
<<<<<<< HEAD
        "x-ms-request-id": "551d95de-c01f-0019-4e39-f31280000000",
=======
        "x-ms-request-id": "fa440423-201f-0097-70fb-091bad000000",
>>>>>>> 8d420312
        "x-ms-version": "2019-12-12"
      },
      "ResponseBody": []
    },
    {
      "RequestUri": "http://seannsecanary.dfs.core.windows.net/test-filesystem-20c85e96-641b-0b58-defd-8f1bcd695198/baz?resource=directory",
      "RequestMethod": "PUT",
      "RequestHeaders": {
        "Authorization": "Sanitized",
        "traceparent": "00-11d04621a853944f8ae8cfa55bbf282f-0361f4b1bfb46748-00",
        "User-Agent": [
          "azsdk-net-Storage.Files.DataLake/12.1.0-dev.20200403.1",
          "(.NET Core 4.6.28325.01; Microsoft Windows 10.0.18362 )"
        ],
        "x-ms-client-request-id": "c39b71ea-5308-5d3b-53e8-81730be6e86f",
        "x-ms-date": "Fri, 03 Apr 2020 21:05:10 GMT",
        "x-ms-return-client-request-id": "true",
        "x-ms-version": "2019-12-12"
      },
      "RequestBody": null,
      "StatusCode": 201,
      "ResponseHeaders": {
        "Content-Length": "0",
        "Date": "Fri, 03 Apr 2020 21:05:08 GMT",
        "ETag": "\u00220x8D7D812B1018487\u0022",
        "Last-Modified": "Fri, 03 Apr 2020 21:05:08 GMT",
        "Server": [
          "Windows-Azure-HDFS/1.0",
          "Microsoft-HTTPAPI/2.0"
        ],
        "x-ms-client-request-id": "c39b71ea-5308-5d3b-53e8-81730be6e86f",
<<<<<<< HEAD
        "x-ms-request-id": "551d95df-c01f-0019-4f39-f31280000000",
=======
        "x-ms-request-id": "fa440425-201f-0097-72fb-091bad000000",
>>>>>>> 8d420312
        "x-ms-version": "2019-12-12"
      },
      "ResponseBody": []
    },
    {
      "RequestUri": "http://seannsecanary.dfs.core.windows.net/test-filesystem-20c85e96-641b-0b58-defd-8f1bcd695198/baz/bar?resource=directory",
      "RequestMethod": "PUT",
      "RequestHeaders": {
        "Authorization": "Sanitized",
        "traceparent": "00-e647380cfc3da84da2b9ec0b52fdc046-54277357fc658940-00",
        "User-Agent": [
          "azsdk-net-Storage.Files.DataLake/12.1.0-dev.20200403.1",
          "(.NET Core 4.6.28325.01; Microsoft Windows 10.0.18362 )"
        ],
        "x-ms-client-request-id": "fc808a44-eee6-16ee-9d1b-6a9e49f7d7a7",
        "x-ms-date": "Fri, 03 Apr 2020 21:05:10 GMT",
        "x-ms-return-client-request-id": "true",
        "x-ms-version": "2019-12-12"
      },
      "RequestBody": null,
      "StatusCode": 201,
      "ResponseHeaders": {
        "Content-Length": "0",
        "Date": "Fri, 03 Apr 2020 21:05:08 GMT",
        "ETag": "\u00220x8D7D812B10DC485\u0022",
        "Last-Modified": "Fri, 03 Apr 2020 21:05:08 GMT",
        "Server": [
          "Windows-Azure-HDFS/1.0",
          "Microsoft-HTTPAPI/2.0"
        ],
        "x-ms-client-request-id": "fc808a44-eee6-16ee-9d1b-6a9e49f7d7a7",
<<<<<<< HEAD
        "x-ms-request-id": "551d95e0-c01f-0019-5039-f31280000000",
=======
        "x-ms-request-id": "fa440427-201f-0097-73fb-091bad000000",
>>>>>>> 8d420312
        "x-ms-version": "2019-12-12"
      },
      "ResponseBody": []
    },
    {
      "RequestUri": "http://seannsecanary.dfs.core.windows.net/test-filesystem-20c85e96-641b-0b58-defd-8f1bcd695198/foo/foo?resource=directory",
      "RequestMethod": "PUT",
      "RequestHeaders": {
        "Authorization": "Sanitized",
        "traceparent": "00-c14f0e3939fdbe4e9a53409d95e9a6db-91693f03a69e4545-00",
        "User-Agent": [
          "azsdk-net-Storage.Files.DataLake/12.1.0-dev.20200403.1",
          "(.NET Core 4.6.28325.01; Microsoft Windows 10.0.18362 )"
        ],
        "x-ms-client-request-id": "812f7a7a-ec66-9a89-9917-dcb5debdaabb",
        "x-ms-date": "Fri, 03 Apr 2020 21:05:10 GMT",
        "x-ms-return-client-request-id": "true",
        "x-ms-version": "2019-12-12"
      },
      "RequestBody": null,
      "StatusCode": 201,
      "ResponseHeaders": {
        "Content-Length": "0",
        "Date": "Fri, 03 Apr 2020 21:05:08 GMT",
        "ETag": "\u00220x8D7D812B11CB6FD\u0022",
        "Last-Modified": "Fri, 03 Apr 2020 21:05:08 GMT",
        "Server": [
          "Windows-Azure-HDFS/1.0",
          "Microsoft-HTTPAPI/2.0"
        ],
        "x-ms-client-request-id": "812f7a7a-ec66-9a89-9917-dcb5debdaabb",
<<<<<<< HEAD
        "x-ms-request-id": "551d95e1-c01f-0019-5139-f31280000000",
=======
        "x-ms-request-id": "fa440428-201f-0097-74fb-091bad000000",
>>>>>>> 8d420312
        "x-ms-version": "2019-12-12"
      },
      "ResponseBody": []
    },
    {
      "RequestUri": "http://seannsecanary.dfs.core.windows.net/test-filesystem-20c85e96-641b-0b58-defd-8f1bcd695198/foo/bar?resource=directory",
      "RequestMethod": "PUT",
      "RequestHeaders": {
        "Authorization": "Sanitized",
        "traceparent": "00-7e9ac260e5a5ed4c8052aa84a4e19e0c-eb757a67733a384c-00",
        "User-Agent": [
          "azsdk-net-Storage.Files.DataLake/12.1.0-dev.20200403.1",
          "(.NET Core 4.6.28325.01; Microsoft Windows 10.0.18362 )"
        ],
        "x-ms-client-request-id": "ce2485a7-55c8-d741-153a-ec1d847fc257",
        "x-ms-date": "Fri, 03 Apr 2020 21:05:10 GMT",
        "x-ms-return-client-request-id": "true",
        "x-ms-version": "2019-12-12"
      },
      "RequestBody": null,
      "StatusCode": 201,
      "ResponseHeaders": {
        "Content-Length": "0",
        "Date": "Fri, 03 Apr 2020 21:05:08 GMT",
        "ETag": "\u00220x8D7D812B12CFC4A\u0022",
        "Last-Modified": "Fri, 03 Apr 2020 21:05:08 GMT",
        "Server": [
          "Windows-Azure-HDFS/1.0",
          "Microsoft-HTTPAPI/2.0"
        ],
        "x-ms-client-request-id": "ce2485a7-55c8-d741-153a-ec1d847fc257",
<<<<<<< HEAD
        "x-ms-request-id": "551d95e2-c01f-0019-5239-f31280000000",
=======
        "x-ms-request-id": "fa440429-201f-0097-75fb-091bad000000",
>>>>>>> 8d420312
        "x-ms-version": "2019-12-12"
      },
      "ResponseBody": []
    },
    {
      "RequestUri": "http://seannsecanary.dfs.core.windows.net/test-filesystem-20c85e96-641b-0b58-defd-8f1bcd695198/baz/foo?resource=directory",
      "RequestMethod": "PUT",
      "RequestHeaders": {
        "Authorization": "Sanitized",
        "traceparent": "00-ee4c57d20a270348903613c57f5ed07d-fde5e1f9f3752b4e-00",
        "User-Agent": [
          "azsdk-net-Storage.Files.DataLake/12.1.0-dev.20200403.1",
          "(.NET Core 4.6.28325.01; Microsoft Windows 10.0.18362 )"
        ],
        "x-ms-client-request-id": "580ee29a-dc99-37f3-d0fb-345efcb35fd5",
        "x-ms-date": "Fri, 03 Apr 2020 21:05:10 GMT",
        "x-ms-return-client-request-id": "true",
        "x-ms-version": "2019-12-12"
      },
      "RequestBody": null,
      "StatusCode": 201,
      "ResponseHeaders": {
        "Content-Length": "0",
        "Date": "Fri, 03 Apr 2020 21:05:08 GMT",
        "ETag": "\u00220x8D7D812B1392111\u0022",
        "Last-Modified": "Fri, 03 Apr 2020 21:05:09 GMT",
        "Server": [
          "Windows-Azure-HDFS/1.0",
          "Microsoft-HTTPAPI/2.0"
        ],
        "x-ms-client-request-id": "580ee29a-dc99-37f3-d0fb-345efcb35fd5",
<<<<<<< HEAD
        "x-ms-request-id": "551d95e3-c01f-0019-5339-f31280000000",
=======
        "x-ms-request-id": "fa44042a-201f-0097-76fb-091bad000000",
>>>>>>> 8d420312
        "x-ms-version": "2019-12-12"
      },
      "ResponseBody": []
    },
    {
      "RequestUri": "http://seannsecanary.dfs.core.windows.net/test-filesystem-20c85e96-641b-0b58-defd-8f1bcd695198/baz/foo/bar?resource=directory",
      "RequestMethod": "PUT",
      "RequestHeaders": {
        "Authorization": "Sanitized",
        "traceparent": "00-450658b2163c1343925cf23c31322997-3fbf66ca4dc6db45-00",
        "User-Agent": [
          "azsdk-net-Storage.Files.DataLake/12.1.0-dev.20200403.1",
          "(.NET Core 4.6.28325.01; Microsoft Windows 10.0.18362 )"
        ],
        "x-ms-client-request-id": "a2839c7e-6a70-1fbd-60e1-b6d5f5ec95f4",
        "x-ms-date": "Fri, 03 Apr 2020 21:05:10 GMT",
        "x-ms-return-client-request-id": "true",
        "x-ms-version": "2019-12-12"
      },
      "RequestBody": null,
      "StatusCode": 201,
      "ResponseHeaders": {
        "Content-Length": "0",
        "Date": "Fri, 03 Apr 2020 21:05:08 GMT",
        "ETag": "\u00220x8D7D812B145E6EC\u0022",
        "Last-Modified": "Fri, 03 Apr 2020 21:05:09 GMT",
        "Server": [
          "Windows-Azure-HDFS/1.0",
          "Microsoft-HTTPAPI/2.0"
        ],
        "x-ms-client-request-id": "a2839c7e-6a70-1fbd-60e1-b6d5f5ec95f4",
<<<<<<< HEAD
        "x-ms-request-id": "551d95e4-c01f-0019-5439-f31280000000",
=======
        "x-ms-request-id": "fa44042b-201f-0097-77fb-091bad000000",
>>>>>>> 8d420312
        "x-ms-version": "2019-12-12"
      },
      "ResponseBody": []
    },
    {
      "RequestUri": "http://seannsecanary.dfs.core.windows.net/test-filesystem-20c85e96-641b-0b58-defd-8f1bcd695198/baz/bar/foo?resource=directory",
      "RequestMethod": "PUT",
      "RequestHeaders": {
        "Authorization": "Sanitized",
        "traceparent": "00-5e4174e8d2bb594f96d76aa4eca21424-3b147f9670f5064a-00",
        "User-Agent": [
          "azsdk-net-Storage.Files.DataLake/12.1.0-dev.20200403.1",
          "(.NET Core 4.6.28325.01; Microsoft Windows 10.0.18362 )"
        ],
        "x-ms-client-request-id": "60e06929-bd30-b264-d124-294f3e52884d",
        "x-ms-date": "Fri, 03 Apr 2020 21:05:10 GMT",
        "x-ms-return-client-request-id": "true",
        "x-ms-version": "2019-12-12"
      },
      "RequestBody": null,
      "StatusCode": 201,
      "ResponseHeaders": {
        "Content-Length": "0",
        "Date": "Fri, 03 Apr 2020 21:05:08 GMT",
        "ETag": "\u00220x8D7D812B152E3BC\u0022",
        "Last-Modified": "Fri, 03 Apr 2020 21:05:09 GMT",
        "Server": [
          "Windows-Azure-HDFS/1.0",
          "Microsoft-HTTPAPI/2.0"
        ],
        "x-ms-client-request-id": "60e06929-bd30-b264-d124-294f3e52884d",
<<<<<<< HEAD
        "x-ms-request-id": "551d95e5-c01f-0019-5539-f31280000000",
=======
        "x-ms-request-id": "fa44042c-201f-0097-78fb-091bad000000",
>>>>>>> 8d420312
        "x-ms-version": "2019-12-12"
      },
      "ResponseBody": []
    },
    {
      "RequestUri": "http://seannsecanary.dfs.core.windows.net/test-filesystem-20c85e96-641b-0b58-defd-8f1bcd695198?resource=filesystem\u0026recursive=false\u0026maxResults=2\u0026upn=false",
      "RequestMethod": "GET",
      "RequestHeaders": {
        "Authorization": "Sanitized",
        "User-Agent": [
          "azsdk-net-Storage.Files.DataLake/12.1.0-dev.20200403.1",
          "(.NET Core 4.6.28325.01; Microsoft Windows 10.0.18362 )"
        ],
        "x-ms-client-request-id": "8baca0d2-350c-2fc4-f2b8-a4e108cf6566",
        "x-ms-date": "Fri, 03 Apr 2020 21:05:10 GMT",
        "x-ms-return-client-request-id": "true",
        "x-ms-version": "2019-12-12"
      },
      "RequestBody": null,
      "StatusCode": 200,
      "ResponseHeaders": {
        "Content-Type": "application/json; charset=utf-8",
        "Date": "Fri, 03 Apr 2020 21:05:09 GMT",
        "Server": [
          "Windows-Azure-HDFS/1.0",
          "Microsoft-HTTPAPI/2.0"
        ],
        "Transfer-Encoding": "chunked",
        "x-ms-client-request-id": "8baca0d2-350c-2fc4-f2b8-a4e108cf6566",
<<<<<<< HEAD
        "x-ms-continuation": "NzUxMjU4ODE5NzAwNjYyMDQyOCAxMzIyNzkxOTE3OTA3NDAxNjEgZm9v",
        "x-ms-request-id": "551d95e6-c01f-0019-5639-f31280000000",
=======
        "x-ms-continuation": "VBb\u002Bm9CN29HTtPgBGBIYA2ZvbxaGq/Pu8f6E1gMYAAAA",
        "x-ms-request-id": "fa44042d-201f-0097-79fb-091bad000000",
>>>>>>> 8d420312
        "x-ms-version": "2019-12-12"
      },
      "ResponseBody": {
        "paths": [
          {
            "contentLength": "0",
            "etag": "0x8D7D812B0F55356",
            "group": "$superuser",
            "isDirectory": "true",
            "lastModified": "Fri, 03 Apr 2020 21:05:08 GMT",
            "name": "bar",
            "owner": "$superuser",
            "permissions": "rwxr-x---"
          },
          {
            "contentLength": "0",
            "etag": "0x8D7D812B1018487",
            "group": "$superuser",
            "isDirectory": "true",
            "lastModified": "Fri, 03 Apr 2020 21:05:08 GMT",
            "name": "baz",
            "owner": "$superuser",
            "permissions": "rwxr-x---"
          }
        ]
      }
    },
    {
      "RequestUri": "http://seannsecanary.blob.core.windows.net/test-filesystem-20c85e96-641b-0b58-defd-8f1bcd695198?restype=container",
      "RequestMethod": "DELETE",
      "RequestHeaders": {
        "Authorization": "Sanitized",
        "traceparent": "00-77098fa7fd4149439c561f19825f9970-e193ef7a5ec7b641-00",
        "User-Agent": [
          "azsdk-net-Storage.Files.DataLake/12.1.0-dev.20200403.1",
          "(.NET Core 4.6.28325.01; Microsoft Windows 10.0.18362 )"
        ],
        "x-ms-client-request-id": "9e7c3fbb-fda6-c740-6c60-de97b7e344ad",
        "x-ms-date": "Fri, 03 Apr 2020 21:05:11 GMT",
        "x-ms-return-client-request-id": "true",
        "x-ms-version": "2019-12-12"
      },
      "RequestBody": null,
      "StatusCode": 202,
      "ResponseHeaders": {
        "Content-Length": "0",
        "Date": "Fri, 03 Apr 2020 21:05:08 GMT",
        "Server": [
          "Windows-Azure-Blob/1.0",
          "Microsoft-HTTPAPI/2.0"
        ],
        "x-ms-client-request-id": "9e7c3fbb-fda6-c740-6c60-de97b7e344ad",
<<<<<<< HEAD
        "x-ms-request-id": "0e69de55-201e-003e-3439-f30544000000",
=======
        "x-ms-request-id": "9622a7e6-f01e-0012-24fb-093670000000",
>>>>>>> 8d420312
        "x-ms-version": "2019-12-12"
      },
      "ResponseBody": []
    }
  ],
  "Variables": {
    "RandomSeed": "239945131",
    "Storage_TestConfigHierarchicalNamespace": "NamespaceTenant\nseannsecanary\nU2FuaXRpemVk\nhttp://seannsecanary.blob.core.windows.net\nhttp://seannsecanary.file.core.windows.net\nhttp://seannsecanary.queue.core.windows.net\nhttp://seannsecanary.table.core.windows.net\n\n\n\n\nhttp://seannsecanary-secondary.blob.core.windows.net\nhttp://seannsecanary-secondary.file.core.windows.net\nhttp://seannsecanary-secondary.queue.core.windows.net\nhttp://seannsecanary-secondary.table.core.windows.net\n68390a19-a643-458b-b726-408abf67b4fc\nSanitized\n72f988bf-86f1-41af-91ab-2d7cd011db47\nhttps://login.microsoftonline.com/\nCloud\nBlobEndpoint=http://seannsecanary.blob.core.windows.net/;QueueEndpoint=http://seannsecanary.queue.core.windows.net/;FileEndpoint=http://seannsecanary.file.core.windows.net/;BlobSecondaryEndpoint=http://seannsecanary-secondary.blob.core.windows.net/;QueueSecondaryEndpoint=http://seannsecanary-secondary.queue.core.windows.net/;FileSecondaryEndpoint=http://seannsecanary-secondary.file.core.windows.net/;AccountName=seannsecanary;AccountKey=Sanitized\n"
  }
}<|MERGE_RESOLUTION|>--- conflicted
+++ resolved
@@ -28,11 +28,7 @@
           "Microsoft-HTTPAPI/2.0"
         ],
         "x-ms-client-request-id": "c5d0cd18-ac9c-e618-cf77-1dc72847f765",
-<<<<<<< HEAD
-        "x-ms-request-id": "0e69de4c-201e-003e-3039-f30544000000",
-=======
         "x-ms-request-id": "9622a721-f01e-0012-6afb-093670000000",
->>>>>>> 8d420312
         "x-ms-version": "2019-12-12"
       },
       "ResponseBody": []
@@ -64,11 +60,7 @@
           "Microsoft-HTTPAPI/2.0"
         ],
         "x-ms-client-request-id": "ff03e07f-8c98-2efb-50f2-545ae3509b7f",
-<<<<<<< HEAD
-        "x-ms-request-id": "551d95dd-c01f-0019-4d39-f31280000000",
-=======
         "x-ms-request-id": "fa440422-201f-0097-6ffb-091bad000000",
->>>>>>> 8d420312
         "x-ms-version": "2019-12-12"
       },
       "ResponseBody": []
@@ -100,11 +92,7 @@
           "Microsoft-HTTPAPI/2.0"
         ],
         "x-ms-client-request-id": "48471fbf-f844-7bcc-6a1f-906a6d81b2f7",
-<<<<<<< HEAD
-        "x-ms-request-id": "551d95de-c01f-0019-4e39-f31280000000",
-=======
         "x-ms-request-id": "fa440423-201f-0097-70fb-091bad000000",
->>>>>>> 8d420312
         "x-ms-version": "2019-12-12"
       },
       "ResponseBody": []
@@ -136,11 +124,7 @@
           "Microsoft-HTTPAPI/2.0"
         ],
         "x-ms-client-request-id": "c39b71ea-5308-5d3b-53e8-81730be6e86f",
-<<<<<<< HEAD
-        "x-ms-request-id": "551d95df-c01f-0019-4f39-f31280000000",
-=======
         "x-ms-request-id": "fa440425-201f-0097-72fb-091bad000000",
->>>>>>> 8d420312
         "x-ms-version": "2019-12-12"
       },
       "ResponseBody": []
@@ -172,11 +156,7 @@
           "Microsoft-HTTPAPI/2.0"
         ],
         "x-ms-client-request-id": "fc808a44-eee6-16ee-9d1b-6a9e49f7d7a7",
-<<<<<<< HEAD
-        "x-ms-request-id": "551d95e0-c01f-0019-5039-f31280000000",
-=======
         "x-ms-request-id": "fa440427-201f-0097-73fb-091bad000000",
->>>>>>> 8d420312
         "x-ms-version": "2019-12-12"
       },
       "ResponseBody": []
@@ -208,11 +188,7 @@
           "Microsoft-HTTPAPI/2.0"
         ],
         "x-ms-client-request-id": "812f7a7a-ec66-9a89-9917-dcb5debdaabb",
-<<<<<<< HEAD
-        "x-ms-request-id": "551d95e1-c01f-0019-5139-f31280000000",
-=======
         "x-ms-request-id": "fa440428-201f-0097-74fb-091bad000000",
->>>>>>> 8d420312
         "x-ms-version": "2019-12-12"
       },
       "ResponseBody": []
@@ -244,11 +220,7 @@
           "Microsoft-HTTPAPI/2.0"
         ],
         "x-ms-client-request-id": "ce2485a7-55c8-d741-153a-ec1d847fc257",
-<<<<<<< HEAD
-        "x-ms-request-id": "551d95e2-c01f-0019-5239-f31280000000",
-=======
         "x-ms-request-id": "fa440429-201f-0097-75fb-091bad000000",
->>>>>>> 8d420312
         "x-ms-version": "2019-12-12"
       },
       "ResponseBody": []
@@ -280,11 +252,7 @@
           "Microsoft-HTTPAPI/2.0"
         ],
         "x-ms-client-request-id": "580ee29a-dc99-37f3-d0fb-345efcb35fd5",
-<<<<<<< HEAD
-        "x-ms-request-id": "551d95e3-c01f-0019-5339-f31280000000",
-=======
         "x-ms-request-id": "fa44042a-201f-0097-76fb-091bad000000",
->>>>>>> 8d420312
         "x-ms-version": "2019-12-12"
       },
       "ResponseBody": []
@@ -316,11 +284,7 @@
           "Microsoft-HTTPAPI/2.0"
         ],
         "x-ms-client-request-id": "a2839c7e-6a70-1fbd-60e1-b6d5f5ec95f4",
-<<<<<<< HEAD
-        "x-ms-request-id": "551d95e4-c01f-0019-5439-f31280000000",
-=======
         "x-ms-request-id": "fa44042b-201f-0097-77fb-091bad000000",
->>>>>>> 8d420312
         "x-ms-version": "2019-12-12"
       },
       "ResponseBody": []
@@ -352,11 +316,7 @@
           "Microsoft-HTTPAPI/2.0"
         ],
         "x-ms-client-request-id": "60e06929-bd30-b264-d124-294f3e52884d",
-<<<<<<< HEAD
-        "x-ms-request-id": "551d95e5-c01f-0019-5539-f31280000000",
-=======
         "x-ms-request-id": "fa44042c-201f-0097-78fb-091bad000000",
->>>>>>> 8d420312
         "x-ms-version": "2019-12-12"
       },
       "ResponseBody": []
@@ -386,13 +346,8 @@
         ],
         "Transfer-Encoding": "chunked",
         "x-ms-client-request-id": "8baca0d2-350c-2fc4-f2b8-a4e108cf6566",
-<<<<<<< HEAD
-        "x-ms-continuation": "NzUxMjU4ODE5NzAwNjYyMDQyOCAxMzIyNzkxOTE3OTA3NDAxNjEgZm9v",
-        "x-ms-request-id": "551d95e6-c01f-0019-5639-f31280000000",
-=======
         "x-ms-continuation": "VBb\u002Bm9CN29HTtPgBGBIYA2ZvbxaGq/Pu8f6E1gMYAAAA",
         "x-ms-request-id": "fa44042d-201f-0097-79fb-091bad000000",
->>>>>>> 8d420312
         "x-ms-version": "2019-12-12"
       },
       "ResponseBody": {
@@ -445,11 +400,7 @@
           "Microsoft-HTTPAPI/2.0"
         ],
         "x-ms-client-request-id": "9e7c3fbb-fda6-c740-6c60-de97b7e344ad",
-<<<<<<< HEAD
-        "x-ms-request-id": "0e69de55-201e-003e-3439-f30544000000",
-=======
         "x-ms-request-id": "9622a7e6-f01e-0012-24fb-093670000000",
->>>>>>> 8d420312
         "x-ms-version": "2019-12-12"
       },
       "ResponseBody": []
