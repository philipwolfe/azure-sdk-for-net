{
  "Entries": [
    {
<<<<<<< HEAD
      "RequestUri": "https://login.microsoftonline.com/72f988bf-86f1-41af-91ab-2d7cd011db47/oauth2/v2.0/token",
      "RequestMethod": "POST",
      "RequestHeaders": {
        "Content-Length": "169",
        "Content-Type": "application/x-www-form-urlencoded",
        "traceparent": "00-8d0d385458747240b4789981f25ce51a-cf7b3b637ed2db4d-00",
        "User-Agent": [
          "azsdk-net-Identity/1.1.1",
          "(.NET Core 4.6.28325.01; Microsoft Windows 10.0.18362 )"
        ],
        "x-ms-client-request-id": "e8465a6f04c0df3f8b6813eece1dff9d",
        "x-ms-return-client-request-id": "true"
      },
      "RequestBody": "response_type=token\u0026grant_type=client_credentials\u0026client_id=68390a19-a643-458b-b726-408abf67b4fc\u0026client_secret=Sanitized\u0026scope=https%3A%2F%2Fstorage.azure.com%2F.default",
      "StatusCode": 200,
      "ResponseHeaders": {
        "Cache-Control": "no-store, no-cache",
        "Content-Length": "92",
        "Content-Type": "application/json; charset=utf-8",
        "Date": "Fri, 03 Apr 2020 21:04:15 GMT",
        "Expires": "-1",
        "P3P": "CP=\u0022DSP CUR OTPi IND OTRi ONL FIN\u0022",
        "Pragma": "no-cache",
        "Set-Cookie": [
          "fpc=AreKHrHUL65MgPNbv-hfPPDeSEc1AQAAAM-bGdYOAAAA; expires=Sun, 03-May-2020 21:04:15 GMT; path=/; secure; HttpOnly; SameSite=None",
          "x-ms-gateway-slice=prod; path=/; SameSite=None; secure; HttpOnly",
          "stsservicecookie=ests; path=/; SameSite=None; secure; HttpOnly"
        ],
        "Strict-Transport-Security": "max-age=31536000; includeSubDomains",
        "X-Content-Type-Options": "nosniff",
        "x-ms-ests-server": "2.1.10321.6 - SAN ProdSlices",
        "x-ms-request-id": "57238c77-86c2-4236-9a5f-e1a9bbdb0a00"
      },
      "ResponseBody": {
        "token_type": "Bearer",
        "expires_in": 86399,
        "ext_expires_in": 86399,
        "access_token": "Sanitized"
      }
    },
    {
      "RequestUri": "https://seannsecanary.blob.core.windows.net/test-filesystem-b40d61df-e295-fce1-86a8-fb19e990c2e1?restype=container",
      "RequestMethod": "PUT",
      "RequestHeaders": {
        "Authorization": "Sanitized",
        "traceparent": "00-8d0d385458747240b4789981f25ce51a-b5002facd4ce7149-00",
        "User-Agent": [
          "azsdk-net-Storage.Files.DataLake/12.1.0-dev.20200403.1",
          "(.NET Core 4.6.28325.01; Microsoft Windows 10.0.18362 )"
=======
      "RequestUri": "https://storagedotnetdatalake.blob.core.windows.net/test-filesystem-674b3d60-afb2-0448-9919-28d30c56a754?restype=container",
      "RequestMethod": "PUT",
      "RequestHeaders": {
        "Authorization": "Sanitized",
        "traceparent": "00-2dd0f9b4843ef74fb8ddf31f9e7850be-e88d7feebc50c04f-00",
        "User-Agent": [
          "azsdk-net-Storage.Files.DataLake/12.3.0-dev.20200708.1",
          "(.NET Core 4.6.28928.01; Microsoft Windows 10.0.18363 )"
>>>>>>> 994efc63
        ],
        "x-ms-client-request-id": "0634921b-a107-bdad-46ab-493400ffc69f",
        "x-ms-return-client-request-id": "true",
        "x-ms-version": "2019-12-12"
      },
      "RequestBody": null,
      "StatusCode": 201,
      "ResponseHeaders": {
        "Content-Length": "0",
<<<<<<< HEAD
        "Date": "Fri, 03 Apr 2020 21:04:16 GMT",
        "ETag": "\u00220x8D7D81291C0E2F5\u0022",
        "Last-Modified": "Fri, 03 Apr 2020 21:04:16 GMT",
=======
        "Date": "Thu, 09 Jul 2020 05:05:45 GMT",
        "ETag": "\u00220x8D823C5BCEE779F\u0022",
        "Last-Modified": "Thu, 09 Jul 2020 05:05:45 GMT",
>>>>>>> 994efc63
        "Server": [
          "Windows-Azure-Blob/1.0",
          "Microsoft-HTTPAPI/2.0"
        ],
<<<<<<< HEAD
        "x-ms-client-request-id": "470aeeab-41b1-045d-3b66-635c86f5a3a3",
        "x-ms-request-id": "d59da64c-701e-006e-1afb-09188f000000",
=======
        "x-ms-client-request-id": "0634921b-a107-bdad-46ab-493400ffc69f",
        "x-ms-request-id": "8f99e0dc-c01e-00a7-68ae-55b85c000000",
>>>>>>> 994efc63
        "x-ms-version": "2019-12-12"
      },
      "ResponseBody": []
    },
    {
<<<<<<< HEAD
      "RequestUri": "https://seannsecanary.blob.core.windows.net/test-filesystem-b40d61df-e295-fce1-86a8-fb19e990c2e1?restype=container",
      "RequestMethod": "DELETE",
      "RequestHeaders": {
        "Authorization": "Sanitized",
        "traceparent": "00-7c87269e04f3be448dbaaf7edc1ba146-d8911d95249d5b47-00",
        "User-Agent": [
          "azsdk-net-Storage.Files.DataLake/12.1.0-dev.20200403.1",
          "(.NET Core 4.6.28325.01; Microsoft Windows 10.0.18362 )"
=======
      "RequestUri": "https://storagedotnetdatalake.blob.core.windows.net/test-filesystem-674b3d60-afb2-0448-9919-28d30c56a754?restype=container",
      "RequestMethod": "DELETE",
      "RequestHeaders": {
        "Authorization": "Sanitized",
        "traceparent": "00-f05f739c417e9d4fb77d8a5688d12fd3-bcff9e08ed08df4d-00",
        "User-Agent": [
          "azsdk-net-Storage.Files.DataLake/12.3.0-dev.20200708.1",
          "(.NET Core 4.6.28928.01; Microsoft Windows 10.0.18363 )"
>>>>>>> 994efc63
        ],
        "x-ms-client-request-id": "7ab80c62-a122-f54c-6b99-a61d2bb08bc0",
        "x-ms-return-client-request-id": "true",
        "x-ms-version": "2019-12-12"
      },
      "RequestBody": null,
      "StatusCode": 202,
      "ResponseHeaders": {
        "Content-Length": "0",
<<<<<<< HEAD
        "Date": "Fri, 03 Apr 2020 21:04:16 GMT",
=======
        "Date": "Thu, 09 Jul 2020 05:05:45 GMT",
>>>>>>> 994efc63
        "Server": [
          "Windows-Azure-Blob/1.0",
          "Microsoft-HTTPAPI/2.0"
        ],
<<<<<<< HEAD
        "x-ms-client-request-id": "a2546f03-38a2-a786-ae2b-bc482e6f361e",
        "x-ms-request-id": "d59da715-701e-006e-48fb-09188f000000",
=======
        "x-ms-client-request-id": "7ab80c62-a122-f54c-6b99-a61d2bb08bc0",
        "x-ms-request-id": "8f99e167-c01e-00a7-68ae-55b85c000000",
>>>>>>> 994efc63
        "x-ms-version": "2019-12-12"
      },
      "ResponseBody": []
    }
  ],
  "Variables": {
<<<<<<< HEAD
    "RandomSeed": "316593220",
    "Storage_TestConfigHierarchicalNamespace": "NamespaceTenant\nseannsecanary\nU2FuaXRpemVk\nhttp://seannsecanary.blob.core.windows.net\nhttp://seannsecanary.file.core.windows.net\nhttp://seannsecanary.queue.core.windows.net\nhttp://seannsecanary.table.core.windows.net\n\n\n\n\nhttp://seannsecanary-secondary.blob.core.windows.net\nhttp://seannsecanary-secondary.file.core.windows.net\nhttp://seannsecanary-secondary.queue.core.windows.net\nhttp://seannsecanary-secondary.table.core.windows.net\n68390a19-a643-458b-b726-408abf67b4fc\nSanitized\n72f988bf-86f1-41af-91ab-2d7cd011db47\nhttps://login.microsoftonline.com/\nCloud\nBlobEndpoint=http://seannsecanary.blob.core.windows.net/;QueueEndpoint=http://seannsecanary.queue.core.windows.net/;FileEndpoint=http://seannsecanary.file.core.windows.net/;BlobSecondaryEndpoint=http://seannsecanary-secondary.blob.core.windows.net/;QueueSecondaryEndpoint=http://seannsecanary-secondary.queue.core.windows.net/;FileSecondaryEndpoint=http://seannsecanary-secondary.file.core.windows.net/;AccountName=seannsecanary;AccountKey=Sanitized\n"
=======
    "RandomSeed": "1148931279",
    "Storage_TestConfigHierarchicalNamespace": "NamespaceTenant\nstoragedotnetdatalake\nU2FuaXRpemVk\nhttps://storagedotnetdatalake.blob.core.windows.net\nhttps://storagedotnetdatalake.file.core.windows.net\nhttps://storagedotnetdatalake.queue.core.windows.net\nhttps://storagedotnetdatalake.table.core.windows.net\n\n\n\n\nhttps://storagedotnetdatalake-secondary.blob.core.windows.net\nhttps://storagedotnetdatalake-secondary.file.core.windows.net\nhttps://storagedotnetdatalake-secondary.queue.core.windows.net\nhttps://storagedotnetdatalake-secondary.table.core.windows.net\n183fee76-3bc8-488e-866f-b6562a249293\nSanitized\n72f988bf-86f1-41af-91ab-2d7cd011db47\nhttps://login.microsoftonline.com/\nCloud\nBlobEndpoint=https://storagedotnetdatalake.blob.core.windows.net/;QueueEndpoint=https://storagedotnetdatalake.queue.core.windows.net/;FileEndpoint=https://storagedotnetdatalake.file.core.windows.net/;BlobSecondaryEndpoint=https://storagedotnetdatalake-secondary.blob.core.windows.net/;QueueSecondaryEndpoint=https://storagedotnetdatalake-secondary.queue.core.windows.net/;FileSecondaryEndpoint=https://storagedotnetdatalake-secondary.file.core.windows.net/;AccountName=storagedotnetdatalake;AccountKey=Sanitized\n"
>>>>>>> 994efc63
  }
}<|MERGE_RESOLUTION|>--- conflicted
+++ resolved
@@ -1,57 +1,6 @@
 {
   "Entries": [
     {
-<<<<<<< HEAD
-      "RequestUri": "https://login.microsoftonline.com/72f988bf-86f1-41af-91ab-2d7cd011db47/oauth2/v2.0/token",
-      "RequestMethod": "POST",
-      "RequestHeaders": {
-        "Content-Length": "169",
-        "Content-Type": "application/x-www-form-urlencoded",
-        "traceparent": "00-8d0d385458747240b4789981f25ce51a-cf7b3b637ed2db4d-00",
-        "User-Agent": [
-          "azsdk-net-Identity/1.1.1",
-          "(.NET Core 4.6.28325.01; Microsoft Windows 10.0.18362 )"
-        ],
-        "x-ms-client-request-id": "e8465a6f04c0df3f8b6813eece1dff9d",
-        "x-ms-return-client-request-id": "true"
-      },
-      "RequestBody": "response_type=token\u0026grant_type=client_credentials\u0026client_id=68390a19-a643-458b-b726-408abf67b4fc\u0026client_secret=Sanitized\u0026scope=https%3A%2F%2Fstorage.azure.com%2F.default",
-      "StatusCode": 200,
-      "ResponseHeaders": {
-        "Cache-Control": "no-store, no-cache",
-        "Content-Length": "92",
-        "Content-Type": "application/json; charset=utf-8",
-        "Date": "Fri, 03 Apr 2020 21:04:15 GMT",
-        "Expires": "-1",
-        "P3P": "CP=\u0022DSP CUR OTPi IND OTRi ONL FIN\u0022",
-        "Pragma": "no-cache",
-        "Set-Cookie": [
-          "fpc=AreKHrHUL65MgPNbv-hfPPDeSEc1AQAAAM-bGdYOAAAA; expires=Sun, 03-May-2020 21:04:15 GMT; path=/; secure; HttpOnly; SameSite=None",
-          "x-ms-gateway-slice=prod; path=/; SameSite=None; secure; HttpOnly",
-          "stsservicecookie=ests; path=/; SameSite=None; secure; HttpOnly"
-        ],
-        "Strict-Transport-Security": "max-age=31536000; includeSubDomains",
-        "X-Content-Type-Options": "nosniff",
-        "x-ms-ests-server": "2.1.10321.6 - SAN ProdSlices",
-        "x-ms-request-id": "57238c77-86c2-4236-9a5f-e1a9bbdb0a00"
-      },
-      "ResponseBody": {
-        "token_type": "Bearer",
-        "expires_in": 86399,
-        "ext_expires_in": 86399,
-        "access_token": "Sanitized"
-      }
-    },
-    {
-      "RequestUri": "https://seannsecanary.blob.core.windows.net/test-filesystem-b40d61df-e295-fce1-86a8-fb19e990c2e1?restype=container",
-      "RequestMethod": "PUT",
-      "RequestHeaders": {
-        "Authorization": "Sanitized",
-        "traceparent": "00-8d0d385458747240b4789981f25ce51a-b5002facd4ce7149-00",
-        "User-Agent": [
-          "azsdk-net-Storage.Files.DataLake/12.1.0-dev.20200403.1",
-          "(.NET Core 4.6.28325.01; Microsoft Windows 10.0.18362 )"
-=======
       "RequestUri": "https://storagedotnetdatalake.blob.core.windows.net/test-filesystem-674b3d60-afb2-0448-9919-28d30c56a754?restype=container",
       "RequestMethod": "PUT",
       "RequestHeaders": {
@@ -60,7 +9,6 @@
         "User-Agent": [
           "azsdk-net-Storage.Files.DataLake/12.3.0-dev.20200708.1",
           "(.NET Core 4.6.28928.01; Microsoft Windows 10.0.18363 )"
->>>>>>> 994efc63
         ],
         "x-ms-client-request-id": "0634921b-a107-bdad-46ab-493400ffc69f",
         "x-ms-return-client-request-id": "true",
@@ -70,41 +18,20 @@
       "StatusCode": 201,
       "ResponseHeaders": {
         "Content-Length": "0",
-<<<<<<< HEAD
-        "Date": "Fri, 03 Apr 2020 21:04:16 GMT",
-        "ETag": "\u00220x8D7D81291C0E2F5\u0022",
-        "Last-Modified": "Fri, 03 Apr 2020 21:04:16 GMT",
-=======
         "Date": "Thu, 09 Jul 2020 05:05:45 GMT",
         "ETag": "\u00220x8D823C5BCEE779F\u0022",
         "Last-Modified": "Thu, 09 Jul 2020 05:05:45 GMT",
->>>>>>> 994efc63
         "Server": [
           "Windows-Azure-Blob/1.0",
           "Microsoft-HTTPAPI/2.0"
         ],
-<<<<<<< HEAD
-        "x-ms-client-request-id": "470aeeab-41b1-045d-3b66-635c86f5a3a3",
-        "x-ms-request-id": "d59da64c-701e-006e-1afb-09188f000000",
-=======
         "x-ms-client-request-id": "0634921b-a107-bdad-46ab-493400ffc69f",
         "x-ms-request-id": "8f99e0dc-c01e-00a7-68ae-55b85c000000",
->>>>>>> 994efc63
         "x-ms-version": "2019-12-12"
       },
       "ResponseBody": []
     },
     {
-<<<<<<< HEAD
-      "RequestUri": "https://seannsecanary.blob.core.windows.net/test-filesystem-b40d61df-e295-fce1-86a8-fb19e990c2e1?restype=container",
-      "RequestMethod": "DELETE",
-      "RequestHeaders": {
-        "Authorization": "Sanitized",
-        "traceparent": "00-7c87269e04f3be448dbaaf7edc1ba146-d8911d95249d5b47-00",
-        "User-Agent": [
-          "azsdk-net-Storage.Files.DataLake/12.1.0-dev.20200403.1",
-          "(.NET Core 4.6.28325.01; Microsoft Windows 10.0.18362 )"
-=======
       "RequestUri": "https://storagedotnetdatalake.blob.core.windows.net/test-filesystem-674b3d60-afb2-0448-9919-28d30c56a754?restype=container",
       "RequestMethod": "DELETE",
       "RequestHeaders": {
@@ -113,7 +40,6 @@
         "User-Agent": [
           "azsdk-net-Storage.Files.DataLake/12.3.0-dev.20200708.1",
           "(.NET Core 4.6.28928.01; Microsoft Windows 10.0.18363 )"
->>>>>>> 994efc63
         ],
         "x-ms-client-request-id": "7ab80c62-a122-f54c-6b99-a61d2bb08bc0",
         "x-ms-return-client-request-id": "true",
@@ -123,34 +49,20 @@
       "StatusCode": 202,
       "ResponseHeaders": {
         "Content-Length": "0",
-<<<<<<< HEAD
-        "Date": "Fri, 03 Apr 2020 21:04:16 GMT",
-=======
         "Date": "Thu, 09 Jul 2020 05:05:45 GMT",
->>>>>>> 994efc63
         "Server": [
           "Windows-Azure-Blob/1.0",
           "Microsoft-HTTPAPI/2.0"
         ],
-<<<<<<< HEAD
-        "x-ms-client-request-id": "a2546f03-38a2-a786-ae2b-bc482e6f361e",
-        "x-ms-request-id": "d59da715-701e-006e-48fb-09188f000000",
-=======
         "x-ms-client-request-id": "7ab80c62-a122-f54c-6b99-a61d2bb08bc0",
         "x-ms-request-id": "8f99e167-c01e-00a7-68ae-55b85c000000",
->>>>>>> 994efc63
         "x-ms-version": "2019-12-12"
       },
       "ResponseBody": []
     }
   ],
   "Variables": {
-<<<<<<< HEAD
-    "RandomSeed": "316593220",
-    "Storage_TestConfigHierarchicalNamespace": "NamespaceTenant\nseannsecanary\nU2FuaXRpemVk\nhttp://seannsecanary.blob.core.windows.net\nhttp://seannsecanary.file.core.windows.net\nhttp://seannsecanary.queue.core.windows.net\nhttp://seannsecanary.table.core.windows.net\n\n\n\n\nhttp://seannsecanary-secondary.blob.core.windows.net\nhttp://seannsecanary-secondary.file.core.windows.net\nhttp://seannsecanary-secondary.queue.core.windows.net\nhttp://seannsecanary-secondary.table.core.windows.net\n68390a19-a643-458b-b726-408abf67b4fc\nSanitized\n72f988bf-86f1-41af-91ab-2d7cd011db47\nhttps://login.microsoftonline.com/\nCloud\nBlobEndpoint=http://seannsecanary.blob.core.windows.net/;QueueEndpoint=http://seannsecanary.queue.core.windows.net/;FileEndpoint=http://seannsecanary.file.core.windows.net/;BlobSecondaryEndpoint=http://seannsecanary-secondary.blob.core.windows.net/;QueueSecondaryEndpoint=http://seannsecanary-secondary.queue.core.windows.net/;FileSecondaryEndpoint=http://seannsecanary-secondary.file.core.windows.net/;AccountName=seannsecanary;AccountKey=Sanitized\n"
-=======
     "RandomSeed": "1148931279",
     "Storage_TestConfigHierarchicalNamespace": "NamespaceTenant\nstoragedotnetdatalake\nU2FuaXRpemVk\nhttps://storagedotnetdatalake.blob.core.windows.net\nhttps://storagedotnetdatalake.file.core.windows.net\nhttps://storagedotnetdatalake.queue.core.windows.net\nhttps://storagedotnetdatalake.table.core.windows.net\n\n\n\n\nhttps://storagedotnetdatalake-secondary.blob.core.windows.net\nhttps://storagedotnetdatalake-secondary.file.core.windows.net\nhttps://storagedotnetdatalake-secondary.queue.core.windows.net\nhttps://storagedotnetdatalake-secondary.table.core.windows.net\n183fee76-3bc8-488e-866f-b6562a249293\nSanitized\n72f988bf-86f1-41af-91ab-2d7cd011db47\nhttps://login.microsoftonline.com/\nCloud\nBlobEndpoint=https://storagedotnetdatalake.blob.core.windows.net/;QueueEndpoint=https://storagedotnetdatalake.queue.core.windows.net/;FileEndpoint=https://storagedotnetdatalake.file.core.windows.net/;BlobSecondaryEndpoint=https://storagedotnetdatalake-secondary.blob.core.windows.net/;QueueSecondaryEndpoint=https://storagedotnetdatalake-secondary.queue.core.windows.net/;FileSecondaryEndpoint=https://storagedotnetdatalake-secondary.file.core.windows.net/;AccountName=storagedotnetdatalake;AccountKey=Sanitized\n"
->>>>>>> 994efc63
   }
 }