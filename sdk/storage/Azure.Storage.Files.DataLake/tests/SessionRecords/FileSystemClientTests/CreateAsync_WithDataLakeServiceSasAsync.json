{
  "Entries": [
    {
<<<<<<< HEAD
      "RequestUri": "https://seannsecanary.blob.core.windows.net/test-filesystem-7ad9ce5d-548e-ae9b-d400-5ef0a13e704b?sv=2020-04-08\u0026st=2020-06-01T19%3A26%3A42Z\u0026se=2020-06-01T21%3A26%3A42Z\u0026sr=c\u0026sp=racwdl\u0026sig=Sanitized\u0026restype=container",
=======
      "RequestUri": "http://amandaadlscanary2.blob.core.windows.net/test-filesystem-7ad9ce5d-548e-ae9b-d400-5ef0a13e704b?sv=2020-02-10\u0026st=2020-10-29T20%3A48%3A09Z\u0026se=2020-10-29T22%3A48%3A09Z\u0026sr=c\u0026sp=racwdlmeop\u0026sig=Sanitized\u0026restype=container",
>>>>>>> 6833f5c6
      "RequestMethod": "PUT",
      "RequestHeaders": {
        "traceparent": "00-a6beb370cffe7c49b26193023a804c1b-06d3139c61858e41-00",
        "User-Agent": [
          "azsdk-net-Storage.Files.DataLake/12.5.0-alpha.20201029.1",
          "(.NET Core 4.6.29220.03; Microsoft Windows 10.0.19042 )"
        ],
        "x-ms-client-request-id": "00b89186-a1d4-71c8-7754-04d6be609494",
        "x-ms-return-client-request-id": "true",
        "x-ms-version": "2020-04-08"
      },
      "RequestBody": null,
      "StatusCode": 403,
      "ResponseHeaders": {
        "Content-Length": "246",
        "Content-Type": "application/xml",
        "Date": "Thu, 29 Oct 2020 21:48:09 GMT",
        "Server": [
          "Windows-Azure-Blob/1.0",
          "Microsoft-HTTPAPI/2.0"
        ],
        "x-ms-client-request-id": "00b89186-a1d4-71c8-7754-04d6be609494",
        "x-ms-error-code": "AuthorizationFailure",
<<<<<<< HEAD
        "x-ms-request-id": "e6aa42b5-401e-0028-4c52-382c08000000",
        "x-ms-version": "2020-04-08"
=======
        "x-ms-request-id": "9b24cf42-701e-001c-7a3d-aea441000000",
        "x-ms-version": "2020-02-10"
>>>>>>> 6833f5c6
      },
      "ResponseBody": [
        "\uFEFF\u003C?xml version=\u00221.0\u0022 encoding=\u0022utf-8\u0022?\u003E\u003CError\u003E\u003CCode\u003EAuthorizationFailure\u003C/Code\u003E\u003CMessage\u003EThis request is not authorized to perform this operation.\n",
        "RequestId:9b24cf42-701e-001c-7a3d-aea441000000\n",
        "Time:2020-10-29T21:48:10.0124453Z\u003C/Message\u003E\u003C/Error\u003E"
      ]
    }
  ],
  "Variables": {
    "DateTimeOffsetNow": "2020-10-29T14:48:09.9728999-07:00",
    "RandomSeed": "681828310",
    "Storage_TestConfigHierarchicalNamespace": "NamespaceTenant\namandaadlscanary2\nU2FuaXRpemVk\nhttp://amandaadlscanary2.blob.core.windows.net\nhttp://amandaadlscanary2.file.core.windows.net\nhttp://amandaadlscanary2.queue.core.windows.net\nhttp://amandaadlscanary2.table.core.windows.net\n\n\n\n\nhttp://amandaadlscanary2-secondary.blob.core.windows.net\nhttp://amandaadlscanary2-secondary.file.core.windows.net\nhttp://amandaadlscanary2-secondary.queue.core.windows.net\n\n68390a19-a643-458b-b726-408abf67b4fc\nSanitized\n72f988bf-86f1-41af-91ab-2d7cd011db47\nhttps://login.microsoftonline.com/\nCloud\nBlobEndpoint=http://amandaadlscanary2.blob.core.windows.net/;QueueEndpoint=http://amandaadlscanary2.queue.core.windows.net/;FileEndpoint=http://amandaadlscanary2.file.core.windows.net/;BlobSecondaryEndpoint=http://amandaadlscanary2-secondary.blob.core.windows.net/;QueueSecondaryEndpoint=http://amandaadlscanary2-secondary.queue.core.windows.net/;FileSecondaryEndpoint=http://amandaadlscanary2-secondary.file.core.windows.net/;AccountName=amandaadlscanary2;AccountKey=Sanitized\n"
  }
}<|MERGE_RESOLUTION|>--- conflicted
+++ resolved
@@ -1,11 +1,7 @@
 {
   "Entries": [
     {
-<<<<<<< HEAD
-      "RequestUri": "https://seannsecanary.blob.core.windows.net/test-filesystem-7ad9ce5d-548e-ae9b-d400-5ef0a13e704b?sv=2020-04-08\u0026st=2020-06-01T19%3A26%3A42Z\u0026se=2020-06-01T21%3A26%3A42Z\u0026sr=c\u0026sp=racwdl\u0026sig=Sanitized\u0026restype=container",
-=======
-      "RequestUri": "http://amandaadlscanary2.blob.core.windows.net/test-filesystem-7ad9ce5d-548e-ae9b-d400-5ef0a13e704b?sv=2020-02-10\u0026st=2020-10-29T20%3A48%3A09Z\u0026se=2020-10-29T22%3A48%3A09Z\u0026sr=c\u0026sp=racwdlmeop\u0026sig=Sanitized\u0026restype=container",
->>>>>>> 6833f5c6
+      "RequestUri": "http://amandaadlscanary2.blob.core.windows.net/test-filesystem-7ad9ce5d-548e-ae9b-d400-5ef0a13e704b?sv=2020-04-08\u0026st=2020-10-29T20%3A48%3A09Z\u0026se=2020-10-29T22%3A48%3A09Z\u0026sr=c\u0026sp=racwdlmeop\u0026sig=Sanitized\u0026restype=container",
       "RequestMethod": "PUT",
       "RequestHeaders": {
         "traceparent": "00-a6beb370cffe7c49b26193023a804c1b-06d3139c61858e41-00",
@@ -29,13 +25,8 @@
         ],
         "x-ms-client-request-id": "00b89186-a1d4-71c8-7754-04d6be609494",
         "x-ms-error-code": "AuthorizationFailure",
-<<<<<<< HEAD
-        "x-ms-request-id": "e6aa42b5-401e-0028-4c52-382c08000000",
+        "x-ms-request-id": "9b24cf42-701e-001c-7a3d-aea441000000",
         "x-ms-version": "2020-04-08"
-=======
-        "x-ms-request-id": "9b24cf42-701e-001c-7a3d-aea441000000",
-        "x-ms-version": "2020-02-10"
->>>>>>> 6833f5c6
       },
       "ResponseBody": [
         "\uFEFF\u003C?xml version=\u00221.0\u0022 encoding=\u0022utf-8\u0022?\u003E\u003CError\u003E\u003CCode\u003EAuthorizationFailure\u003C/Code\u003E\u003CMessage\u003EThis request is not authorized to perform this operation.\n",
