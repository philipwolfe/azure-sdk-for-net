--- conflicted
+++ resolved
@@ -28,11 +28,7 @@
           "Microsoft-HTTPAPI/2.0"
         ],
         "x-ms-client-request-id": "a1fb859f-e706-5ed0-a9c7-788f6c6cb67f",
-<<<<<<< HEAD
-        "x-ms-request-id": "d714f304-d01e-003a-5739-f38843000000",
-=======
         "x-ms-request-id": "96228cd0-f01e-0012-3cfb-093670000000",
->>>>>>> 8d420312
         "x-ms-version": "2019-12-12"
       },
       "ResponseBody": []
@@ -64,11 +60,7 @@
           "Microsoft-HTTPAPI/2.0"
         ],
         "x-ms-client-request-id": "1e126a73-010b-5a5a-aec6-df1b3e60534c",
-<<<<<<< HEAD
-        "x-ms-request-id": "f1e7586b-901f-0004-5139-f31f3c000000",
-=======
         "x-ms-request-id": "fa4403a0-201f-0097-10fb-091bad000000",
->>>>>>> 8d420312
         "x-ms-version": "2019-12-12"
       },
       "ResponseBody": []
@@ -98,11 +90,7 @@
           "Microsoft-HTTPAPI/2.0"
         ],
         "x-ms-client-request-id": "a1fc474f-624a-d4dd-9883-9c6c1aa9960e",
-<<<<<<< HEAD
-        "x-ms-request-id": "d714f30c-d01e-003a-5c39-f38843000000",
-=======
         "x-ms-request-id": "96228cec-f01e-0012-56fb-093670000000",
->>>>>>> 8d420312
         "x-ms-version": "2019-12-12"
       },
       "ResponseBody": []
