--- conflicted
+++ resolved
@@ -28,11 +28,7 @@
           "Microsoft-HTTPAPI/2.0"
         ],
         "x-ms-client-request-id": "de8f7c7b-dd17-094b-db5b-e5379831ee3d",
-<<<<<<< HEAD
-        "x-ms-request-id": "9622a7f2-f01e-0012-30fb-093670000000",
-=======
         "x-ms-request-id": "f78ad5e2-d01e-011d-4b6c-981e00000000",
->>>>>>> 365f255a
         "x-ms-version": "2020-02-10"
       },
       "ResponseBody": []
@@ -65,11 +61,7 @@
           "Microsoft-HTTPAPI/2.0"
         ],
         "x-ms-client-request-id": "8c50a5e5-0f99-4e6d-c843-60abeed9b547",
-<<<<<<< HEAD
-        "x-ms-request-id": "fa44042f-201f-0097-7afb-091bad000000",
-=======
         "x-ms-request-id": "92200ec7-b01f-012f-596c-9846d0000000",
->>>>>>> 365f255a
         "x-ms-version": "2020-02-10"
       },
       "ResponseBody": []
@@ -102,11 +94,7 @@
           "Microsoft-HTTPAPI/2.0"
         ],
         "x-ms-client-request-id": "f2510d00-61e1-2fa4-6f3f-15a06706de7c",
-<<<<<<< HEAD
-        "x-ms-request-id": "fa440430-201f-0097-7bfb-091bad000000",
-=======
         "x-ms-request-id": "92200ec8-b01f-012f-5a6c-9846d0000000",
->>>>>>> 365f255a
         "x-ms-version": "2020-02-10"
       },
       "ResponseBody": []
@@ -139,11 +127,7 @@
           "Microsoft-HTTPAPI/2.0"
         ],
         "x-ms-client-request-id": "e1abde34-c388-7265-7db6-424ad2e14dc3",
-<<<<<<< HEAD
-        "x-ms-request-id": "fa440431-201f-0097-7cfb-091bad000000",
-=======
         "x-ms-request-id": "92200ec9-b01f-012f-5b6c-9846d0000000",
->>>>>>> 365f255a
         "x-ms-version": "2020-02-10"
       },
       "ResponseBody": []
@@ -176,11 +160,7 @@
           "Microsoft-HTTPAPI/2.0"
         ],
         "x-ms-client-request-id": "886c5653-fc5b-acf4-cffa-5cbd66042a42",
-<<<<<<< HEAD
-        "x-ms-request-id": "fa440432-201f-0097-7dfb-091bad000000",
-=======
         "x-ms-request-id": "92200eca-b01f-012f-5c6c-9846d0000000",
->>>>>>> 365f255a
         "x-ms-version": "2020-02-10"
       },
       "ResponseBody": []
@@ -213,11 +193,7 @@
           "Microsoft-HTTPAPI/2.0"
         ],
         "x-ms-client-request-id": "7bf74f0e-c474-e868-18d5-5ea2d950efb9",
-<<<<<<< HEAD
-        "x-ms-request-id": "fa440433-201f-0097-7efb-091bad000000",
-=======
         "x-ms-request-id": "92200ecb-b01f-012f-5d6c-9846d0000000",
->>>>>>> 365f255a
         "x-ms-version": "2020-02-10"
       },
       "ResponseBody": []
@@ -250,11 +226,7 @@
           "Microsoft-HTTPAPI/2.0"
         ],
         "x-ms-client-request-id": "16aeab26-af0d-89ce-9609-6325607e2580",
-<<<<<<< HEAD
-        "x-ms-request-id": "fa440434-201f-0097-7ffb-091bad000000",
-=======
         "x-ms-request-id": "92200ecc-b01f-012f-5e6c-9846d0000000",
->>>>>>> 365f255a
         "x-ms-version": "2020-02-10"
       },
       "ResponseBody": []
@@ -287,11 +259,7 @@
           "Microsoft-HTTPAPI/2.0"
         ],
         "x-ms-client-request-id": "2d7cae1d-d8a1-7aac-bd6e-09d0c9d234b6",
-<<<<<<< HEAD
-        "x-ms-request-id": "fa440435-201f-0097-80fb-091bad000000",
-=======
         "x-ms-request-id": "92200ecd-b01f-012f-5f6c-9846d0000000",
->>>>>>> 365f255a
         "x-ms-version": "2020-02-10"
       },
       "ResponseBody": []
@@ -324,11 +292,7 @@
           "Microsoft-HTTPAPI/2.0"
         ],
         "x-ms-client-request-id": "b2070bfa-f702-8cde-bd8f-abb828051784",
-<<<<<<< HEAD
-        "x-ms-request-id": "fa440436-201f-0097-01fb-091bad000000",
-=======
         "x-ms-request-id": "92200ece-b01f-012f-606c-9846d0000000",
->>>>>>> 365f255a
         "x-ms-version": "2020-02-10"
       },
       "ResponseBody": []
@@ -361,11 +325,7 @@
           "Microsoft-HTTPAPI/2.0"
         ],
         "x-ms-client-request-id": "bed6d4f1-82cb-50b4-5914-b126a3d1cbd1",
-<<<<<<< HEAD
-        "x-ms-request-id": "fa440437-201f-0097-02fb-091bad000000",
-=======
         "x-ms-request-id": "92200ecf-b01f-012f-616c-9846d0000000",
->>>>>>> 365f255a
         "x-ms-version": "2020-02-10"
       },
       "ResponseBody": []
@@ -395,11 +355,7 @@
         ],
         "Transfer-Encoding": "chunked",
         "x-ms-client-request-id": "53c7b37e-592e-acb9-da6e-7aabee7b2b53",
-<<<<<<< HEAD
-        "x-ms-request-id": "fa440438-201f-0097-03fb-091bad000000",
-=======
         "x-ms-request-id": "92200ed0-b01f-012f-626c-9846d0000000",
->>>>>>> 365f255a
         "x-ms-version": "2020-02-10"
       },
       "ResponseBody": [
@@ -431,11 +387,7 @@
           "Microsoft-HTTPAPI/2.0"
         ],
         "x-ms-client-request-id": "efa7f4a2-780a-5ca2-81d0-ff982fc86cef",
-<<<<<<< HEAD
-        "x-ms-request-id": "9622a86a-f01e-0012-1afb-093670000000",
-=======
         "x-ms-request-id": "f78ad741-d01e-011d-686c-981e00000000",
->>>>>>> 365f255a
         "x-ms-version": "2020-02-10"
       },
       "ResponseBody": []
