--- conflicted
+++ resolved
@@ -1,20 +1,6 @@
 {
   "Entries": [
     {
-<<<<<<< HEAD
-      "RequestUri": "https://seannsecanary.blob.core.windows.net/test-filesystem-2e725874-b02d-7772-f27e-e8b842dcb42b?restype=container",
-      "RequestMethod": "PUT",
-      "RequestHeaders": {
-        "Authorization": "Sanitized",
-        "traceparent": "00-f18610e792e6fa45b27ed37e64de4d73-5800e9b9a67e0d40-00",
-        "User-Agent": [
-          "azsdk-net-Storage.Files.DataLake/12.5.0-alpha.20200921.1",
-          "(.NET Core 4.6.29220.03; Microsoft Windows 10.0.19041 )"
-        ],
-        "x-ms-blob-public-access": "container",
-        "x-ms-client-request-id": "ce57f10c-bbeb-afdd-2a4f-4ca4276820bb",
-        "x-ms-date": "Mon, 21 Sep 2020 06:23:13 GMT",
-=======
       "RequestUri": "https://seannsecanary.blob.core.windows.net/test-filesystem-db2e5075-b220-bd54-6840-9f240be5e5da?restype=container",
       "RequestMethod": "PUT",
       "RequestHeaders": {
@@ -27,7 +13,6 @@
         "x-ms-blob-public-access": "container",
         "x-ms-client-request-id": "74c4975c-a9f2-cc09-28ad-d576a04fdc32",
         "x-ms-date": "Fri, 11 Sep 2020 15:49:39 GMT",
->>>>>>> 365f255a
         "x-ms-return-client-request-id": "true",
         "x-ms-version": "2020-02-10"
       },
@@ -35,49 +20,25 @@
       "StatusCode": 201,
       "ResponseHeaders": {
         "Content-Length": "0",
-<<<<<<< HEAD
-        "Date": "Mon, 21 Sep 2020 06:23:13 GMT",
-        "ETag": "\u00220x8D85DF6D1E5CD29\u0022",
-        "Last-Modified": "Mon, 21 Sep 2020 06:23:13 GMT",
-=======
         "Date": "Fri, 11 Sep 2020 15:49:40 GMT",
         "ETag": "\u00220x8D8566A4B5E8007\u0022",
         "Last-Modified": "Fri, 11 Sep 2020 15:49:40 GMT",
->>>>>>> 365f255a
-        "Server": [
-          "Windows-Azure-Blob/1.0",
-          "Microsoft-HTTPAPI/2.0"
-        ],
-<<<<<<< HEAD
-        "x-ms-client-request-id": "ce57f10c-bbeb-afdd-2a4f-4ca4276820bb",
-        "x-ms-request-id": "6abccb87-501e-001b-55df-8f73a3000000",
-=======
+        "Server": [
+          "Windows-Azure-Blob/1.0",
+          "Microsoft-HTTPAPI/2.0"
+        ],
         "x-ms-client-request-id": "74c4975c-a9f2-cc09-28ad-d576a04fdc32",
         "x-ms-request-id": "6f3af077-b01e-0071-2153-88ab8b000000",
->>>>>>> 365f255a
-        "x-ms-version": "2020-02-10"
-      },
-      "ResponseBody": []
-    },
-    {
-<<<<<<< HEAD
-      "RequestUri": "https://seannsecanary.dfs.core.windows.net/test-filesystem-2e725874-b02d-7772-f27e-e8b842dcb42b/test-file-621fc230-dd15-2844-1400-7889c750bba3?resource=file",
-=======
+        "x-ms-version": "2020-02-10"
+      },
+      "ResponseBody": []
+    },
+    {
       "RequestUri": "https://seannsecanary.dfs.core.windows.net/test-filesystem-db2e5075-b220-bd54-6840-9f240be5e5da/test-file-e4a3d13e-ab0f-19cc-fad0-1ca6d655c7a8?resource=file",
->>>>>>> 365f255a
       "RequestMethod": "PUT",
       "RequestHeaders": {
         "Authorization": "Sanitized",
         "If-None-Match": "*",
-<<<<<<< HEAD
-        "traceparent": "00-b02aa29db5ceff478eb9ce69c8e46cba-ed881bdc91277d4e-00",
-        "User-Agent": [
-          "azsdk-net-Storage.Files.DataLake/12.5.0-alpha.20200921.1",
-          "(.NET Core 4.6.29220.03; Microsoft Windows 10.0.19041 )"
-        ],
-        "x-ms-client-request-id": "76781b5c-2ca3-1ae7-3c3e-81e97490cd56",
-        "x-ms-date": "Mon, 21 Sep 2020 06:23:14 GMT",
-=======
         "traceparent": "00-0cfc6f7664f5334a95b18fc3fdc416b0-c299706c641b8c46-00",
         "User-Agent": [
           "azsdk-net-Storage.Files.DataLake/12.5.0-alpha.20200911.1",
@@ -85,7 +46,6 @@
         ],
         "x-ms-client-request-id": "404a89c7-d7ae-1a65-bb52-330c2787a691",
         "x-ms-date": "Fri, 11 Sep 2020 15:49:40 GMT",
->>>>>>> 365f255a
         "x-ms-return-client-request-id": "true",
         "x-ms-version": "2020-02-10"
       },
@@ -93,57 +53,25 @@
       "StatusCode": 201,
       "ResponseHeaders": {
         "Content-Length": "0",
-<<<<<<< HEAD
-        "Date": "Mon, 21 Sep 2020 06:23:14 GMT",
-        "ETag": "\u00220x8D85DF6D2728A7E\u0022",
-        "Last-Modified": "Mon, 21 Sep 2020 06:23:14 GMT",
-=======
         "Date": "Fri, 11 Sep 2020 15:49:40 GMT",
         "ETag": "\u00220x8D8566A4B956F77\u0022",
         "Last-Modified": "Fri, 11 Sep 2020 15:49:40 GMT",
->>>>>>> 365f255a
         "Server": [
           "Windows-Azure-HDFS/1.0",
           "Microsoft-HTTPAPI/2.0"
         ],
-<<<<<<< HEAD
-        "x-ms-client-request-id": "76781b5c-2ca3-1ae7-3c3e-81e97490cd56",
-        "x-ms-request-id": "c3318db1-b01f-0003-39df-8facc4000000",
-=======
         "x-ms-client-request-id": "404a89c7-d7ae-1a65-bb52-330c2787a691",
         "x-ms-request-id": "fa3ae02b-d01f-0067-0653-885d5c000000",
->>>>>>> 365f255a
-        "x-ms-version": "2020-02-10"
-      },
-      "ResponseBody": []
-    },
-    {
-<<<<<<< HEAD
-      "RequestUri": "https://seannsecanary.dfs.core.windows.net/test-filesystem-2e725874-b02d-7772-f27e-e8b842dcb42b/test-file-621fc230-dd15-2844-1400-7889c750bba3?action=append\u0026position=0",
-=======
+        "x-ms-version": "2020-02-10"
+      },
+      "ResponseBody": []
+    },
+    {
       "RequestUri": "https://seannsecanary.dfs.core.windows.net/test-filesystem-db2e5075-b220-bd54-6840-9f240be5e5da/test-file-e4a3d13e-ab0f-19cc-fad0-1ca6d655c7a8?action=append\u0026position=0",
->>>>>>> 365f255a
       "RequestMethod": "PATCH",
       "RequestHeaders": {
         "Authorization": "Sanitized",
         "Content-Length": "1024",
-<<<<<<< HEAD
-        "traceparent": "00-995e048ed42bfa468c01e9c2439e3f7a-3b32a0b58695124d-00",
-        "User-Agent": [
-          "azsdk-net-Storage.Files.DataLake/12.5.0-alpha.20200921.1",
-          "(.NET Core 4.6.29220.03; Microsoft Windows 10.0.19041 )"
-        ],
-        "x-ms-client-request-id": "0df743af-269c-45aa-4569-b87ef5abc04e",
-        "x-ms-date": "Mon, 21 Sep 2020 06:23:14 GMT",
-        "x-ms-return-client-request-id": "true",
-        "x-ms-version": "2020-02-10"
-      },
-      "RequestBody": "Gb2rUITmP1I2K9qq/59JTYMt8fkvAhQvrS6560NU59mTqYppvM82SoLMLOoCmSl1tisFml/CcxeofKNWLFQP4UMBF1UU35G09qZ2Y9YqLBMFQzQXTk160DVywUAr4B0uvUqmAYLTYNeZUaO4TBBBfk\u002BQUOgg95P2hkYfoR5RiBaISKWLhCuQMeNdfvypwYQlMULwmo81DcW2r3o8s764SMiNMANqtfkjAB8FwnmXTMXC\u002BnDbYO6GUzrf1dSxU30kpDUzHJGAuntJzJpwL0pMH2O0erlO3OjaB9zJi\u002BAlcqyh4R5EYzA0QT/0kpNUFiPvk7Vx/NnD1chMWRS0ty\u002BbI1rtzk4sCLsygDh6WklUhvC52fcrtHbT3QtV9wobgIoQWW85Z0fUwov5PnygSXt\u002B\u002BNIk\u002Bt03b2/jGfBD1xCxFwCuagDaGh\u002Bp5BdsMXb6MpOP1/8494Ws2On/VU1Wket6SCZ78t97o92zehXGyj756eZcs/8ReSB6AZEX28TSUlMr8ulPfkC0FDQihXxv5g2qBmxm\u002Bd3rac4GAfBOY8gY4CjCm9hVqWumqJ/L7/SjCxuEbNRYa1h2P4kaSX1PZrBrCaRUrUs0VV0AwFE9IHnaY/bVyffzv3XPS1tPO2DuVkLuX\u002BVQTl3QTxZ3WKsHOB8PP\u002BWGepy4eEouhGHv5Rr8EmkOT8CUihSYBHrgfGfKyBM7P/t6Z9umNeebIcn84Gn8ekZB\u002BOlferXR7nYi1/vjY7xOtKUegqqOaBnY\u002BWhKnCMQ5AIgic8q3MRGqHhlg17st74NrizD3vebspDQh4FNh1JSEvP5wtrtI9jh2NkxKOS760GqPe33TAYKhdY\u002BWVRD\u002BSEmEnFq8/XjH4pU4gUeaYmsFZs/o0lkW8Xt7jwDrsqDnd\u002B4CxZyUPhLxh1jomkA7BxMkkS5A1bXwbesfQS54HG/0EUmZl1zOcSi9NwsALhc7AIgthuFyZqI4ElextPzkuWso9Ek2YW\u002B2Vl/Fg95q8D\u002BT5ACmClVOQeqnYYTFHPxr2H3gF3mOBN8Yt3CBrOKDzSJYHZD8fq7VmnKeTv/qsTmjmeugStjGBd8hTZMkzNTH45RirT8rb1mOynzG77XfLgZ3HhL3I0JJUdexmvEb8I2dlmtrh8P6eCpR0YBcPxZpQl\u002BM7e7B0MAR2RsnudSostmvaRlKc2YCfOXopRHB7VLBSFiRjwLem4WrWe6o0r5VqV7mrJX9Hs75SnEI2WuuT\u002BvIZnF8FyOWkI1T3xm3Waonkvvy20C8xGmJ2ATR1YJZ/QnC4GxM2ZJ7EBwIaT\u002B1AjDG4Uavu3SrS2HH8n7exPrLOeIPtLk9mrlpt8sktFsp1JYTyvQ76gGVV5TKRSdTQ==",
-      "StatusCode": 202,
-      "ResponseHeaders": {
-        "Content-Length": "0",
-        "Date": "Mon, 21 Sep 2020 06:23:14 GMT",
-=======
         "traceparent": "00-c5b33314be38914b883bbf65fac68f30-39943be088fed04d-00",
         "User-Agent": [
           "azsdk-net-Storage.Files.DataLake/12.5.0-alpha.20200911.1",
@@ -159,42 +87,23 @@
       "ResponseHeaders": {
         "Content-Length": "0",
         "Date": "Fri, 11 Sep 2020 15:49:40 GMT",
->>>>>>> 365f255a
         "Server": [
           "Windows-Azure-HDFS/1.0",
           "Microsoft-HTTPAPI/2.0"
         ],
-<<<<<<< HEAD
-        "x-ms-client-request-id": "0df743af-269c-45aa-4569-b87ef5abc04e",
-        "x-ms-request-id": "c3318db4-b01f-0003-3cdf-8facc4000000",
-=======
         "x-ms-client-request-id": "d29026e4-ab16-4c1a-a7fc-b63ec0f6720a",
         "x-ms-request-id": "fa3ae02d-d01f-0067-0853-885d5c000000",
->>>>>>> 365f255a
         "x-ms-request-server-encrypted": "true",
         "x-ms-version": "2020-02-10"
       },
       "ResponseBody": []
     },
     {
-<<<<<<< HEAD
-      "RequestUri": "https://seannsecanary.dfs.core.windows.net/test-filesystem-2e725874-b02d-7772-f27e-e8b842dcb42b/test-file-621fc230-dd15-2844-1400-7889c750bba3?action=flush\u0026position=1024",
-=======
       "RequestUri": "https://seannsecanary.dfs.core.windows.net/test-filesystem-db2e5075-b220-bd54-6840-9f240be5e5da/test-file-e4a3d13e-ab0f-19cc-fad0-1ca6d655c7a8?action=flush\u0026position=1024",
->>>>>>> 365f255a
       "RequestMethod": "PATCH",
       "RequestHeaders": {
         "Authorization": "Sanitized",
         "Content-Length": "0",
-<<<<<<< HEAD
-        "traceparent": "00-167c2f44f254954e80ec59763fdd2c9e-3f8d0007be172147-00",
-        "User-Agent": [
-          "azsdk-net-Storage.Files.DataLake/12.5.0-alpha.20200921.1",
-          "(.NET Core 4.6.29220.03; Microsoft Windows 10.0.19041 )"
-        ],
-        "x-ms-client-request-id": "313a89ae-bf99-21b9-ae28-bba4232f3b11",
-        "x-ms-date": "Mon, 21 Sep 2020 06:23:14 GMT",
-=======
         "traceparent": "00-c54621872ab0cb4fa6f29fb504f997fc-4356ac2168153a41-00",
         "User-Agent": [
           "azsdk-net-Storage.Files.DataLake/12.5.0-alpha.20200911.1",
@@ -202,7 +111,6 @@
         ],
         "x-ms-client-request-id": "01271771-d4f6-587b-794f-f989342a34e5",
         "x-ms-date": "Fri, 11 Sep 2020 15:49:40 GMT",
->>>>>>> 365f255a
         "x-ms-return-client-request-id": "true",
         "x-ms-version": "2020-02-10"
       },
@@ -210,45 +118,21 @@
       "StatusCode": 200,
       "ResponseHeaders": {
         "Content-Length": "0",
-<<<<<<< HEAD
-        "Date": "Mon, 21 Sep 2020 06:23:14 GMT",
-        "ETag": "\u00220x8D85DF6D2840488\u0022",
-        "Last-Modified": "Mon, 21 Sep 2020 06:23:14 GMT",
-=======
         "Date": "Fri, 11 Sep 2020 15:49:40 GMT",
         "ETag": "\u00220x8D8566A4BA9FD97\u0022",
         "Last-Modified": "Fri, 11 Sep 2020 15:49:40 GMT",
->>>>>>> 365f255a
         "Server": [
           "Windows-Azure-HDFS/1.0",
           "Microsoft-HTTPAPI/2.0"
         ],
-<<<<<<< HEAD
-        "x-ms-client-request-id": "313a89ae-bf99-21b9-ae28-bba4232f3b11",
-        "x-ms-request-id": "c3318db6-b01f-0003-3edf-8facc4000000",
-=======
         "x-ms-client-request-id": "01271771-d4f6-587b-794f-f989342a34e5",
         "x-ms-request-id": "fa3ae037-d01f-0067-1253-885d5c000000",
->>>>>>> 365f255a
         "x-ms-request-server-encrypted": "false",
         "x-ms-version": "2020-02-10"
       },
       "ResponseBody": []
     },
     {
-<<<<<<< HEAD
-      "RequestUri": "https://seannsecanary.blob.core.windows.net/test-filesystem-2e725874-b02d-7772-f27e-e8b842dcb42b/test-file-621fc230-dd15-2844-1400-7889c750bba3",
-      "RequestMethod": "HEAD",
-      "RequestHeaders": {
-        "Authorization": "Sanitized",
-        "traceparent": "00-03741b0503e20c438c71aa1fdaf9d47d-7e62d86502fef94a-00",
-        "User-Agent": [
-          "azsdk-net-Storage.Files.DataLake/12.5.0-alpha.20200921.1",
-          "(.NET Core 4.6.29220.03; Microsoft Windows 10.0.19041 )"
-        ],
-        "x-ms-client-request-id": "6cd03604-8f71-98b5-0bcc-1177e9695c3d",
-        "x-ms-date": "Mon, 21 Sep 2020 06:23:14 GMT",
-=======
       "RequestUri": "https://seannsecanary.blob.core.windows.net/test-filesystem-db2e5075-b220-bd54-6840-9f240be5e5da/test-file-e4a3d13e-ab0f-19cc-fad0-1ca6d655c7a8",
       "RequestMethod": "HEAD",
       "RequestHeaders": {
@@ -260,7 +144,6 @@
         ],
         "x-ms-client-request-id": "a8cc95b7-70cf-2914-90c8-e2ee933da7f5",
         "x-ms-date": "Fri, 11 Sep 2020 15:49:40 GMT",
->>>>>>> 365f255a
         "x-ms-return-client-request-id": "true",
         "x-ms-version": "2020-02-10"
       },
@@ -270,15 +153,9 @@
         "Accept-Ranges": "bytes",
         "Content-Length": "1024",
         "Content-Type": "application/octet-stream",
-<<<<<<< HEAD
-        "Date": "Mon, 21 Sep 2020 06:23:14 GMT",
-        "ETag": "\u00220x8D85DF6D2840488\u0022",
-        "Last-Modified": "Mon, 21 Sep 2020 06:23:14 GMT",
-=======
-        "Date": "Fri, 11 Sep 2020 15:49:41 GMT",
-        "ETag": "\u00220x8D8566A4BA9FD97\u0022",
-        "Last-Modified": "Fri, 11 Sep 2020 15:49:40 GMT",
->>>>>>> 365f255a
+        "Date": "Fri, 11 Sep 2020 15:49:41 GMT",
+        "ETag": "\u00220x8D8566A4BA9FD97\u0022",
+        "Last-Modified": "Fri, 11 Sep 2020 15:49:40 GMT",
         "Server": [
           "Windows-Azure-Blob/1.0",
           "Microsoft-HTTPAPI/2.0"
@@ -286,47 +163,27 @@
         "x-ms-access-tier": "Hot",
         "x-ms-access-tier-inferred": "true",
         "x-ms-blob-type": "BlockBlob",
-<<<<<<< HEAD
-        "x-ms-client-request-id": "6cd03604-8f71-98b5-0bcc-1177e9695c3d",
-        "x-ms-creation-time": "Mon, 21 Sep 2020 06:23:14 GMT",
-        "x-ms-lease-state": "available",
-        "x-ms-lease-status": "unlocked",
-        "x-ms-request-id": "6abccbe0-501e-001b-17df-8f73a3000000",
-=======
         "x-ms-client-request-id": "a8cc95b7-70cf-2914-90c8-e2ee933da7f5",
         "x-ms-creation-time": "Fri, 11 Sep 2020 15:49:40 GMT",
         "x-ms-lease-state": "available",
         "x-ms-lease-status": "unlocked",
         "x-ms-request-id": "6f3af085-b01e-0071-2b53-88ab8b000000",
->>>>>>> 365f255a
-        "x-ms-server-encrypted": "true",
-        "x-ms-version": "2020-02-10"
-      },
-      "ResponseBody": []
-    },
-    {
-<<<<<<< HEAD
-      "RequestUri": "https://seannsecanary.blob.core.windows.net/test-filesystem-2e725874-b02d-7772-f27e-e8b842dcb42b/test-file-621fc230-dd15-2844-1400-7889c750bba3",
-=======
-      "RequestUri": "https://seannsecanary.blob.core.windows.net/test-filesystem-db2e5075-b220-bd54-6840-9f240be5e5da/test-file-e4a3d13e-ab0f-19cc-fad0-1ca6d655c7a8",
->>>>>>> 365f255a
+        "x-ms-server-encrypted": "true",
+        "x-ms-version": "2020-02-10"
+      },
+      "ResponseBody": []
+    },
+    {
+      "RequestUri": "https://seannsecanary.blob.core.windows.net/test-filesystem-db2e5075-b220-bd54-6840-9f240be5e5da/test-file-e4a3d13e-ab0f-19cc-fad0-1ca6d655c7a8",
       "RequestMethod": "GET",
       "RequestHeaders": {
         "Authorization": "Sanitized",
         "User-Agent": [
-<<<<<<< HEAD
-          "azsdk-net-Storage.Files.DataLake/12.5.0-alpha.20200921.1",
-          "(.NET Core 4.6.29220.03; Microsoft Windows 10.0.19041 )"
-        ],
-        "x-ms-client-request-id": "ed9f579f-ce5f-d29f-6c15-e500bfe020cc",
-        "x-ms-date": "Mon, 21 Sep 2020 06:23:15 GMT",
-=======
           "azsdk-net-Storage.Files.DataLake/12.5.0-alpha.20200911.1",
           "(.NET Core 4.6.29017.01; Microsoft Windows 10.0.18362 )"
         ],
         "x-ms-client-request-id": "9fd23ef8-8c5e-a716-c350-39afa1efc520",
         "x-ms-date": "Fri, 11 Sep 2020 15:49:41 GMT",
->>>>>>> 365f255a
         "x-ms-range": "bytes=512-639",
         "x-ms-return-client-request-id": "true",
         "x-ms-version": "2020-02-10"
@@ -338,59 +195,29 @@
         "Content-Length": "128",
         "Content-Range": "bytes 512-639/1024",
         "Content-Type": "application/octet-stream",
-<<<<<<< HEAD
-        "Date": "Mon, 21 Sep 2020 06:23:14 GMT",
-        "ETag": "\u00220x8D85DF6D2840488\u0022",
-        "Last-Modified": "Mon, 21 Sep 2020 06:23:14 GMT",
-=======
-        "Date": "Fri, 11 Sep 2020 15:49:41 GMT",
-        "ETag": "\u00220x8D8566A4BA9FD97\u0022",
-        "Last-Modified": "Fri, 11 Sep 2020 15:49:40 GMT",
->>>>>>> 365f255a
-        "Server": [
-          "Windows-Azure-Blob/1.0",
-          "Microsoft-HTTPAPI/2.0"
-        ],
-        "x-ms-blob-type": "BlockBlob",
-<<<<<<< HEAD
-        "x-ms-client-request-id": "ed9f579f-ce5f-d29f-6c15-e500bfe020cc",
-        "x-ms-creation-time": "Mon, 21 Sep 2020 06:23:14 GMT",
-        "x-ms-lease-state": "available",
-        "x-ms-lease-status": "unlocked",
-        "x-ms-request-id": "6abccbf0-501e-001b-21df-8f73a3000000",
-        "x-ms-server-encrypted": "true",
-        "x-ms-version": "2020-02-10"
-      },
-      "ResponseBody": "Dk/AlIoUmAR64HxnysgTOz/7emfbpjXnmyHJ/OBp/HpGQfjpX3q10e52Itf742O8TrSlHoKqjmgZ2PloSpwjEOQCIInPKtzERqh4ZYNe7Le\u002BDa4sw973m7KQ0IeBTYdSUhLz\u002BcLa7SPY4djZMSjku\u002BtBqj3t90wGCoXWPllUQ/k="
-    },
-    {
-      "RequestUri": "https://seannsecanary.blob.core.windows.net/test-filesystem-2e725874-b02d-7772-f27e-e8b842dcb42b/test-file-621fc230-dd15-2844-1400-7889c750bba3",
+        "Date": "Fri, 11 Sep 2020 15:49:41 GMT",
+        "ETag": "\u00220x8D8566A4BA9FD97\u0022",
+        "Last-Modified": "Fri, 11 Sep 2020 15:49:40 GMT",
+        "Server": [
+          "Windows-Azure-Blob/1.0",
+          "Microsoft-HTTPAPI/2.0"
+        ],
+        "x-ms-blob-type": "BlockBlob",
+        "x-ms-client-request-id": "9fd23ef8-8c5e-a716-c350-39afa1efc520",
+        "x-ms-creation-time": "Fri, 11 Sep 2020 15:49:40 GMT",
+        "x-ms-lease-state": "available",
+        "x-ms-lease-status": "unlocked",
+        "x-ms-request-id": "6f3af08f-b01e-0071-3153-88ab8b000000",
+        "x-ms-server-encrypted": "true",
+        "x-ms-version": "2020-02-10"
+      },
+      "ResponseBody": "olqrB6mQ94MiEonjWQqZpfJ\u002B6RNZkFIS9FFB92gDMJ\u002BYh7h1XJYTZ/9\u002BOafrq2ejd8tyXw6NuRIHmRNXTgAaHuLqS9FSJElca4ET21arJkjpnn\u002BdkdCQCs6lbcKDuxj/YxvEAGCVUVOCFfSMet27XHLKbbCBfYwRWUEDrLaG2a8="
+    },
+    {
+      "RequestUri": "https://seannsecanary.blob.core.windows.net/test-filesystem-db2e5075-b220-bd54-6840-9f240be5e5da/test-file-e4a3d13e-ab0f-19cc-fad0-1ca6d655c7a8",
       "RequestMethod": "GET",
       "RequestHeaders": {
         "Authorization": "Sanitized",
-        "If-Match": "0x8D85DF6D2840488",
-        "User-Agent": [
-          "azsdk-net-Storage.Files.DataLake/12.5.0-alpha.20200921.1",
-          "(.NET Core 4.6.29220.03; Microsoft Windows 10.0.19041 )"
-        ],
-        "x-ms-client-request-id": "92d88d18-6fc9-3ddd-094b-2d1c8fb41d50",
-        "x-ms-date": "Mon, 21 Sep 2020 06:23:15 GMT",
-=======
-        "x-ms-client-request-id": "9fd23ef8-8c5e-a716-c350-39afa1efc520",
-        "x-ms-creation-time": "Fri, 11 Sep 2020 15:49:40 GMT",
-        "x-ms-lease-state": "available",
-        "x-ms-lease-status": "unlocked",
-        "x-ms-request-id": "6f3af08f-b01e-0071-3153-88ab8b000000",
-        "x-ms-server-encrypted": "true",
-        "x-ms-version": "2020-02-10"
-      },
-      "ResponseBody": "olqrB6mQ94MiEonjWQqZpfJ\u002B6RNZkFIS9FFB92gDMJ\u002BYh7h1XJYTZ/9\u002BOafrq2ejd8tyXw6NuRIHmRNXTgAaHuLqS9FSJElca4ET21arJkjpnn\u002BdkdCQCs6lbcKDuxj/YxvEAGCVUVOCFfSMet27XHLKbbCBfYwRWUEDrLaG2a8="
-    },
-    {
-      "RequestUri": "https://seannsecanary.blob.core.windows.net/test-filesystem-db2e5075-b220-bd54-6840-9f240be5e5da/test-file-e4a3d13e-ab0f-19cc-fad0-1ca6d655c7a8",
-      "RequestMethod": "GET",
-      "RequestHeaders": {
-        "Authorization": "Sanitized",
         "If-Match": "0x8D8566A4BA9FD97",
         "User-Agent": [
           "azsdk-net-Storage.Files.DataLake/12.5.0-alpha.20200911.1",
@@ -398,7 +225,6 @@
         ],
         "x-ms-client-request-id": "54f660b7-076b-9396-6864-592241f94c4a",
         "x-ms-date": "Fri, 11 Sep 2020 15:49:41 GMT",
->>>>>>> 365f255a
         "x-ms-range": "bytes=640-767",
         "x-ms-return-client-request-id": "true",
         "x-ms-version": "2020-02-10"
@@ -410,59 +236,29 @@
         "Content-Length": "128",
         "Content-Range": "bytes 640-767/1024",
         "Content-Type": "application/octet-stream",
-<<<<<<< HEAD
-        "Date": "Mon, 21 Sep 2020 06:23:14 GMT",
-        "ETag": "\u00220x8D85DF6D2840488\u0022",
-        "Last-Modified": "Mon, 21 Sep 2020 06:23:14 GMT",
-=======
-        "Date": "Fri, 11 Sep 2020 15:49:41 GMT",
-        "ETag": "\u00220x8D8566A4BA9FD97\u0022",
-        "Last-Modified": "Fri, 11 Sep 2020 15:49:40 GMT",
->>>>>>> 365f255a
-        "Server": [
-          "Windows-Azure-Blob/1.0",
-          "Microsoft-HTTPAPI/2.0"
-        ],
-        "x-ms-blob-type": "BlockBlob",
-<<<<<<< HEAD
-        "x-ms-client-request-id": "92d88d18-6fc9-3ddd-094b-2d1c8fb41d50",
-        "x-ms-creation-time": "Mon, 21 Sep 2020 06:23:14 GMT",
-        "x-ms-lease-state": "available",
-        "x-ms-lease-status": "unlocked",
-        "x-ms-request-id": "6abccbf1-501e-001b-22df-8f73a3000000",
-        "x-ms-server-encrypted": "true",
-        "x-ms-version": "2020-02-10"
-      },
-      "ResponseBody": "ISYScWrz9eMfilTiBR5piawVmz\u002BjSWRbxe3uPAOuyoOd37gLFnJQ\u002BEvGHWOiaQDsHEySRLkDVtfBt6x9BLngcb/QRSZmXXM5xKL03CwAuFzsAiC2G4XJmojgSV7G0/OS5ayj0STZhb7ZWX8WD3mrwP5PkAKYKVU5B6qdhhMUc/E="
-    },
-    {
-      "RequestUri": "https://seannsecanary.blob.core.windows.net/test-filesystem-2e725874-b02d-7772-f27e-e8b842dcb42b/test-file-621fc230-dd15-2844-1400-7889c750bba3",
+        "Date": "Fri, 11 Sep 2020 15:49:41 GMT",
+        "ETag": "\u00220x8D8566A4BA9FD97\u0022",
+        "Last-Modified": "Fri, 11 Sep 2020 15:49:40 GMT",
+        "Server": [
+          "Windows-Azure-Blob/1.0",
+          "Microsoft-HTTPAPI/2.0"
+        ],
+        "x-ms-blob-type": "BlockBlob",
+        "x-ms-client-request-id": "54f660b7-076b-9396-6864-592241f94c4a",
+        "x-ms-creation-time": "Fri, 11 Sep 2020 15:49:40 GMT",
+        "x-ms-lease-state": "available",
+        "x-ms-lease-status": "unlocked",
+        "x-ms-request-id": "6f3af095-b01e-0071-3753-88ab8b000000",
+        "x-ms-server-encrypted": "true",
+        "x-ms-version": "2020-02-10"
+      },
+      "ResponseBody": "aBR3OuYl6FNMKxp73ASQ8eoQULhNaH7mjrOmHpKlnfs8RSNlZYF1TeEaY1ViETRVsRHCpTYgYQCWkawzfsnAp44fPpfgKotomwLXMwQog31\u002BUW2A4/fEHOMjz9TVQs4YWbzHQ9KddIaGWQozSS37bQ0utS1cP8OWWiKzvVq2k1k="
+    },
+    {
+      "RequestUri": "https://seannsecanary.blob.core.windows.net/test-filesystem-db2e5075-b220-bd54-6840-9f240be5e5da/test-file-e4a3d13e-ab0f-19cc-fad0-1ca6d655c7a8",
       "RequestMethod": "GET",
       "RequestHeaders": {
         "Authorization": "Sanitized",
-        "If-Match": "0x8D85DF6D2840488",
-        "User-Agent": [
-          "azsdk-net-Storage.Files.DataLake/12.5.0-alpha.20200921.1",
-          "(.NET Core 4.6.29220.03; Microsoft Windows 10.0.19041 )"
-        ],
-        "x-ms-client-request-id": "32e83e9b-8e08-aa02-850a-bbc1c11500cc",
-        "x-ms-date": "Mon, 21 Sep 2020 06:23:15 GMT",
-=======
-        "x-ms-client-request-id": "54f660b7-076b-9396-6864-592241f94c4a",
-        "x-ms-creation-time": "Fri, 11 Sep 2020 15:49:40 GMT",
-        "x-ms-lease-state": "available",
-        "x-ms-lease-status": "unlocked",
-        "x-ms-request-id": "6f3af095-b01e-0071-3753-88ab8b000000",
-        "x-ms-server-encrypted": "true",
-        "x-ms-version": "2020-02-10"
-      },
-      "ResponseBody": "aBR3OuYl6FNMKxp73ASQ8eoQULhNaH7mjrOmHpKlnfs8RSNlZYF1TeEaY1ViETRVsRHCpTYgYQCWkawzfsnAp44fPpfgKotomwLXMwQog31\u002BUW2A4/fEHOMjz9TVQs4YWbzHQ9KddIaGWQozSS37bQ0utS1cP8OWWiKzvVq2k1k="
-    },
-    {
-      "RequestUri": "https://seannsecanary.blob.core.windows.net/test-filesystem-db2e5075-b220-bd54-6840-9f240be5e5da/test-file-e4a3d13e-ab0f-19cc-fad0-1ca6d655c7a8",
-      "RequestMethod": "GET",
-      "RequestHeaders": {
-        "Authorization": "Sanitized",
         "If-Match": "0x8D8566A4BA9FD97",
         "User-Agent": [
           "azsdk-net-Storage.Files.DataLake/12.5.0-alpha.20200911.1",
@@ -470,7 +266,6 @@
         ],
         "x-ms-client-request-id": "41f86249-71f8-05b5-260d-6087e024f9f2",
         "x-ms-date": "Fri, 11 Sep 2020 15:49:41 GMT",
->>>>>>> 365f255a
         "x-ms-range": "bytes=768-895",
         "x-ms-return-client-request-id": "true",
         "x-ms-version": "2020-02-10"
@@ -482,59 +277,29 @@
         "Content-Length": "128",
         "Content-Range": "bytes 768-895/1024",
         "Content-Type": "application/octet-stream",
-<<<<<<< HEAD
-        "Date": "Mon, 21 Sep 2020 06:23:14 GMT",
-        "ETag": "\u00220x8D85DF6D2840488\u0022",
-        "Last-Modified": "Mon, 21 Sep 2020 06:23:14 GMT",
-=======
-        "Date": "Fri, 11 Sep 2020 15:49:41 GMT",
-        "ETag": "\u00220x8D8566A4BA9FD97\u0022",
-        "Last-Modified": "Fri, 11 Sep 2020 15:49:40 GMT",
->>>>>>> 365f255a
-        "Server": [
-          "Windows-Azure-Blob/1.0",
-          "Microsoft-HTTPAPI/2.0"
-        ],
-        "x-ms-blob-type": "BlockBlob",
-<<<<<<< HEAD
-        "x-ms-client-request-id": "32e83e9b-8e08-aa02-850a-bbc1c11500cc",
-        "x-ms-creation-time": "Mon, 21 Sep 2020 06:23:14 GMT",
-        "x-ms-lease-state": "available",
-        "x-ms-lease-status": "unlocked",
-        "x-ms-request-id": "6abccbf2-501e-001b-23df-8f73a3000000",
-        "x-ms-server-encrypted": "true",
-        "x-ms-version": "2020-02-10"
-      },
-      "ResponseBody": "r2H3gF3mOBN8Yt3CBrOKDzSJYHZD8fq7VmnKeTv/qsTmjmeugStjGBd8hTZMkzNTH45RirT8rb1mOynzG77XfLgZ3HhL3I0JJUdexmvEb8I2dlmtrh8P6eCpR0YBcPxZpQl\u002BM7e7B0MAR2RsnudSostmvaRlKc2YCfOXopRHB7U="
-    },
-    {
-      "RequestUri": "https://seannsecanary.blob.core.windows.net/test-filesystem-2e725874-b02d-7772-f27e-e8b842dcb42b/test-file-621fc230-dd15-2844-1400-7889c750bba3",
+        "Date": "Fri, 11 Sep 2020 15:49:41 GMT",
+        "ETag": "\u00220x8D8566A4BA9FD97\u0022",
+        "Last-Modified": "Fri, 11 Sep 2020 15:49:40 GMT",
+        "Server": [
+          "Windows-Azure-Blob/1.0",
+          "Microsoft-HTTPAPI/2.0"
+        ],
+        "x-ms-blob-type": "BlockBlob",
+        "x-ms-client-request-id": "41f86249-71f8-05b5-260d-6087e024f9f2",
+        "x-ms-creation-time": "Fri, 11 Sep 2020 15:49:40 GMT",
+        "x-ms-lease-state": "available",
+        "x-ms-lease-status": "unlocked",
+        "x-ms-request-id": "6f3af097-b01e-0071-3953-88ab8b000000",
+        "x-ms-server-encrypted": "true",
+        "x-ms-version": "2020-02-10"
+      },
+      "ResponseBody": "NL7aSGBAq\u002BDc5vqK7JHTtidhx6aMobsZ\u002BDDosOm3K8/Fsf\u002BKUrMNzIPUUHVFOanJTvyW\u002Be/tzJMDwU8vV/v3JbsqxTuRSWNzVPojt1BG07\u002BHH2HsIDLg1\u002BRsh5Fk3XSI3Su5GnRuNwSYIqX0yhRCvO2QqDiZCgSISu1XJcLSD3c="
+    },
+    {
+      "RequestUri": "https://seannsecanary.blob.core.windows.net/test-filesystem-db2e5075-b220-bd54-6840-9f240be5e5da/test-file-e4a3d13e-ab0f-19cc-fad0-1ca6d655c7a8",
       "RequestMethod": "GET",
       "RequestHeaders": {
         "Authorization": "Sanitized",
-        "If-Match": "0x8D85DF6D2840488",
-        "User-Agent": [
-          "azsdk-net-Storage.Files.DataLake/12.5.0-alpha.20200921.1",
-          "(.NET Core 4.6.29220.03; Microsoft Windows 10.0.19041 )"
-        ],
-        "x-ms-client-request-id": "5080530c-ebcb-8048-2c5d-351234b5ef10",
-        "x-ms-date": "Mon, 21 Sep 2020 06:23:15 GMT",
-=======
-        "x-ms-client-request-id": "41f86249-71f8-05b5-260d-6087e024f9f2",
-        "x-ms-creation-time": "Fri, 11 Sep 2020 15:49:40 GMT",
-        "x-ms-lease-state": "available",
-        "x-ms-lease-status": "unlocked",
-        "x-ms-request-id": "6f3af097-b01e-0071-3953-88ab8b000000",
-        "x-ms-server-encrypted": "true",
-        "x-ms-version": "2020-02-10"
-      },
-      "ResponseBody": "NL7aSGBAq\u002BDc5vqK7JHTtidhx6aMobsZ\u002BDDosOm3K8/Fsf\u002BKUrMNzIPUUHVFOanJTvyW\u002Be/tzJMDwU8vV/v3JbsqxTuRSWNzVPojt1BG07\u002BHH2HsIDLg1\u002BRsh5Fk3XSI3Su5GnRuNwSYIqX0yhRCvO2QqDiZCgSISu1XJcLSD3c="
-    },
-    {
-      "RequestUri": "https://seannsecanary.blob.core.windows.net/test-filesystem-db2e5075-b220-bd54-6840-9f240be5e5da/test-file-e4a3d13e-ab0f-19cc-fad0-1ca6d655c7a8",
-      "RequestMethod": "GET",
-      "RequestHeaders": {
-        "Authorization": "Sanitized",
         "If-Match": "0x8D8566A4BA9FD97",
         "User-Agent": [
           "azsdk-net-Storage.Files.DataLake/12.5.0-alpha.20200911.1",
@@ -542,7 +307,6 @@
         ],
         "x-ms-client-request-id": "dfd8678a-0b00-9851-cd2f-3e0ae90fddd3",
         "x-ms-date": "Fri, 11 Sep 2020 15:49:41 GMT",
->>>>>>> 365f255a
         "x-ms-range": "bytes=896-1023",
         "x-ms-return-client-request-id": "true",
         "x-ms-version": "2020-02-10"
@@ -554,44 +318,14 @@
         "Content-Length": "128",
         "Content-Range": "bytes 896-1023/1024",
         "Content-Type": "application/octet-stream",
-<<<<<<< HEAD
-        "Date": "Mon, 21 Sep 2020 06:23:14 GMT",
-        "ETag": "\u00220x8D85DF6D2840488\u0022",
-        "Last-Modified": "Mon, 21 Sep 2020 06:23:14 GMT",
-=======
-        "Date": "Fri, 11 Sep 2020 15:49:41 GMT",
-        "ETag": "\u00220x8D8566A4BA9FD97\u0022",
-        "Last-Modified": "Fri, 11 Sep 2020 15:49:40 GMT",
->>>>>>> 365f255a
-        "Server": [
-          "Windows-Azure-Blob/1.0",
-          "Microsoft-HTTPAPI/2.0"
-        ],
-        "x-ms-blob-type": "BlockBlob",
-<<<<<<< HEAD
-        "x-ms-client-request-id": "5080530c-ebcb-8048-2c5d-351234b5ef10",
-        "x-ms-creation-time": "Mon, 21 Sep 2020 06:23:14 GMT",
-        "x-ms-lease-state": "available",
-        "x-ms-lease-status": "unlocked",
-        "x-ms-request-id": "6abccbf4-501e-001b-25df-8f73a3000000",
-        "x-ms-server-encrypted": "true",
-        "x-ms-version": "2020-02-10"
-      },
-      "ResponseBody": "SwUhYkY8C3puFq1nuqNK\u002BVale5qyV/R7O\u002BUpxCNlrrk/ryGZxfBcjlpCNU98Zt1mqJ5L78ttAvMRpidgE0dWCWf0JwuBsTNmSexAcCGk/tQIwxuFGr7t0q0thx/J\u002B3sT6yzniD7S5PZq5abfLJLRbKdSWE8r0O\u002BoBlVeUykUnU0="
-    },
-    {
-      "RequestUri": "https://seannsecanary.blob.core.windows.net/test-filesystem-2e725874-b02d-7772-f27e-e8b842dcb42b?restype=container",
-      "RequestMethod": "DELETE",
-      "RequestHeaders": {
-        "Authorization": "Sanitized",
-        "traceparent": "00-281c8c2a0c1c7c44835d1ee841439313-b91b18a64a330d47-00",
-        "User-Agent": [
-          "azsdk-net-Storage.Files.DataLake/12.5.0-alpha.20200921.1",
-          "(.NET Core 4.6.29220.03; Microsoft Windows 10.0.19041 )"
-        ],
-        "x-ms-client-request-id": "6db40f60-b094-ea00-a1b2-382e8977f361",
-        "x-ms-date": "Mon, 21 Sep 2020 06:23:15 GMT",
-=======
+        "Date": "Fri, 11 Sep 2020 15:49:41 GMT",
+        "ETag": "\u00220x8D8566A4BA9FD97\u0022",
+        "Last-Modified": "Fri, 11 Sep 2020 15:49:40 GMT",
+        "Server": [
+          "Windows-Azure-Blob/1.0",
+          "Microsoft-HTTPAPI/2.0"
+        ],
+        "x-ms-blob-type": "BlockBlob",
         "x-ms-client-request-id": "dfd8678a-0b00-9851-cd2f-3e0ae90fddd3",
         "x-ms-creation-time": "Fri, 11 Sep 2020 15:49:40 GMT",
         "x-ms-lease-state": "available",
@@ -614,7 +348,6 @@
         ],
         "x-ms-client-request-id": "78fc0e97-1a4b-87f1-d25d-7d6c62b384b9",
         "x-ms-date": "Fri, 11 Sep 2020 15:49:41 GMT",
->>>>>>> 365f255a
         "x-ms-return-client-request-id": "true",
         "x-ms-version": "2020-02-10"
       },
@@ -622,33 +355,20 @@
       "StatusCode": 202,
       "ResponseHeaders": {
         "Content-Length": "0",
-<<<<<<< HEAD
-        "Date": "Mon, 21 Sep 2020 06:23:14 GMT",
-=======
-        "Date": "Fri, 11 Sep 2020 15:49:41 GMT",
->>>>>>> 365f255a
-        "Server": [
-          "Windows-Azure-Blob/1.0",
-          "Microsoft-HTTPAPI/2.0"
-        ],
-<<<<<<< HEAD
-        "x-ms-client-request-id": "6db40f60-b094-ea00-a1b2-382e8977f361",
-        "x-ms-request-id": "6abccbf9-501e-001b-29df-8f73a3000000",
-=======
+        "Date": "Fri, 11 Sep 2020 15:49:41 GMT",
+        "Server": [
+          "Windows-Azure-Blob/1.0",
+          "Microsoft-HTTPAPI/2.0"
+        ],
         "x-ms-client-request-id": "78fc0e97-1a4b-87f1-d25d-7d6c62b384b9",
         "x-ms-request-id": "6f3af09c-b01e-0071-3c53-88ab8b000000",
->>>>>>> 365f255a
         "x-ms-version": "2020-02-10"
       },
       "ResponseBody": []
     }
   ],
   "Variables": {
-<<<<<<< HEAD
-    "RandomSeed": "549780040",
-=======
     "RandomSeed": "100461827",
->>>>>>> 365f255a
     "Storage_TestConfigHierarchicalNamespace": "NamespaceTenant\nseannsecanary\nU2FuaXRpemVk\nhttps://seannsecanary.blob.core.windows.net\nhttps://seannsecanary.file.core.windows.net\nhttps://seannsecanary.queue.core.windows.net\nhttps://seannsecanary.table.core.windows.net\n\n\n\n\nhttps://seannsecanary-secondary.blob.core.windows.net\nhttps://seannsecanary-secondary.file.core.windows.net\nhttps://seannsecanary-secondary.queue.core.windows.net\nhttps://seannsecanary-secondary.table.core.windows.net\n68390a19-a643-458b-b726-408abf67b4fc\nSanitized\n72f988bf-86f1-41af-91ab-2d7cd011db47\nhttps://login.microsoftonline.com/\nCloud\nBlobEndpoint=https://seannsecanary.blob.core.windows.net/;QueueEndpoint=https://seannsecanary.queue.core.windows.net/;FileEndpoint=https://seannsecanary.file.core.windows.net/;BlobSecondaryEndpoint=https://seannsecanary-secondary.blob.core.windows.net/;QueueSecondaryEndpoint=https://seannsecanary-secondary.queue.core.windows.net/;FileSecondaryEndpoint=https://seannsecanary-secondary.file.core.windows.net/;AccountName=seannsecanary;AccountKey=Sanitized\n"
   }
 }