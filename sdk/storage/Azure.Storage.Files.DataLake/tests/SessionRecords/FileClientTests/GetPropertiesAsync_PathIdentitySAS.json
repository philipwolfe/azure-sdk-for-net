{
  "Entries": [
    {
      "RequestUri": "https://seannsecanary.blob.core.windows.net/test-filesystem-eddba648-486f-e55c-d433-0d4238efdb69?restype=container",
      "RequestMethod": "PUT",
      "RequestHeaders": {
        "Authorization": "Sanitized",
        "traceparent": "00-4af639d487ccd747bfdfd7c5cbb69b7b-be40811935ba3a4f-00",
        "User-Agent": [
          "azsdk-net-Storage.Files.DataLake/12.5.0-alpha.20200911.1",
          "(.NET Core 4.6.29220.03; Microsoft Windows 10.0.19041 )"
        ],
        "x-ms-blob-public-access": "container",
        "x-ms-client-request-id": "34b15c53-7d79-fedd-cda0-a538fb09657d",
        "x-ms-date": "Fri, 11 Sep 2020 20:46:27 GMT",
        "x-ms-return-client-request-id": "true",
        "x-ms-version": "2020-02-10"
      },
      "RequestBody": null,
      "StatusCode": 201,
      "ResponseHeaders": {
        "Content-Length": "0",
        "Date": "Fri, 11 Sep 2020 20:46:27 GMT",
        "ETag": "\u00220x8D85693C17EFF16\u0022",
        "Last-Modified": "Fri, 11 Sep 2020 20:46:27 GMT",
        "Server": [
          "Windows-Azure-Blob/1.0",
          "Microsoft-HTTPAPI/2.0"
        ],
        "x-ms-client-request-id": "34b15c53-7d79-fedd-cda0-a538fb09657d",
<<<<<<< HEAD
        "x-ms-request-id": "0f8458d2-e01e-0137-79ae-556b45000000",
=======
        "x-ms-request-id": "4ca3649b-701e-0051-5f7c-88d02c000000",
>>>>>>> 365f255a
        "x-ms-version": "2020-02-10"
      },
      "ResponseBody": []
    },
    {
      "RequestUri": "https://seannsecanary.dfs.core.windows.net/test-filesystem-eddba648-486f-e55c-d433-0d4238efdb69/test-directory-8d029b63-8079-a503-0c2d-d335dcd6dfb0?resource=directory",
      "RequestMethod": "PUT",
      "RequestHeaders": {
        "Authorization": "Sanitized",
        "traceparent": "00-ff7678a54677304c9df9c1945097e544-77f6b0ffa044d04b-00",
        "User-Agent": [
          "azsdk-net-Storage.Files.DataLake/12.5.0-alpha.20200911.1",
          "(.NET Core 4.6.29220.03; Microsoft Windows 10.0.19041 )"
        ],
        "x-ms-client-request-id": "e2a68837-c9dc-8e22-ac08-b6233c60cc99",
        "x-ms-date": "Fri, 11 Sep 2020 20:46:28 GMT",
        "x-ms-return-client-request-id": "true",
        "x-ms-version": "2020-02-10"
      },
      "RequestBody": null,
      "StatusCode": 201,
      "ResponseHeaders": {
        "Content-Length": "0",
        "Date": "Fri, 11 Sep 2020 20:46:27 GMT",
        "ETag": "\u00220x8D85693C1FC0982\u0022",
        "Last-Modified": "Fri, 11 Sep 2020 20:46:28 GMT",
        "Server": [
          "Windows-Azure-HDFS/1.0",
          "Microsoft-HTTPAPI/2.0"
        ],
        "x-ms-client-request-id": "e2a68837-c9dc-8e22-ac08-b6233c60cc99",
<<<<<<< HEAD
        "x-ms-request-id": "2f535145-701f-0132-0fae-559f3a000000",
=======
        "x-ms-request-id": "d305bd6c-001f-0006-287c-887e1f000000",
>>>>>>> 365f255a
        "x-ms-version": "2020-02-10"
      },
      "ResponseBody": []
    },
    {
      "RequestUri": "https://seannsecanary.dfs.core.windows.net/test-filesystem-eddba648-486f-e55c-d433-0d4238efdb69/test-directory-8d029b63-8079-a503-0c2d-d335dcd6dfb0/test-file-5d750390-648b-61ce-e740-85fa3f8efe9c?resource=file",
      "RequestMethod": "PUT",
      "RequestHeaders": {
        "Authorization": "Sanitized",
        "User-Agent": [
          "azsdk-net-Storage.Files.DataLake/12.5.0-alpha.20200911.1",
          "(.NET Core 4.6.29220.03; Microsoft Windows 10.0.19041 )"
        ],
        "x-ms-client-request-id": "7301e4b3-8362-65a0-1499-a5c7a4ca710a",
        "x-ms-date": "Fri, 11 Sep 2020 20:46:28 GMT",
        "x-ms-return-client-request-id": "true",
        "x-ms-version": "2020-02-10"
      },
      "RequestBody": null,
      "StatusCode": 201,
      "ResponseHeaders": {
        "Content-Length": "0",
        "Date": "Fri, 11 Sep 2020 20:46:28 GMT",
        "ETag": "\u00220x8D85693C211BE11\u0022",
        "Last-Modified": "Fri, 11 Sep 2020 20:46:28 GMT",
        "Server": [
          "Windows-Azure-HDFS/1.0",
          "Microsoft-HTTPAPI/2.0"
        ],
        "x-ms-client-request-id": "7301e4b3-8362-65a0-1499-a5c7a4ca710a",
<<<<<<< HEAD
        "x-ms-request-id": "2f535146-701f-0132-10ae-559f3a000000",
=======
        "x-ms-request-id": "d305bd6d-001f-0006-297c-887e1f000000",
>>>>>>> 365f255a
        "x-ms-version": "2020-02-10"
      },
      "ResponseBody": []
    },
    {
      "RequestUri": "https://seannsecanary.blob.core.windows.net/?restype=service\u0026comp=userdelegationkey",
      "RequestMethod": "POST",
      "RequestHeaders": {
        "Authorization": "Sanitized",
        "Content-Length": "56",
        "Content-Type": "application/xml",
        "traceparent": "00-8b06c4807dcf884fa3489cb8d3001452-792e5bf6638bb94f-00",
        "User-Agent": [
          "azsdk-net-Storage.Files.DataLake/12.5.0-alpha.20200911.1",
          "(.NET Core 4.6.29220.03; Microsoft Windows 10.0.19041 )"
        ],
        "x-ms-client-request-id": "576f758c-595e-4d36-c2ac-2a65106554a5",
        "x-ms-return-client-request-id": "true",
        "x-ms-version": "2020-02-10"
      },
      "RequestBody": "\u003CKeyInfo\u003E\u003CExpiry\u003E2020-09-11T21:46:28Z\u003C/Expiry\u003E\u003C/KeyInfo\u003E",
      "StatusCode": 200,
      "ResponseHeaders": {
        "Content-Type": "application/xml",
        "Date": "Fri, 11 Sep 2020 20:46:28 GMT",
        "Server": [
          "Windows-Azure-Blob/1.0",
          "Microsoft-HTTPAPI/2.0"
        ],
        "Transfer-Encoding": "chunked",
        "x-ms-client-request-id": "576f758c-595e-4d36-c2ac-2a65106554a5",
<<<<<<< HEAD
        "x-ms-request-id": "cbdd21cd-901e-0111-6fae-55f0f1000000",
=======
        "x-ms-request-id": "b79562b4-e01e-0098-367c-886dc1000000",
>>>>>>> 365f255a
        "x-ms-version": "2020-02-10"
      },
      "ResponseBody": "\uFEFF\u003C?xml version=\u00221.0\u0022 encoding=\u0022utf-8\u0022?\u003E\u003CUserDelegationKey\u003E\u003CSignedOid\u003Ec4f48289-bb84-4086-b250-6f94a8f64cee\u003C/SignedOid\u003E\u003CSignedTid\u003E72f988bf-86f1-41af-91ab-2d7cd011db47\u003C/SignedTid\u003E\u003CSignedStart\u003E2020-09-11T20:46:29Z\u003C/SignedStart\u003E\u003CSignedExpiry\u003E2020-09-11T21:46:28Z\u003C/SignedExpiry\u003E\u003CSignedService\u003Eb\u003C/SignedService\u003E\u003CSignedVersion\u003E2020-02-10\u003C/SignedVersion\u003E\u003CValue\u003EDE08eMXHn4Sr9IGXQtb/YQfpL43MvNsqT3RBg9pCg3s=\u003C/Value\u003E\u003C/UserDelegationKey\u003E"
    },
    {
<<<<<<< HEAD
      "RequestUri": "https://storagedotnetdatalake.blob.core.windows.net/test-filesystem-eddba648-486f-e55c-d433-0d4238efdb69/test-directory-8d029b63-8079-a503-0c2d-d335dcd6dfb0/test-file-5d750390-648b-61ce-e740-85fa3f8efe9c?skoid=fdc49f93-5f8d-4904-8fd9-665911996ae1\u0026sktid=72f988bf-86f1-41af-91ab-2d7cd011db47\u0026skt=2020-07-09T05%3A05%3A34Z\u0026ske=2020-07-09T06%3A05%3A34Z\u0026sks=b\u0026skv=2019-12-12\u0026sv=2020-02-10\u0026st=2020-07-09T04%3A05%3A34Z\u0026se=2020-07-09T06%3A05%3A34Z\u0026sr=b\u0026sp=racwd\u0026sig=Sanitized",
=======
      "RequestUri": "https://seannsecanary.blob.core.windows.net/test-filesystem-eddba648-486f-e55c-d433-0d4238efdb69/test-directory-8d029b63-8079-a503-0c2d-d335dcd6dfb0/test-file-5d750390-648b-61ce-e740-85fa3f8efe9c?skoid=c4f48289-bb84-4086-b250-6f94a8f64cee\u0026sktid=72f988bf-86f1-41af-91ab-2d7cd011db47\u0026skt=2020-09-11T20%3A46%3A29Z\u0026ske=2020-09-11T21%3A46%3A28Z\u0026sks=b\u0026skv=2020-02-10\u0026sv=2020-02-10\u0026st=2020-09-11T19%3A46%3A28Z\u0026se=2020-09-11T21%3A46%3A28Z\u0026sr=b\u0026sp=racwd\u0026sig=Sanitized",
>>>>>>> 365f255a
      "RequestMethod": "HEAD",
      "RequestHeaders": {
        "traceparent": "00-1c792355a836cb4a851d1b0a7c47482e-2e8bc69726c0cc49-00",
        "User-Agent": [
          "azsdk-net-Storage.Files.DataLake/12.5.0-alpha.20200911.1",
          "(.NET Core 4.6.29220.03; Microsoft Windows 10.0.19041 )"
        ],
        "x-ms-client-request-id": "2e3a82ce-195a-87ab-ea36-5ecd845c6ff4",
        "x-ms-return-client-request-id": "true",
        "x-ms-version": "2020-02-10"
      },
      "RequestBody": null,
      "StatusCode": 200,
      "ResponseHeaders": {
        "Accept-Ranges": "bytes",
        "Content-Length": "0",
        "Content-Type": "application/octet-stream",
        "Date": "Fri, 11 Sep 2020 20:46:29 GMT",
        "ETag": "\u00220x8D85693C211BE11\u0022",
        "Last-Modified": "Fri, 11 Sep 2020 20:46:28 GMT",
        "Server": [
          "Windows-Azure-Blob/1.0",
          "Microsoft-HTTPAPI/2.0"
        ],
        "x-ms-access-tier": "Hot",
        "x-ms-access-tier-inferred": "true",
        "x-ms-blob-type": "BlockBlob",
        "x-ms-client-request-id": "2e3a82ce-195a-87ab-ea36-5ecd845c6ff4",
        "x-ms-creation-time": "Fri, 11 Sep 2020 20:46:28 GMT",
        "x-ms-lease-state": "available",
        "x-ms-lease-status": "unlocked",
        "x-ms-request-id": "119ada80-a01e-007d-667c-883c83000000",
        "x-ms-server-encrypted": "true",
        "x-ms-version": "2020-02-10"
      },
      "ResponseBody": []
    },
    {
      "RequestUri": "https://seannsecanary.blob.core.windows.net/test-filesystem-eddba648-486f-e55c-d433-0d4238efdb69?restype=container",
      "RequestMethod": "DELETE",
      "RequestHeaders": {
        "Authorization": "Sanitized",
        "traceparent": "00-af387e8277f819438586bc81b3fe391d-e4f3531c7745c24d-00",
        "User-Agent": [
          "azsdk-net-Storage.Files.DataLake/12.5.0-alpha.20200911.1",
          "(.NET Core 4.6.29220.03; Microsoft Windows 10.0.19041 )"
        ],
        "x-ms-client-request-id": "8e966c47-252b-794a-1463-b8cefcf980c6",
        "x-ms-date": "Fri, 11 Sep 2020 20:46:29 GMT",
        "x-ms-return-client-request-id": "true",
        "x-ms-version": "2020-02-10"
      },
      "RequestBody": null,
      "StatusCode": 202,
      "ResponseHeaders": {
        "Content-Length": "0",
        "Date": "Fri, 11 Sep 2020 20:46:31 GMT",
        "Server": [
          "Windows-Azure-Blob/1.0",
          "Microsoft-HTTPAPI/2.0"
        ],
        "x-ms-client-request-id": "8e966c47-252b-794a-1463-b8cefcf980c6",
<<<<<<< HEAD
        "x-ms-request-id": "0f845a78-e01e-0137-4cae-556b45000000",
=======
        "x-ms-request-id": "119ada86-a01e-007d-6a7c-883c83000000",
>>>>>>> 365f255a
        "x-ms-version": "2020-02-10"
      },
      "ResponseBody": []
    }
  ],
  "Variables": {
    "DateTimeOffsetNow": "2020-09-11T15:46:28.8763186-05:00",
    "RandomSeed": "339996677",
    "Storage_TestConfigHierarchicalNamespace": "NamespaceTenant\nseannsecanary\nU2FuaXRpemVk\nhttps://seannsecanary.blob.core.windows.net\nhttps://seannsecanary.file.core.windows.net\nhttps://seannsecanary.queue.core.windows.net\nhttps://seannsecanary.table.core.windows.net\n\n\n\n\nhttps://seannsecanary-secondary.blob.core.windows.net\nhttps://seannsecanary-secondary.file.core.windows.net\nhttps://seannsecanary-secondary.queue.core.windows.net\nhttps://seannsecanary-secondary.table.core.windows.net\n68390a19-a643-458b-b726-408abf67b4fc\nSanitized\n72f988bf-86f1-41af-91ab-2d7cd011db47\nhttps://login.microsoftonline.com/\nCloud\nBlobEndpoint=https://seannsecanary.blob.core.windows.net/;QueueEndpoint=https://seannsecanary.queue.core.windows.net/;FileEndpoint=https://seannsecanary.file.core.windows.net/;BlobSecondaryEndpoint=https://seannsecanary-secondary.blob.core.windows.net/;QueueSecondaryEndpoint=https://seannsecanary-secondary.queue.core.windows.net/;FileSecondaryEndpoint=https://seannsecanary-secondary.file.core.windows.net/;AccountName=seannsecanary;AccountKey=Sanitized\n"
  }
}<|MERGE_RESOLUTION|>--- conflicted
+++ resolved
@@ -28,11 +28,7 @@
           "Microsoft-HTTPAPI/2.0"
         ],
         "x-ms-client-request-id": "34b15c53-7d79-fedd-cda0-a538fb09657d",
-<<<<<<< HEAD
-        "x-ms-request-id": "0f8458d2-e01e-0137-79ae-556b45000000",
-=======
         "x-ms-request-id": "4ca3649b-701e-0051-5f7c-88d02c000000",
->>>>>>> 365f255a
         "x-ms-version": "2020-02-10"
       },
       "ResponseBody": []
@@ -64,11 +60,7 @@
           "Microsoft-HTTPAPI/2.0"
         ],
         "x-ms-client-request-id": "e2a68837-c9dc-8e22-ac08-b6233c60cc99",
-<<<<<<< HEAD
-        "x-ms-request-id": "2f535145-701f-0132-0fae-559f3a000000",
-=======
         "x-ms-request-id": "d305bd6c-001f-0006-287c-887e1f000000",
->>>>>>> 365f255a
         "x-ms-version": "2020-02-10"
       },
       "ResponseBody": []
@@ -99,11 +91,7 @@
           "Microsoft-HTTPAPI/2.0"
         ],
         "x-ms-client-request-id": "7301e4b3-8362-65a0-1499-a5c7a4ca710a",
-<<<<<<< HEAD
-        "x-ms-request-id": "2f535146-701f-0132-10ae-559f3a000000",
-=======
         "x-ms-request-id": "d305bd6d-001f-0006-297c-887e1f000000",
->>>>>>> 365f255a
         "x-ms-version": "2020-02-10"
       },
       "ResponseBody": []
@@ -135,21 +123,13 @@
         ],
         "Transfer-Encoding": "chunked",
         "x-ms-client-request-id": "576f758c-595e-4d36-c2ac-2a65106554a5",
-<<<<<<< HEAD
-        "x-ms-request-id": "cbdd21cd-901e-0111-6fae-55f0f1000000",
-=======
         "x-ms-request-id": "b79562b4-e01e-0098-367c-886dc1000000",
->>>>>>> 365f255a
         "x-ms-version": "2020-02-10"
       },
       "ResponseBody": "\uFEFF\u003C?xml version=\u00221.0\u0022 encoding=\u0022utf-8\u0022?\u003E\u003CUserDelegationKey\u003E\u003CSignedOid\u003Ec4f48289-bb84-4086-b250-6f94a8f64cee\u003C/SignedOid\u003E\u003CSignedTid\u003E72f988bf-86f1-41af-91ab-2d7cd011db47\u003C/SignedTid\u003E\u003CSignedStart\u003E2020-09-11T20:46:29Z\u003C/SignedStart\u003E\u003CSignedExpiry\u003E2020-09-11T21:46:28Z\u003C/SignedExpiry\u003E\u003CSignedService\u003Eb\u003C/SignedService\u003E\u003CSignedVersion\u003E2020-02-10\u003C/SignedVersion\u003E\u003CValue\u003EDE08eMXHn4Sr9IGXQtb/YQfpL43MvNsqT3RBg9pCg3s=\u003C/Value\u003E\u003C/UserDelegationKey\u003E"
     },
     {
-<<<<<<< HEAD
-      "RequestUri": "https://storagedotnetdatalake.blob.core.windows.net/test-filesystem-eddba648-486f-e55c-d433-0d4238efdb69/test-directory-8d029b63-8079-a503-0c2d-d335dcd6dfb0/test-file-5d750390-648b-61ce-e740-85fa3f8efe9c?skoid=fdc49f93-5f8d-4904-8fd9-665911996ae1\u0026sktid=72f988bf-86f1-41af-91ab-2d7cd011db47\u0026skt=2020-07-09T05%3A05%3A34Z\u0026ske=2020-07-09T06%3A05%3A34Z\u0026sks=b\u0026skv=2019-12-12\u0026sv=2020-02-10\u0026st=2020-07-09T04%3A05%3A34Z\u0026se=2020-07-09T06%3A05%3A34Z\u0026sr=b\u0026sp=racwd\u0026sig=Sanitized",
-=======
       "RequestUri": "https://seannsecanary.blob.core.windows.net/test-filesystem-eddba648-486f-e55c-d433-0d4238efdb69/test-directory-8d029b63-8079-a503-0c2d-d335dcd6dfb0/test-file-5d750390-648b-61ce-e740-85fa3f8efe9c?skoid=c4f48289-bb84-4086-b250-6f94a8f64cee\u0026sktid=72f988bf-86f1-41af-91ab-2d7cd011db47\u0026skt=2020-09-11T20%3A46%3A29Z\u0026ske=2020-09-11T21%3A46%3A28Z\u0026sks=b\u0026skv=2020-02-10\u0026sv=2020-02-10\u0026st=2020-09-11T19%3A46%3A28Z\u0026se=2020-09-11T21%3A46%3A28Z\u0026sr=b\u0026sp=racwd\u0026sig=Sanitized",
->>>>>>> 365f255a
       "RequestMethod": "HEAD",
       "RequestHeaders": {
         "traceparent": "00-1c792355a836cb4a851d1b0a7c47482e-2e8bc69726c0cc49-00",
@@ -212,11 +192,7 @@
           "Microsoft-HTTPAPI/2.0"
         ],
         "x-ms-client-request-id": "8e966c47-252b-794a-1463-b8cefcf980c6",
-<<<<<<< HEAD
-        "x-ms-request-id": "0f845a78-e01e-0137-4cae-556b45000000",
-=======
         "x-ms-request-id": "119ada86-a01e-007d-6a7c-883c83000000",
->>>>>>> 365f255a
         "x-ms-version": "2020-02-10"
       },
       "ResponseBody": []
