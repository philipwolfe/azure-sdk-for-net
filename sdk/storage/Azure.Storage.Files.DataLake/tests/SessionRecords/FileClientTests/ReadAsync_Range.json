--- conflicted
+++ resolved
@@ -28,11 +28,7 @@
           "Microsoft-HTTPAPI/2.0"
         ],
         "x-ms-client-request-id": "bd978aef-000a-f8f9-4519-bdd874c8d76b",
-<<<<<<< HEAD
-        "x-ms-request-id": "6afb60e6-f01e-0012-5a3b-f3e9eb000000",
-=======
         "x-ms-request-id": "96221298-f01e-0012-11fa-093670000000",
->>>>>>> 8d420312
         "x-ms-version": "2019-12-12"
       },
       "ResponseBody": []
@@ -64,11 +60,7 @@
           "Microsoft-HTTPAPI/2.0"
         ],
         "x-ms-client-request-id": "8f80b794-d872-099f-d77b-36fcdc99dd2b",
-<<<<<<< HEAD
-        "x-ms-request-id": "3ab45da9-601f-002f-683b-f39ff0000000",
-=======
         "x-ms-request-id": "fa440004-201f-0097-29fa-091bad000000",
->>>>>>> 8d420312
         "x-ms-version": "2019-12-12"
       },
       "ResponseBody": []
@@ -204,11 +196,7 @@
           "Microsoft-HTTPAPI/2.0"
         ],
         "x-ms-client-request-id": "4b5ba493-0651-c290-3f72-8063de8c71d3",
-<<<<<<< HEAD
-        "x-ms-request-id": "6afb60f1-f01e-0012-623b-f3e9eb000000",
-=======
         "x-ms-request-id": "962212c4-f01e-0012-34fa-093670000000",
->>>>>>> 8d420312
         "x-ms-version": "2019-12-12"
       },
       "ResponseBody": []
