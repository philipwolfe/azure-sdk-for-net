{
  "Entries": [
    {
      "RequestUri": "http://seannsecanary.blob.core.windows.net/test-filesystem-ac38cf78-5273-b86a-65ce-da9d6615a49d?restype=container",
      "RequestMethod": "PUT",
      "RequestHeaders": {
        "Authorization": "Sanitized",
        "traceparent": "00-b4c568dafbddaa41be1bab714c27695b-88d9b26b8bec3c47-00",
        "User-Agent": [
          "azsdk-net-Storage.Files.DataLake/12.1.0-dev.20200403.1",
          "(.NET Core 4.6.28325.01; Microsoft Windows 10.0.18362 )"
        ],
        "x-ms-blob-public-access": "container",
        "x-ms-client-request-id": "1e226c1b-3ae6-cef1-0afc-2e9c9aa96c5b",
        "x-ms-date": "Fri, 03 Apr 2020 20:59:35 GMT",
        "x-ms-return-client-request-id": "true",
        "x-ms-version": "2019-12-12"
      },
      "RequestBody": null,
      "StatusCode": 201,
      "ResponseHeaders": {
        "Content-Length": "0",
        "Date": "Fri, 03 Apr 2020 20:59:33 GMT",
        "ETag": "\u00220x8D7D811E9A969B4\u0022",
        "Last-Modified": "Fri, 03 Apr 2020 20:59:34 GMT",
        "Server": [
          "Windows-Azure-Blob/1.0",
          "Microsoft-HTTPAPI/2.0"
        ],
        "x-ms-client-request-id": "1e226c1b-3ae6-cef1-0afc-2e9c9aa96c5b",
<<<<<<< HEAD
        "x-ms-request-id": "ee93fb95-101e-0047-333b-f3f960000000",
=======
        "x-ms-request-id": "96220a6d-f01e-0012-45fa-093670000000",
>>>>>>> 8d420312
        "x-ms-version": "2019-12-12"
      },
      "ResponseBody": []
    },
    {
      "RequestUri": "http://seannsecanary.dfs.core.windows.net/test-filesystem-ac38cf78-5273-b86a-65ce-da9d6615a49d/test-directory-8c214241-cddb-6297-0365-0c9a2147b36e?resource=directory",
      "RequestMethod": "PUT",
      "RequestHeaders": {
        "Authorization": "Sanitized",
        "traceparent": "00-4a14d1b27a767e49b6083211763f4ecb-0657d51952442e40-00",
        "User-Agent": [
          "azsdk-net-Storage.Files.DataLake/12.1.0-dev.20200403.1",
          "(.NET Core 4.6.28325.01; Microsoft Windows 10.0.18362 )"
        ],
        "x-ms-client-request-id": "89d215a7-2885-1931-f9f2-226cf551108e",
        "x-ms-date": "Fri, 03 Apr 2020 20:59:35 GMT",
        "x-ms-return-client-request-id": "true",
        "x-ms-version": "2019-12-12"
      },
      "RequestBody": null,
      "StatusCode": 201,
      "ResponseHeaders": {
        "Content-Length": "0",
        "Date": "Fri, 03 Apr 2020 20:59:33 GMT",
        "ETag": "\u00220x8D7D811E9B908AE\u0022",
        "Last-Modified": "Fri, 03 Apr 2020 20:59:34 GMT",
        "Server": [
          "Windows-Azure-HDFS/1.0",
          "Microsoft-HTTPAPI/2.0"
        ],
        "x-ms-client-request-id": "89d215a7-2885-1931-f9f2-226cf551108e",
<<<<<<< HEAD
        "x-ms-request-id": "a481d371-f01f-0012-233b-f3e9eb000000",
=======
        "x-ms-request-id": "fa43ffa7-201f-0097-64fa-091bad000000",
>>>>>>> 8d420312
        "x-ms-version": "2019-12-12"
      },
      "ResponseBody": []
    },
    {
      "RequestUri": "http://seannsecanary.dfs.core.windows.net/test-filesystem-ac38cf78-5273-b86a-65ce-da9d6615a49d/test-directory-8c214241-cddb-6297-0365-0c9a2147b36e/test-file-6a2e477b-72ac-2437-5e3e-33edf5a74717?resource=file",
      "RequestMethod": "PUT",
      "RequestHeaders": {
        "Authorization": "Sanitized",
        "User-Agent": [
          "azsdk-net-Storage.Files.DataLake/12.1.0-dev.20200403.1",
          "(.NET Core 4.6.28325.01; Microsoft Windows 10.0.18362 )"
        ],
        "x-ms-client-request-id": "84f5a11e-e3d7-f6d5-c32c-3c9364986206",
        "x-ms-date": "Fri, 03 Apr 2020 20:59:35 GMT",
        "x-ms-return-client-request-id": "true",
        "x-ms-version": "2019-12-12"
      },
      "RequestBody": null,
      "StatusCode": 201,
      "ResponseHeaders": {
        "Content-Length": "0",
        "Date": "Fri, 03 Apr 2020 20:59:33 GMT",
        "ETag": "\u00220x8D7D811E9C5DD78\u0022",
        "Last-Modified": "Fri, 03 Apr 2020 20:59:34 GMT",
        "Server": [
          "Windows-Azure-HDFS/1.0",
          "Microsoft-HTTPAPI/2.0"
        ],
        "x-ms-client-request-id": "84f5a11e-e3d7-f6d5-c32c-3c9364986206",
<<<<<<< HEAD
        "x-ms-request-id": "a481d372-f01f-0012-243b-f3e9eb000000",
=======
        "x-ms-request-id": "fa43ffa9-201f-0097-65fa-091bad000000",
>>>>>>> 8d420312
        "x-ms-version": "2019-12-12"
      },
      "ResponseBody": []
    },
    {
      "RequestUri": "https://login.microsoftonline.com/72f988bf-86f1-41af-91ab-2d7cd011db47/oauth2/v2.0/token",
      "RequestMethod": "POST",
      "RequestHeaders": {
        "Content-Length": "169",
        "Content-Type": "application/x-www-form-urlencoded",
        "User-Agent": [
          "azsdk-net-Identity/1.1.1",
          "(.NET Core 4.6.28325.01; Microsoft Windows 10.0.18362 )"
        ],
        "x-ms-client-request-id": "65eebf6788ad91a49eaf0699c11a94f4",
        "x-ms-return-client-request-id": "true"
      },
      "RequestBody": "response_type=token\u0026grant_type=client_credentials\u0026client_id=68390a19-a643-458b-b726-408abf67b4fc\u0026client_secret=Sanitized\u0026scope=https%3A%2F%2Fstorage.azure.com%2F.default",
      "StatusCode": 200,
      "ResponseHeaders": {
        "Cache-Control": "no-store, no-cache",
        "Content-Length": "92",
        "Content-Type": "application/json; charset=utf-8",
        "Date": "Fri, 03 Apr 2020 20:59:33 GMT",
        "Expires": "-1",
        "P3P": "CP=\u0022DSP CUR OTPi IND OTRi ONL FIN\u0022",
        "Pragma": "no-cache",
        "Set-Cookie": [
          "fpc=AqcVJRfL1vVIpIdKRB0uyLDeSEc1AwAAAJ-aGdYOAAAA; expires=Sun, 03-May-2020 20:59:34 GMT; path=/; secure; HttpOnly; SameSite=None",
          "x-ms-gateway-slice=prod; path=/; SameSite=None; secure; HttpOnly",
          "stsservicecookie=ests; path=/; secure; HttpOnly; SameSite=None"
        ],
        "Strict-Transport-Security": "max-age=31536000; includeSubDomains",
        "X-Content-Type-Options": "nosniff",
        "x-ms-ests-server": "2.1.10321.6 - SAN ProdSlices",
        "x-ms-request-id": "83962c8e-5772-4a5f-95dd-096a63050b00"
      },
      "ResponseBody": {
        "token_type": "Bearer",
        "expires_in": 86399,
        "ext_expires_in": 86399,
        "access_token": "Sanitized"
      }
    },
    {
      "RequestUri": "https://seannsecanary.dfs.core.windows.net/test-filesystem-ac38cf78-5273-b86a-65ce-da9d6615a49d/test-directory-8c214241-cddb-6297-0365-0c9a2147b36e/test-file-6a2e477b-72ac-2437-5e3e-33edf5a74717?action=getAccessControl",
      "RequestMethod": "HEAD",
      "RequestHeaders": {
        "Authorization": "Sanitized",
        "User-Agent": [
          "azsdk-net-Storage.Files.DataLake/12.1.0-dev.20200403.1",
          "(.NET Core 4.6.28325.01; Microsoft Windows 10.0.18362 )"
        ],
        "x-ms-client-request-id": "544d41ee-8b5c-85b7-77f7-8d5e24042fcf",
        "x-ms-return-client-request-id": "true",
        "x-ms-version": "2019-12-12"
      },
      "RequestBody": null,
      "StatusCode": 200,
      "ResponseHeaders": {
        "Date": "Fri, 03 Apr 2020 20:59:34 GMT",
        "ETag": "\u00220x8D7D811E9C5DD78\u0022",
        "Last-Modified": "Fri, 03 Apr 2020 20:59:34 GMT",
        "Server": [
          "Windows-Azure-HDFS/1.0",
          "Microsoft-HTTPAPI/2.0"
        ],
        "x-ms-acl": "user::rw-,group::r--,other::---",
        "x-ms-client-request-id": "544d41ee-8b5c-85b7-77f7-8d5e24042fcf",
        "x-ms-group": "$superuser",
        "x-ms-owner": "$superuser",
        "x-ms-permissions": "rw-r-----",
<<<<<<< HEAD
        "x-ms-request-id": "b8ff4a4b-d01f-0015-3e3b-f38588000000",
=======
        "x-ms-request-id": "91dd1cea-d01f-0067-03fa-095d5c000000",
>>>>>>> 8d420312
        "x-ms-version": "2019-12-12"
      },
      "ResponseBody": []
    },
    {
      "RequestUri": "http://seannsecanary.blob.core.windows.net/test-filesystem-ac38cf78-5273-b86a-65ce-da9d6615a49d?restype=container",
      "RequestMethod": "DELETE",
      "RequestHeaders": {
        "Authorization": "Sanitized",
        "traceparent": "00-6c62e52abad58848ad684f76c039de42-be078acaa76c124b-00",
        "User-Agent": [
          "azsdk-net-Storage.Files.DataLake/12.1.0-dev.20200403.1",
          "(.NET Core 4.6.28325.01; Microsoft Windows 10.0.18362 )"
        ],
        "x-ms-client-request-id": "a353520d-abe1-6630-9cbc-b6ad851dc35c",
        "x-ms-date": "Fri, 03 Apr 2020 20:59:36 GMT",
        "x-ms-return-client-request-id": "true",
        "x-ms-version": "2019-12-12"
      },
      "RequestBody": null,
      "StatusCode": 202,
      "ResponseHeaders": {
        "Content-Length": "0",
        "Date": "Fri, 03 Apr 2020 20:59:34 GMT",
        "Server": [
          "Windows-Azure-Blob/1.0",
          "Microsoft-HTTPAPI/2.0"
        ],
        "x-ms-client-request-id": "a353520d-abe1-6630-9cbc-b6ad851dc35c",
<<<<<<< HEAD
        "x-ms-request-id": "ee93fba7-101e-0047-3d3b-f3f960000000",
=======
        "x-ms-request-id": "96220ab2-f01e-0012-7cfa-093670000000",
>>>>>>> 8d420312
        "x-ms-version": "2019-12-12"
      },
      "ResponseBody": []
    }
  ],
  "Variables": {
    "RandomSeed": "1706026351",
    "Storage_TestConfigHierarchicalNamespace": "NamespaceTenant\nseannsecanary\nU2FuaXRpemVk\nhttp://seannsecanary.blob.core.windows.net\nhttp://seannsecanary.file.core.windows.net\nhttp://seannsecanary.queue.core.windows.net\nhttp://seannsecanary.table.core.windows.net\n\n\n\n\nhttp://seannsecanary-secondary.blob.core.windows.net\nhttp://seannsecanary-secondary.file.core.windows.net\nhttp://seannsecanary-secondary.queue.core.windows.net\nhttp://seannsecanary-secondary.table.core.windows.net\n68390a19-a643-458b-b726-408abf67b4fc\nSanitized\n72f988bf-86f1-41af-91ab-2d7cd011db47\nhttps://login.microsoftonline.com/\nCloud\nBlobEndpoint=http://seannsecanary.blob.core.windows.net/;QueueEndpoint=http://seannsecanary.queue.core.windows.net/;FileEndpoint=http://seannsecanary.file.core.windows.net/;BlobSecondaryEndpoint=http://seannsecanary-secondary.blob.core.windows.net/;QueueSecondaryEndpoint=http://seannsecanary-secondary.queue.core.windows.net/;FileSecondaryEndpoint=http://seannsecanary-secondary.file.core.windows.net/;AccountName=seannsecanary;AccountKey=Sanitized\n"
  }
}<|MERGE_RESOLUTION|>--- conflicted
+++ resolved
@@ -28,11 +28,7 @@
           "Microsoft-HTTPAPI/2.0"
         ],
         "x-ms-client-request-id": "1e226c1b-3ae6-cef1-0afc-2e9c9aa96c5b",
-<<<<<<< HEAD
-        "x-ms-request-id": "ee93fb95-101e-0047-333b-f3f960000000",
-=======
         "x-ms-request-id": "96220a6d-f01e-0012-45fa-093670000000",
->>>>>>> 8d420312
         "x-ms-version": "2019-12-12"
       },
       "ResponseBody": []
@@ -64,11 +60,7 @@
           "Microsoft-HTTPAPI/2.0"
         ],
         "x-ms-client-request-id": "89d215a7-2885-1931-f9f2-226cf551108e",
-<<<<<<< HEAD
-        "x-ms-request-id": "a481d371-f01f-0012-233b-f3e9eb000000",
-=======
         "x-ms-request-id": "fa43ffa7-201f-0097-64fa-091bad000000",
->>>>>>> 8d420312
         "x-ms-version": "2019-12-12"
       },
       "ResponseBody": []
@@ -99,11 +91,7 @@
           "Microsoft-HTTPAPI/2.0"
         ],
         "x-ms-client-request-id": "84f5a11e-e3d7-f6d5-c32c-3c9364986206",
-<<<<<<< HEAD
-        "x-ms-request-id": "a481d372-f01f-0012-243b-f3e9eb000000",
-=======
         "x-ms-request-id": "fa43ffa9-201f-0097-65fa-091bad000000",
->>>>>>> 8d420312
         "x-ms-version": "2019-12-12"
       },
       "ResponseBody": []
@@ -176,11 +164,7 @@
         "x-ms-group": "$superuser",
         "x-ms-owner": "$superuser",
         "x-ms-permissions": "rw-r-----",
-<<<<<<< HEAD
-        "x-ms-request-id": "b8ff4a4b-d01f-0015-3e3b-f38588000000",
-=======
         "x-ms-request-id": "91dd1cea-d01f-0067-03fa-095d5c000000",
->>>>>>> 8d420312
         "x-ms-version": "2019-12-12"
       },
       "ResponseBody": []
@@ -210,11 +194,7 @@
           "Microsoft-HTTPAPI/2.0"
         ],
         "x-ms-client-request-id": "a353520d-abe1-6630-9cbc-b6ad851dc35c",
-<<<<<<< HEAD
-        "x-ms-request-id": "ee93fba7-101e-0047-3d3b-f3f960000000",
-=======
         "x-ms-request-id": "96220ab2-f01e-0012-7cfa-093670000000",
->>>>>>> 8d420312
         "x-ms-version": "2019-12-12"
       },
       "ResponseBody": []
