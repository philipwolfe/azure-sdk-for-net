--- conflicted
+++ resolved
@@ -28,11 +28,7 @@
           "Microsoft-HTTPAPI/2.0"
         ],
         "x-ms-client-request-id": "5f7e9c74-4b03-6270-80b7-caca04a4ed51",
-<<<<<<< HEAD
-        "x-ms-request-id": "581e0a51-101e-000a-703f-f3368c000000",
-=======
         "x-ms-request-id": "58334fe3-a01e-0042-0252-38f420000000",
->>>>>>> 8d420312
         "x-ms-version": "2019-12-12"
       },
       "ResponseBody": []
@@ -64,11 +60,7 @@
           "Microsoft-HTTPAPI/2.0"
         ],
         "x-ms-client-request-id": "7303d648-f463-f68b-9c32-13b1eb27547e",
-<<<<<<< HEAD
-        "x-ms-request-id": "327de26b-b01f-002c-7c3f-f37e94000000",
-=======
         "x-ms-request-id": "3fd2d044-801f-0008-6952-3857af000000",
->>>>>>> 8d420312
         "x-ms-version": "2019-12-12"
       },
       "ResponseBody": []
@@ -99,21 +91,13 @@
           "Microsoft-HTTPAPI/2.0"
         ],
         "x-ms-client-request-id": "2d825aab-7aa0-53ed-753f-b6ddaa3b5198",
-<<<<<<< HEAD
-        "x-ms-request-id": "327de26c-b01f-002c-7d3f-f37e94000000",
-=======
         "x-ms-request-id": "3fd2d045-801f-0008-6a52-3857af000000",
->>>>>>> 8d420312
         "x-ms-version": "2019-12-12"
       },
       "ResponseBody": []
     },
     {
-<<<<<<< HEAD
-      "RequestUri": "https://seanstagehierarchical.blob.core.windows.net/test-filesystem-6f413fa3-9fd5-f234-15c6-f27013710e93/test-directory-f7d3b96e-4aa5-fd1c-329b-8f7760a55155/test-file-c26eb3f2-0c22-1c39-2dda-46780fe1548e?sv=2019-12-12\u0026st=2020-03-05T21%3A42%3A29Z\u0026se=2020-03-05T23%3A42%3A29Z\u0026sr=b\u0026sp=racwd\u0026sig=Sanitized",
-=======
       "RequestUri": "https://seannsecanary.blob.core.windows.net/test-filesystem-6f413fa3-9fd5-f234-15c6-f27013710e93/test-directory-f7d3b96e-4aa5-fd1c-329b-8f7760a55155/test-file-c26eb3f2-0c22-1c39-2dda-46780fe1548e?sv=2019-12-12\u0026st=2020-06-01T19%3A25%3A52Z\u0026se=2020-06-01T21%3A25%3A52Z\u0026sr=b\u0026sp=racwd\u0026sig=Sanitized",
->>>>>>> 8d420312
       "RequestMethod": "HEAD",
       "RequestHeaders": {
         "traceparent": "00-f25fe68ddd9e564c97aacdab79506800-cac2e25242aa564e-00",
@@ -176,11 +160,7 @@
           "Microsoft-HTTPAPI/2.0"
         ],
         "x-ms-client-request-id": "173dacf4-c034-9af4-43ad-e57064a080f3",
-<<<<<<< HEAD
-        "x-ms-request-id": "581e0a79-101e-000a-123f-f3368c000000",
-=======
         "x-ms-request-id": "58335029-a01e-0042-3c52-38f420000000",
->>>>>>> 8d420312
         "x-ms-version": "2019-12-12"
       },
       "ResponseBody": []
