--- conflicted
+++ resolved
@@ -28,11 +28,7 @@
           "Microsoft-HTTPAPI/2.0"
         ],
         "x-ms-client-request-id": "90407144-554d-ef57-cf6f-8c2d747c3f7b",
-<<<<<<< HEAD
-        "x-ms-request-id": "96223b46-f01e-0012-18fb-093670000000",
-=======
         "x-ms-request-id": "98eb5057-b01e-0064-426c-98311f000000",
->>>>>>> 365f255a
         "x-ms-version": "2020-02-10"
       },
       "ResponseBody": []
@@ -65,11 +61,7 @@
           "Microsoft-HTTPAPI/2.0"
         ],
         "x-ms-client-request-id": "70af7d0c-80cd-c953-f9a8-174da7f18329",
-<<<<<<< HEAD
-        "x-ms-request-id": "fa440147-201f-0097-25fb-091bad000000",
-=======
         "x-ms-request-id": "77c4497e-f01f-0101-176c-98c617000000",
->>>>>>> 365f255a
         "x-ms-version": "2020-02-10"
       },
       "ResponseBody": []
@@ -131,11 +123,7 @@
           "Microsoft-HTTPAPI/2.0"
         ],
         "x-ms-client-request-id": "f5b256ab-0179-4657-33fa-4cb9731f6c32",
-<<<<<<< HEAD
-        "x-ms-request-id": "96223b7d-f01e-0012-48fb-093670000000",
-=======
         "x-ms-request-id": "98eb50e5-b01e-0064-346c-98311f000000",
->>>>>>> 365f255a
         "x-ms-version": "2020-02-10"
       },
       "ResponseBody": []
