{
  "Entries": [
    {
<<<<<<< HEAD
      "RequestUri": "https://seannsecanary.blob.core.windows.net/test-filesystem-e61856f2-a028-e268-e8be-dd31929f3f7f?restype=container",
      "RequestMethod": "PUT",
      "RequestHeaders": {
        "Authorization": "Sanitized",
        "traceparent": "00-240249b53b4028488a2d7b6dd6a7cb6a-0051b57d2d9d1342-00",
        "User-Agent": [
          "azsdk-net-Storage.Files.DataLake/12.5.0-alpha.20200921.1",
          "(.NET Core 4.6.29220.03; Microsoft Windows 10.0.19041 )"
        ],
        "x-ms-blob-public-access": "container",
        "x-ms-client-request-id": "12e3e12b-f357-f208-23ea-917f76d47d6c",
        "x-ms-date": "Mon, 21 Sep 2020 06:23:05 GMT",
=======
      "RequestUri": "https://seannsecanary.blob.core.windows.net/test-filesystem-c8c8f26c-4765-1c0b-525f-189da6612acc?restype=container",
      "RequestMethod": "PUT",
      "RequestHeaders": {
        "Authorization": "Sanitized",
        "traceparent": "00-8a8f204478320943a1fa57052e457dd6-76d6f0135584ee4d-00",
        "User-Agent": [
          "azsdk-net-Storage.Files.DataLake/12.5.0-alpha.20200911.1",
          "(.NET Core 4.6.29017.01; Microsoft Windows 10.0.18362 )"
        ],
        "x-ms-blob-public-access": "container",
        "x-ms-client-request-id": "37345f74-d654-c862-a530-e9a2db3c0b5c",
        "x-ms-date": "Fri, 11 Sep 2020 15:49:26 GMT",
>>>>>>> 365f255a
        "x-ms-return-client-request-id": "true",
        "x-ms-version": "2020-02-10"
      },
      "RequestBody": null,
      "StatusCode": 201,
      "ResponseHeaders": {
        "Content-Length": "0",
<<<<<<< HEAD
        "Date": "Mon, 21 Sep 2020 06:23:08 GMT",
        "ETag": "\u00220x8D85DF6CD962EED\u0022",
        "Last-Modified": "Mon, 21 Sep 2020 06:23:06 GMT",
=======
        "Date": "Fri, 11 Sep 2020 15:49:26 GMT",
        "ETag": "\u00220x8D8566A437AA008\u0022",
        "Last-Modified": "Fri, 11 Sep 2020 15:49:27 GMT",
>>>>>>> 365f255a
        "Server": [
          "Windows-Azure-Blob/1.0",
          "Microsoft-HTTPAPI/2.0"
        ],
<<<<<<< HEAD
        "x-ms-client-request-id": "12e3e12b-f357-f208-23ea-917f76d47d6c",
        "x-ms-request-id": "7b214f7c-001e-0039-12df-8fb6bc000000",
=======
        "x-ms-client-request-id": "37345f74-d654-c862-a530-e9a2db3c0b5c",
        "x-ms-request-id": "de183874-601e-0096-4953-884471000000",
>>>>>>> 365f255a
        "x-ms-version": "2020-02-10"
      },
      "ResponseBody": []
    },
    {
<<<<<<< HEAD
      "RequestUri": "https://seannsecanary.dfs.core.windows.net/test-filesystem-e61856f2-a028-e268-e8be-dd31929f3f7f/test-file-343e7248-55c2-0e20-0344-e0e9a9a946c3?resource=file",
=======
      "RequestUri": "https://seannsecanary.dfs.core.windows.net/test-filesystem-c8c8f26c-4765-1c0b-525f-189da6612acc/test-file-d7fc501b-0162-416f-1cc1-de383c9c08b7?resource=file",
>>>>>>> 365f255a
      "RequestMethod": "PUT",
      "RequestHeaders": {
        "Authorization": "Sanitized",
        "If-None-Match": "*",
<<<<<<< HEAD
        "traceparent": "00-8d1f5a8c6b18334fb3f5a9e5aca3f32d-0dad22ff7c85284e-00",
        "User-Agent": [
          "azsdk-net-Storage.Files.DataLake/12.5.0-alpha.20200921.1",
          "(.NET Core 4.6.29220.03; Microsoft Windows 10.0.19041 )"
        ],
        "x-ms-client-request-id": "5d0bca30-1ec1-30a0-d58a-8e1eba98a480",
        "x-ms-date": "Mon, 21 Sep 2020 06:23:08 GMT",
=======
        "traceparent": "00-e2775b956f91104ea9750f2789516973-1c4bcd2b1ba2224a-00",
        "User-Agent": [
          "azsdk-net-Storage.Files.DataLake/12.5.0-alpha.20200911.1",
          "(.NET Core 4.6.29017.01; Microsoft Windows 10.0.18362 )"
        ],
        "x-ms-client-request-id": "5f7f9145-0bbb-1bb1-d519-bd4c138047ea",
        "x-ms-date": "Fri, 11 Sep 2020 15:49:27 GMT",
>>>>>>> 365f255a
        "x-ms-return-client-request-id": "true",
        "x-ms-version": "2020-02-10"
      },
      "RequestBody": null,
      "StatusCode": 201,
      "ResponseHeaders": {
        "Content-Length": "0",
<<<<<<< HEAD
        "Date": "Mon, 21 Sep 2020 06:23:08 GMT",
        "ETag": "\u00220x8D85DF6CED06432\u0022",
        "Last-Modified": "Mon, 21 Sep 2020 06:23:08 GMT",
=======
        "Date": "Fri, 11 Sep 2020 15:49:27 GMT",
        "ETag": "\u00220x8D8566A43BA6E98\u0022",
        "Last-Modified": "Fri, 11 Sep 2020 15:49:27 GMT",
>>>>>>> 365f255a
        "Server": [
          "Windows-Azure-HDFS/1.0",
          "Microsoft-HTTPAPI/2.0"
        ],
<<<<<<< HEAD
        "x-ms-client-request-id": "5d0bca30-1ec1-30a0-d58a-8e1eba98a480",
        "x-ms-request-id": "98a0f056-101f-009c-41df-8fe0c6000000",
=======
        "x-ms-client-request-id": "5f7f9145-0bbb-1bb1-d519-bd4c138047ea",
        "x-ms-request-id": "bf0c63c9-601f-004d-4b53-88824c000000",
>>>>>>> 365f255a
        "x-ms-version": "2020-02-10"
      },
      "ResponseBody": []
    },
    {
<<<<<<< HEAD
      "RequestUri": "https://seannsecanary.dfs.core.windows.net/test-filesystem-e61856f2-a028-e268-e8be-dd31929f3f7f/test-file-343e7248-55c2-0e20-0344-e0e9a9a946c3?action=append\u0026position=0",
=======
      "RequestUri": "https://seannsecanary.dfs.core.windows.net/test-filesystem-c8c8f26c-4765-1c0b-525f-189da6612acc/test-file-d7fc501b-0162-416f-1cc1-de383c9c08b7?action=append\u0026position=0",
>>>>>>> 365f255a
      "RequestMethod": "PATCH",
      "RequestHeaders": {
        "Authorization": "Sanitized",
        "Content-Length": "1024",
<<<<<<< HEAD
        "traceparent": "00-9b10ef180f838d47bd330936bb361cb3-7615c19f1cbb5140-00",
        "User-Agent": [
          "azsdk-net-Storage.Files.DataLake/12.5.0-alpha.20200921.1",
          "(.NET Core 4.6.29220.03; Microsoft Windows 10.0.19041 )"
        ],
        "x-ms-client-request-id": "a69106fc-4945-f31d-1309-f92617e5e844",
        "x-ms-date": "Mon, 21 Sep 2020 06:23:08 GMT",
        "x-ms-return-client-request-id": "true",
        "x-ms-version": "2020-02-10"
      },
      "RequestBody": "9UIFsLwsKBjkQFTvUtNcMcGJdynmk9jWwdUPEhMfSHqkzYk0zsywG0klUIEAMbsv6K8nHzIc3GJqL\u002B/nHRYFxPfaS4RKKGL02VvfwUJW1ZAZ3ylj9ylIh/AmyZ/dyf4yH4uJJuY25L9NMkbWPBsfE1lfzj7soszOkcOTI17CFxBdraG2zK6q4vpqFcXjckrVB7ZFfvrARn2/u5UiosBgixs1eY96aEartOtDgowH6x94vhyofJkVnWYj9xEYhz85CYmprfi7Wp5vmskPfMPwt892quSkuA\u002BCH9woVnA1ky2sCXgDXj0mvWR9OeLPBiCjM0BBot1blVF6J40ckgMuOQacY3JK7ViRT\u002B1/J38sshm7hSMv9PBQUHQniDawCipgT//bMqOtWEbnr1Lv227STXR0YAzg/kUWTBL\u002BImQi4UTCH9h/UX92Di3cR0SeYHQGVTrBO6oef1C6xeaQrzXhxc0NLbyWUvz0/lHeA7YAd\u002Byd980qYKaao5\u002BHxIyZ5V/4\u002B4J3kDK4cAM\u002BzD1YP3uZuk368rdotmUnc4ocDo1vWxjy5gg0iee55YfK7JNoQWMj7go\u002BnvOnkEQcTxyom2F1znElZlhzZDBlQAwwnsrRvjIm\u002BSCDMbwlS1bDGDnLEUolVB0iQ9sLsInZ2V7md/F6S5DqgaJB8Z20/xsCsEz3mi7CCkmtr3tXG0iWqVdeP9NkScyo4I\u002Bo42OAbUPACf894T4vI2yozZsVk2ZZq0dFVcBHnWd/T7mfGibmLEE3lxJJWccZLxtmvHwxkk0oTzgbOxeCeGuYvZKFkAlGwqBZ3vxUEFGALCal4OHrTrxsdsruyvEqtB6msJs0lJ4RIPnb17RR0z/mmw7w3ZeKrW/WGBk\u002BWPeuLyndrl\u002B2S5iHk8DnD3YIG6KLBy/iOdeHGwIsXnuF08gBLaiKcyXfMFB2aUnWop74zv13slDIy/VSVpJdiewcAsD45uLNfad9rNbfa9CNsHlkM5B9DSB3OWGyNxySgqdjWmaJ3ry8K1FV\u002BgZ66GAlxaYZ\u002BFVcn/WfgK2BG0WK6iovfBFpA9G9pwg\u002BJxIa/VABjHJ2eIlRBrpx6l4OOxALyg/cSmxOvMLVXFFNHXfihYNcf47TFHKg3nVX\u002BBlzrmz4M1wDPrPks9CwoRs4A\u002BlDjmTasbuBOLadO2v298OpYa7kVOoa30fQeMy9I3NWaNqME2m0mP2xdvqmZQJH7bsMBj9tU6/\u002BKK8dCjjuxBVCRtOQauNa9MmxM93vdHlEiIsRsBw06RQrjeq5lo3Ew7HlYx8vtoPYshJ1vCDRDrQ22YKt3RT5Dl2\u002BZdz4oV477HArChBZFdEIOP4Jviz0Wn82gr0LFuWd61XBcFGm3w==",
      "StatusCode": 202,
      "ResponseHeaders": {
        "Content-Length": "0",
        "Date": "Mon, 21 Sep 2020 06:23:08 GMT",
=======
        "traceparent": "00-60b5f6ab8805f146b75ea635ec736f0c-171a63889f015b43-00",
        "User-Agent": [
          "azsdk-net-Storage.Files.DataLake/12.5.0-alpha.20200911.1",
          "(.NET Core 4.6.29017.01; Microsoft Windows 10.0.18362 )"
        ],
        "x-ms-client-request-id": "8740b5cf-8629-1db7-75aa-a85c1323f3b2",
        "x-ms-date": "Fri, 11 Sep 2020 15:49:27 GMT",
        "x-ms-return-client-request-id": "true",
        "x-ms-version": "2020-02-10"
      },
      "RequestBody": "MisoRyzzd0cBCOENQDIqrCCuUsKfVolz7/Mak/gpiwkoMnCwFMQvKNm11VogYgDqljEYjUlGGNuhtVc52ORO13zX5A7Bephbfyrp6YAvUozyMPzGEf6/4RqVDl9s9VD0Zv7dSH3yKBuZvA4fXC5bcmLKR6joiMV\u002BGAPzLGw474nZ9YOCUgkP/wfhLFXvn4XsOZz8oa6nC944XjB6//uuYM2ERWaq2B9Zu0egB1twjnl9BvPQPE3bMumlSfPZlP8MMsuHa1keQWB8o\u002BVmBwSCx8\u002B3/fgI3iSAqRN9BY8rfydHlNSP6SMfXsWSU5lndCrkIoIjIpcGBFOnB8JFoTzRUCO\u002BHnMv8t6sl54zdoqLGTXomOIMCF2QQI\u002BB6OFh2b2JwAJ1qFW3tDCjd4r4043JHO6MXAhZxEjGLt7jrgr8S73gqrWHFXDfMeOyaZDSl20Bt8zz1H20L/u6r3p31AYmpyvNFyjYQQZ\u002BrCslp1u39JZw4fc\u002BCHdALHq6zWb1aF3di8JlBH9EKXbFdSdRj4igArrjBvIP6J60jOutHnSfiETORxuZUu8XK7eAeJNP7pzyGcurEWFqzqMjsXiTlwsBJu3jg0hsBq/LzNs6jm8LZJ5OuwSo83biZHl3daF3g5SsflKlbGtUhRIb4EWGL0AzGEzZRNsGWTJ2AR/O9JEOVEhGjg8dZfgy\u002BjXxjRMxWzQ4Q1xUnT64pSUgL2tMhZCBDIv8QKAwFrNUp0qmFcseRKXqlrE1urcJjujp/TWM5nSkcICINBuUBy2oAPX0EZBaAerFYu/fTFLT87G4Rxl\u002Bx8DWAqVKlg\u002BKVo6DjLrBFXxYj/xKx4SExCQutEFp28ATKjg0HQ/rD2raOwthXL\u002BYEt01X7gdMwA8UT2BHOLOIHrOcGGBjPdsbX\u002BRb4t4I2hklaFjNHwH9vc3\u002BMzSavOHDBqRkuteFoXmyPI4i8N0xC3VHIZAauz\u002BxnlpSpQqmgOMCWNx5pB8BX8bfGuJzmozwjOe/U1tRqEuk8xx9Mzxuy3vrIJgA96dWBcHJe6AdPcPNodhjJ21H8LBQ1PEChCyKsA9miLo0r9VAaQ2ZSGzrR7UYr5FkC\u002BQOY2/n8CL2E0GVPotQtrVJ2PHDIr4f7mgDZU076hSbJqRrWCUKDP/yShXLxEnhmtE/zpafoSll7nUHpEqV\u002Bmls\u002Bdgm5R5QP4wx0JhoVCneYcp7\u002B9t9\u002B4W6xWnwAqh1HI/sXspxurWy747KrZBQ/ZpLKQKAGj5N7z5Sq9/0YD0jvLPIe/UfrKcUyMxMs041KgfPpNll9QKRnq/MHw6V/o\u002BRpzDciEGlK3yba1EyAXuwHUHX5Psj/cexdt0FE42Yfwp8\u002BsxdGKGGKnlcw==",
      "StatusCode": 202,
      "ResponseHeaders": {
        "Content-Length": "0",
        "Date": "Fri, 11 Sep 2020 15:49:27 GMT",
>>>>>>> 365f255a
        "Server": [
          "Windows-Azure-HDFS/1.0",
          "Microsoft-HTTPAPI/2.0"
        ],
<<<<<<< HEAD
        "x-ms-client-request-id": "a69106fc-4945-f31d-1309-f92617e5e844",
        "x-ms-request-id": "98a0f083-101f-009c-6edf-8fe0c6000000",
=======
        "x-ms-client-request-id": "8740b5cf-8629-1db7-75aa-a85c1323f3b2",
        "x-ms-request-id": "bf0c63d2-601f-004d-5453-88824c000000",
>>>>>>> 365f255a
        "x-ms-request-server-encrypted": "true",
        "x-ms-version": "2020-02-10"
      },
      "ResponseBody": []
    },
    {
<<<<<<< HEAD
      "RequestUri": "https://seannsecanary.dfs.core.windows.net/test-filesystem-e61856f2-a028-e268-e8be-dd31929f3f7f/test-file-343e7248-55c2-0e20-0344-e0e9a9a946c3?action=flush\u0026position=1024",
=======
      "RequestUri": "https://seannsecanary.dfs.core.windows.net/test-filesystem-c8c8f26c-4765-1c0b-525f-189da6612acc/test-file-d7fc501b-0162-416f-1cc1-de383c9c08b7?action=flush\u0026position=1024",
>>>>>>> 365f255a
      "RequestMethod": "PATCH",
      "RequestHeaders": {
        "Authorization": "Sanitized",
        "Content-Length": "0",
<<<<<<< HEAD
        "traceparent": "00-bc855f3df6663944a5aac568ad8ce697-80e98690591a394e-00",
        "User-Agent": [
          "azsdk-net-Storage.Files.DataLake/12.5.0-alpha.20200921.1",
          "(.NET Core 4.6.29220.03; Microsoft Windows 10.0.19041 )"
        ],
        "x-ms-client-request-id": "b4220648-fe06-183b-3af9-427b631d9d95",
        "x-ms-date": "Mon, 21 Sep 2020 06:23:08 GMT",
=======
        "traceparent": "00-886e3a5ffdfe554aaa98c63a59997e05-1e61cf2a49c24546-00",
        "User-Agent": [
          "azsdk-net-Storage.Files.DataLake/12.5.0-alpha.20200911.1",
          "(.NET Core 4.6.29017.01; Microsoft Windows 10.0.18362 )"
        ],
        "x-ms-client-request-id": "5e7c31e4-bf3f-81c0-65af-8254b5a331bb",
        "x-ms-date": "Fri, 11 Sep 2020 15:49:27 GMT",
>>>>>>> 365f255a
        "x-ms-return-client-request-id": "true",
        "x-ms-version": "2020-02-10"
      },
      "RequestBody": null,
      "StatusCode": 200,
      "ResponseHeaders": {
        "Content-Length": "0",
<<<<<<< HEAD
        "Date": "Mon, 21 Sep 2020 06:23:08 GMT",
        "ETag": "\u00220x8D85DF6CEE3A66B\u0022",
        "Last-Modified": "Mon, 21 Sep 2020 06:23:08 GMT",
=======
        "Date": "Fri, 11 Sep 2020 15:49:27 GMT",
        "ETag": "\u00220x8D8566A43D49A32\u0022",
        "Last-Modified": "Fri, 11 Sep 2020 15:49:27 GMT",
>>>>>>> 365f255a
        "Server": [
          "Windows-Azure-HDFS/1.0",
          "Microsoft-HTTPAPI/2.0"
        ],
<<<<<<< HEAD
        "x-ms-client-request-id": "b4220648-fe06-183b-3af9-427b631d9d95",
        "x-ms-request-id": "98a0f09b-101f-009c-06df-8fe0c6000000",
=======
        "x-ms-client-request-id": "5e7c31e4-bf3f-81c0-65af-8254b5a331bb",
        "x-ms-request-id": "bf0c63ed-601f-004d-6f53-88824c000000",
>>>>>>> 365f255a
        "x-ms-request-server-encrypted": "false",
        "x-ms-version": "2020-02-10"
      },
      "ResponseBody": []
    },
    {
<<<<<<< HEAD
      "RequestUri": "https://seannsecanary.blob.core.windows.net/test-filesystem-e61856f2-a028-e268-e8be-dd31929f3f7f/test-file-343e7248-55c2-0e20-0344-e0e9a9a946c3",
      "RequestMethod": "HEAD",
      "RequestHeaders": {
        "Authorization": "Sanitized",
        "traceparent": "00-a895918214c18040b7833db23fbf5845-2d5e7dc272ee6347-00",
        "User-Agent": [
          "azsdk-net-Storage.Files.DataLake/12.5.0-alpha.20200921.1",
          "(.NET Core 4.6.29220.03; Microsoft Windows 10.0.19041 )"
        ],
        "x-ms-client-request-id": "10dd9534-34c2-203d-f42b-112f574f7069",
        "x-ms-date": "Mon, 21 Sep 2020 06:23:08 GMT",
=======
      "RequestUri": "https://seannsecanary.blob.core.windows.net/test-filesystem-c8c8f26c-4765-1c0b-525f-189da6612acc/test-file-d7fc501b-0162-416f-1cc1-de383c9c08b7",
      "RequestMethod": "HEAD",
      "RequestHeaders": {
        "Authorization": "Sanitized",
        "traceparent": "00-458ac35c0a3d7048baf846bc21d69e3e-3c14447b2a919a4e-00",
        "User-Agent": [
          "azsdk-net-Storage.Files.DataLake/12.5.0-alpha.20200911.1",
          "(.NET Core 4.6.29017.01; Microsoft Windows 10.0.18362 )"
        ],
        "x-ms-client-request-id": "e1777551-94a7-f072-bbc8-34272a5932ef",
        "x-ms-date": "Fri, 11 Sep 2020 15:49:27 GMT",
>>>>>>> 365f255a
        "x-ms-return-client-request-id": "true",
        "x-ms-version": "2020-02-10"
      },
      "RequestBody": null,
      "StatusCode": 200,
      "ResponseHeaders": {
        "Accept-Ranges": "bytes",
        "Content-Length": "1024",
        "Content-Type": "application/octet-stream",
<<<<<<< HEAD
        "Date": "Mon, 21 Sep 2020 06:23:08 GMT",
        "ETag": "\u00220x8D85DF6CEE3A66B\u0022",
        "Last-Modified": "Mon, 21 Sep 2020 06:23:08 GMT",
=======
        "Date": "Fri, 11 Sep 2020 15:49:27 GMT",
        "ETag": "\u00220x8D8566A43D49A32\u0022",
        "Last-Modified": "Fri, 11 Sep 2020 15:49:27 GMT",
>>>>>>> 365f255a
        "Server": [
          "Windows-Azure-Blob/1.0",
          "Microsoft-HTTPAPI/2.0"
        ],
        "x-ms-access-tier": "Hot",
        "x-ms-access-tier-inferred": "true",
        "x-ms-blob-type": "BlockBlob",
<<<<<<< HEAD
        "x-ms-client-request-id": "10dd9534-34c2-203d-f42b-112f574f7069",
        "x-ms-creation-time": "Mon, 21 Sep 2020 06:23:08 GMT",
        "x-ms-lease-state": "available",
        "x-ms-lease-status": "unlocked",
        "x-ms-request-id": "7b214fde-001e-0039-5bdf-8fb6bc000000",
=======
        "x-ms-client-request-id": "e1777551-94a7-f072-bbc8-34272a5932ef",
        "x-ms-creation-time": "Fri, 11 Sep 2020 15:49:27 GMT",
        "x-ms-lease-state": "available",
        "x-ms-lease-status": "unlocked",
        "x-ms-request-id": "de1838a7-601e-0096-6f53-884471000000",
>>>>>>> 365f255a
        "x-ms-server-encrypted": "true",
        "x-ms-version": "2020-02-10"
      },
      "ResponseBody": []
    },
    {
<<<<<<< HEAD
      "RequestUri": "https://seannsecanary.blob.core.windows.net/test-filesystem-e61856f2-a028-e268-e8be-dd31929f3f7f/test-file-343e7248-55c2-0e20-0344-e0e9a9a946c3",
=======
      "RequestUri": "https://seannsecanary.blob.core.windows.net/test-filesystem-c8c8f26c-4765-1c0b-525f-189da6612acc/test-file-d7fc501b-0162-416f-1cc1-de383c9c08b7",
>>>>>>> 365f255a
      "RequestMethod": "GET",
      "RequestHeaders": {
        "Authorization": "Sanitized",
        "User-Agent": [
<<<<<<< HEAD
          "azsdk-net-Storage.Files.DataLake/12.5.0-alpha.20200921.1",
          "(.NET Core 4.6.29220.03; Microsoft Windows 10.0.19041 )"
        ],
        "x-ms-client-request-id": "cd46d57e-8c40-75d3-23ba-3602e42e0aec",
        "x-ms-date": "Mon, 21 Sep 2020 06:23:09 GMT",
=======
          "azsdk-net-Storage.Files.DataLake/12.5.0-alpha.20200911.1",
          "(.NET Core 4.6.29017.01; Microsoft Windows 10.0.18362 )"
        ],
        "x-ms-client-request-id": "3f02b96e-4f2c-a614-0a64-8a8f668cf8ad",
        "x-ms-date": "Fri, 11 Sep 2020 15:49:27 GMT",
>>>>>>> 365f255a
        "x-ms-range": "bytes=0-127",
        "x-ms-return-client-request-id": "true",
        "x-ms-version": "2020-02-10"
      },
      "RequestBody": null,
      "StatusCode": 206,
      "ResponseHeaders": {
        "Accept-Ranges": "bytes",
        "Content-Length": "128",
        "Content-Range": "bytes 0-127/1024",
        "Content-Type": "application/octet-stream",
<<<<<<< HEAD
        "Date": "Mon, 21 Sep 2020 06:23:09 GMT",
        "ETag": "\u00220x8D85DF6CEE3A66B\u0022",
        "Last-Modified": "Mon, 21 Sep 2020 06:23:08 GMT",
=======
        "Date": "Fri, 11 Sep 2020 15:49:27 GMT",
        "ETag": "\u00220x8D8566A43D49A32\u0022",
        "Last-Modified": "Fri, 11 Sep 2020 15:49:27 GMT",
>>>>>>> 365f255a
        "Server": [
          "Windows-Azure-Blob/1.0",
          "Microsoft-HTTPAPI/2.0"
        ],
        "x-ms-blob-type": "BlockBlob",
<<<<<<< HEAD
        "x-ms-client-request-id": "cd46d57e-8c40-75d3-23ba-3602e42e0aec",
        "x-ms-creation-time": "Mon, 21 Sep 2020 06:23:08 GMT",
        "x-ms-lease-state": "available",
        "x-ms-lease-status": "unlocked",
        "x-ms-request-id": "7b214ff4-001e-0039-67df-8fb6bc000000",
        "x-ms-server-encrypted": "true",
        "x-ms-version": "2020-02-10"
      },
      "ResponseBody": "9UIFsLwsKBjkQFTvUtNcMcGJdynmk9jWwdUPEhMfSHqkzYk0zsywG0klUIEAMbsv6K8nHzIc3GJqL\u002B/nHRYFxPfaS4RKKGL02VvfwUJW1ZAZ3ylj9ylIh/AmyZ/dyf4yH4uJJuY25L9NMkbWPBsfE1lfzj7soszOkcOTI17CFxA="
    },
    {
      "RequestUri": "https://seannsecanary.blob.core.windows.net/test-filesystem-e61856f2-a028-e268-e8be-dd31929f3f7f/test-file-343e7248-55c2-0e20-0344-e0e9a9a946c3",
      "RequestMethod": "GET",
      "RequestHeaders": {
        "Authorization": "Sanitized",
        "If-Match": "0x8D85DF6CEE3A66B",
        "User-Agent": [
          "azsdk-net-Storage.Files.DataLake/12.5.0-alpha.20200921.1",
          "(.NET Core 4.6.29220.03; Microsoft Windows 10.0.19041 )"
        ],
        "x-ms-client-request-id": "82b1c579-a208-2c29-790f-f31173336f7a",
        "x-ms-date": "Mon, 21 Sep 2020 06:23:09 GMT",
=======
        "x-ms-client-request-id": "3f02b96e-4f2c-a614-0a64-8a8f668cf8ad",
        "x-ms-creation-time": "Fri, 11 Sep 2020 15:49:27 GMT",
        "x-ms-lease-state": "available",
        "x-ms-lease-status": "unlocked",
        "x-ms-request-id": "de1838b6-601e-0096-7a53-884471000000",
        "x-ms-server-encrypted": "true",
        "x-ms-version": "2020-02-10"
      },
      "ResponseBody": "MisoRyzzd0cBCOENQDIqrCCuUsKfVolz7/Mak/gpiwkoMnCwFMQvKNm11VogYgDqljEYjUlGGNuhtVc52ORO13zX5A7Bephbfyrp6YAvUozyMPzGEf6/4RqVDl9s9VD0Zv7dSH3yKBuZvA4fXC5bcmLKR6joiMV\u002BGAPzLGw474k="
    },
    {
      "RequestUri": "https://seannsecanary.blob.core.windows.net/test-filesystem-c8c8f26c-4765-1c0b-525f-189da6612acc/test-file-d7fc501b-0162-416f-1cc1-de383c9c08b7",
      "RequestMethod": "GET",
      "RequestHeaders": {
        "Authorization": "Sanitized",
        "If-Match": "0x8D8566A43D49A32",
        "User-Agent": [
          "azsdk-net-Storage.Files.DataLake/12.5.0-alpha.20200911.1",
          "(.NET Core 4.6.29017.01; Microsoft Windows 10.0.18362 )"
        ],
        "x-ms-client-request-id": "70b9f84c-f357-bac3-b1aa-56f3874ce3ef",
        "x-ms-date": "Fri, 11 Sep 2020 15:49:27 GMT",
>>>>>>> 365f255a
        "x-ms-range": "bytes=128-255",
        "x-ms-return-client-request-id": "true",
        "x-ms-version": "2020-02-10"
      },
      "RequestBody": null,
      "StatusCode": 206,
      "ResponseHeaders": {
        "Accept-Ranges": "bytes",
        "Content-Length": "128",
        "Content-Range": "bytes 128-255/1024",
        "Content-Type": "application/octet-stream",
<<<<<<< HEAD
        "Date": "Mon, 21 Sep 2020 06:23:09 GMT",
        "ETag": "\u00220x8D85DF6CEE3A66B\u0022",
        "Last-Modified": "Mon, 21 Sep 2020 06:23:08 GMT",
=======
        "Date": "Fri, 11 Sep 2020 15:49:27 GMT",
        "ETag": "\u00220x8D8566A43D49A32\u0022",
        "Last-Modified": "Fri, 11 Sep 2020 15:49:27 GMT",
>>>>>>> 365f255a
        "Server": [
          "Windows-Azure-Blob/1.0",
          "Microsoft-HTTPAPI/2.0"
        ],
        "x-ms-blob-type": "BlockBlob",
<<<<<<< HEAD
        "x-ms-client-request-id": "82b1c579-a208-2c29-790f-f31173336f7a",
        "x-ms-creation-time": "Mon, 21 Sep 2020 06:23:08 GMT",
        "x-ms-lease-state": "available",
        "x-ms-lease-status": "unlocked",
        "x-ms-request-id": "7b214ff8-001e-0039-6adf-8fb6bc000000",
        "x-ms-server-encrypted": "true",
        "x-ms-version": "2020-02-10"
      },
      "ResponseBody": "Xa2htsyuquL6ahXF43JK1Qe2RX76wEZ9v7uVIqLAYIsbNXmPemhGq7TrQ4KMB\u002BsfeL4cqHyZFZ1mI/cRGIc/OQmJqa34u1qeb5rJD3zD8LfPdqrkpLgPgh/cKFZwNZMtrAl4A149Jr1kfTnizwYgozNAQaLdW5VReieNHJIDLjk="
    },
    {
      "RequestUri": "https://seannsecanary.blob.core.windows.net/test-filesystem-e61856f2-a028-e268-e8be-dd31929f3f7f/test-file-343e7248-55c2-0e20-0344-e0e9a9a946c3",
      "RequestMethod": "GET",
      "RequestHeaders": {
        "Authorization": "Sanitized",
        "If-Match": "0x8D85DF6CEE3A66B",
        "User-Agent": [
          "azsdk-net-Storage.Files.DataLake/12.5.0-alpha.20200921.1",
          "(.NET Core 4.6.29220.03; Microsoft Windows 10.0.19041 )"
        ],
        "x-ms-client-request-id": "1e898f79-877c-abe3-8c08-a05a718f162b",
        "x-ms-date": "Mon, 21 Sep 2020 06:23:09 GMT",
=======
        "x-ms-client-request-id": "70b9f84c-f357-bac3-b1aa-56f3874ce3ef",
        "x-ms-creation-time": "Fri, 11 Sep 2020 15:49:27 GMT",
        "x-ms-lease-state": "available",
        "x-ms-lease-status": "unlocked",
        "x-ms-request-id": "de1838b7-601e-0096-7b53-884471000000",
        "x-ms-server-encrypted": "true",
        "x-ms-version": "2020-02-10"
      },
      "ResponseBody": "2fWDglIJD/8H4SxV75\u002BF7Dmc/KGupwveOF4wev/7rmDNhEVmqtgfWbtHoAdbcI55fQbz0DxN2zLppUnz2ZT/DDLLh2tZHkFgfKPlZgcEgsfPt/34CN4kgKkTfQWPK38nR5TUj\u002BkjH17FklOZZ3Qq5CKCIyKXBgRTpwfCRaE80VA="
    },
    {
      "RequestUri": "https://seannsecanary.blob.core.windows.net/test-filesystem-c8c8f26c-4765-1c0b-525f-189da6612acc/test-file-d7fc501b-0162-416f-1cc1-de383c9c08b7",
      "RequestMethod": "GET",
      "RequestHeaders": {
        "Authorization": "Sanitized",
        "If-Match": "0x8D8566A43D49A32",
        "User-Agent": [
          "azsdk-net-Storage.Files.DataLake/12.5.0-alpha.20200911.1",
          "(.NET Core 4.6.29017.01; Microsoft Windows 10.0.18362 )"
        ],
        "x-ms-client-request-id": "6d42a13e-87d3-3256-4229-8e2e8a7db74d",
        "x-ms-date": "Fri, 11 Sep 2020 15:49:27 GMT",
>>>>>>> 365f255a
        "x-ms-range": "bytes=256-383",
        "x-ms-return-client-request-id": "true",
        "x-ms-version": "2020-02-10"
      },
      "RequestBody": null,
      "StatusCode": 206,
      "ResponseHeaders": {
        "Accept-Ranges": "bytes",
        "Content-Length": "128",
        "Content-Range": "bytes 256-383/1024",
        "Content-Type": "application/octet-stream",
<<<<<<< HEAD
        "Date": "Mon, 21 Sep 2020 06:23:09 GMT",
        "ETag": "\u00220x8D85DF6CEE3A66B\u0022",
        "Last-Modified": "Mon, 21 Sep 2020 06:23:08 GMT",
=======
        "Date": "Fri, 11 Sep 2020 15:49:27 GMT",
        "ETag": "\u00220x8D8566A43D49A32\u0022",
        "Last-Modified": "Fri, 11 Sep 2020 15:49:27 GMT",
>>>>>>> 365f255a
        "Server": [
          "Windows-Azure-Blob/1.0",
          "Microsoft-HTTPAPI/2.0"
        ],
        "x-ms-blob-type": "BlockBlob",
<<<<<<< HEAD
        "x-ms-client-request-id": "1e898f79-877c-abe3-8c08-a05a718f162b",
        "x-ms-creation-time": "Mon, 21 Sep 2020 06:23:08 GMT",
        "x-ms-lease-state": "available",
        "x-ms-lease-status": "unlocked",
        "x-ms-request-id": "7b214ff9-001e-0039-6bdf-8fb6bc000000",
        "x-ms-server-encrypted": "true",
        "x-ms-version": "2020-02-10"
      },
      "ResponseBody": "BpxjckrtWJFP7X8nfyyyGbuFIy/08FBQdCeINrAKKmBP/9syo61YRuevUu/bbtJNdHRgDOD\u002BRRZMEv4iZCLhRMIf2H9Rf3YOLdxHRJ5gdAZVOsE7qh5/ULrF5pCvNeHFzQ0tvJZS/PT\u002BUd4DtgB37J33zSpgppqjn4fEjJnlX/g="
    },
    {
      "RequestUri": "https://seannsecanary.blob.core.windows.net/test-filesystem-e61856f2-a028-e268-e8be-dd31929f3f7f/test-file-343e7248-55c2-0e20-0344-e0e9a9a946c3",
      "RequestMethod": "GET",
      "RequestHeaders": {
        "Authorization": "Sanitized",
        "If-Match": "0x8D85DF6CEE3A66B",
        "User-Agent": [
          "azsdk-net-Storage.Files.DataLake/12.5.0-alpha.20200921.1",
          "(.NET Core 4.6.29220.03; Microsoft Windows 10.0.19041 )"
        ],
        "x-ms-client-request-id": "e497c456-50aa-2efd-a84f-9c0ff687a9a5",
        "x-ms-date": "Mon, 21 Sep 2020 06:23:09 GMT",
=======
        "x-ms-client-request-id": "6d42a13e-87d3-3256-4229-8e2e8a7db74d",
        "x-ms-creation-time": "Fri, 11 Sep 2020 15:49:27 GMT",
        "x-ms-lease-state": "available",
        "x-ms-lease-status": "unlocked",
        "x-ms-request-id": "de1838d3-601e-0096-0f53-884471000000",
        "x-ms-server-encrypted": "true",
        "x-ms-version": "2020-02-10"
      },
      "ResponseBody": "I74ecy/y3qyXnjN2iosZNeiY4gwIXZBAj4Ho4WHZvYnAAnWoVbe0MKN3ivjTjckc7oxcCFnESMYu3uOuCvxLveCqtYcVcN8x47JpkNKXbQG3zPPUfbQv\u002B7qvenfUBianK80XKNhBBn6sKyWnW7f0lnDh9z4Id0AserrNZvVoXd0="
    },
    {
      "RequestUri": "https://seannsecanary.blob.core.windows.net/test-filesystem-c8c8f26c-4765-1c0b-525f-189da6612acc/test-file-d7fc501b-0162-416f-1cc1-de383c9c08b7",
      "RequestMethod": "GET",
      "RequestHeaders": {
        "Authorization": "Sanitized",
        "If-Match": "0x8D8566A43D49A32",
        "User-Agent": [
          "azsdk-net-Storage.Files.DataLake/12.5.0-alpha.20200911.1",
          "(.NET Core 4.6.29017.01; Microsoft Windows 10.0.18362 )"
        ],
        "x-ms-client-request-id": "e6b5d740-7509-d81b-538e-81c5ad3304ca",
        "x-ms-date": "Fri, 11 Sep 2020 15:49:28 GMT",
>>>>>>> 365f255a
        "x-ms-range": "bytes=384-511",
        "x-ms-return-client-request-id": "true",
        "x-ms-version": "2020-02-10"
      },
      "RequestBody": null,
      "StatusCode": 206,
      "ResponseHeaders": {
        "Accept-Ranges": "bytes",
        "Content-Length": "128",
        "Content-Range": "bytes 384-511/1024",
        "Content-Type": "application/octet-stream",
<<<<<<< HEAD
        "Date": "Mon, 21 Sep 2020 06:23:09 GMT",
        "ETag": "\u00220x8D85DF6CEE3A66B\u0022",
        "Last-Modified": "Mon, 21 Sep 2020 06:23:08 GMT",
=======
        "Date": "Fri, 11 Sep 2020 15:49:28 GMT",
        "ETag": "\u00220x8D8566A43D49A32\u0022",
        "Last-Modified": "Fri, 11 Sep 2020 15:49:27 GMT",
>>>>>>> 365f255a
        "Server": [
          "Windows-Azure-Blob/1.0",
          "Microsoft-HTTPAPI/2.0"
        ],
        "x-ms-blob-type": "BlockBlob",
<<<<<<< HEAD
        "x-ms-client-request-id": "e497c456-50aa-2efd-a84f-9c0ff687a9a5",
        "x-ms-creation-time": "Mon, 21 Sep 2020 06:23:08 GMT",
        "x-ms-lease-state": "available",
        "x-ms-lease-status": "unlocked",
        "x-ms-request-id": "7b214ffb-001e-0039-6ddf-8fb6bc000000",
        "x-ms-server-encrypted": "true",
        "x-ms-version": "2020-02-10"
      },
      "ResponseBody": "\u002B4J3kDK4cAM\u002BzD1YP3uZuk368rdotmUnc4ocDo1vWxjy5gg0iee55YfK7JNoQWMj7go\u002BnvOnkEQcTxyom2F1znElZlhzZDBlQAwwnsrRvjIm\u002BSCDMbwlS1bDGDnLEUolVB0iQ9sLsInZ2V7md/F6S5DqgaJB8Z20/xsCsEz3mi4="
    },
    {
      "RequestUri": "https://seannsecanary.blob.core.windows.net/test-filesystem-e61856f2-a028-e268-e8be-dd31929f3f7f/test-file-343e7248-55c2-0e20-0344-e0e9a9a946c3",
      "RequestMethod": "GET",
      "RequestHeaders": {
        "Authorization": "Sanitized",
        "If-Match": "0x8D85DF6CEE3A66B",
        "User-Agent": [
          "azsdk-net-Storage.Files.DataLake/12.5.0-alpha.20200921.1",
          "(.NET Core 4.6.29220.03; Microsoft Windows 10.0.19041 )"
        ],
        "x-ms-client-request-id": "ac03f900-32f7-ca81-ee1d-88a97a80ea5c",
        "x-ms-date": "Mon, 21 Sep 2020 06:23:09 GMT",
=======
        "x-ms-client-request-id": "e6b5d740-7509-d81b-538e-81c5ad3304ca",
        "x-ms-creation-time": "Fri, 11 Sep 2020 15:49:27 GMT",
        "x-ms-lease-state": "available",
        "x-ms-lease-status": "unlocked",
        "x-ms-request-id": "de1838d6-601e-0096-1253-884471000000",
        "x-ms-server-encrypted": "true",
        "x-ms-version": "2020-02-10"
      },
      "ResponseBody": "i8JlBH9EKXbFdSdRj4igArrjBvIP6J60jOutHnSfiETORxuZUu8XK7eAeJNP7pzyGcurEWFqzqMjsXiTlwsBJu3jg0hsBq/LzNs6jm8LZJ5OuwSo83biZHl3daF3g5SsflKlbGtUhRIb4EWGL0AzGEzZRNsGWTJ2AR/O9JEOVEg="
    },
    {
      "RequestUri": "https://seannsecanary.blob.core.windows.net/test-filesystem-c8c8f26c-4765-1c0b-525f-189da6612acc/test-file-d7fc501b-0162-416f-1cc1-de383c9c08b7",
      "RequestMethod": "GET",
      "RequestHeaders": {
        "Authorization": "Sanitized",
        "If-Match": "0x8D8566A43D49A32",
        "User-Agent": [
          "azsdk-net-Storage.Files.DataLake/12.5.0-alpha.20200911.1",
          "(.NET Core 4.6.29017.01; Microsoft Windows 10.0.18362 )"
        ],
        "x-ms-client-request-id": "b2eea458-d1c8-d344-5914-3f3cde366263",
        "x-ms-date": "Fri, 11 Sep 2020 15:49:28 GMT",
>>>>>>> 365f255a
        "x-ms-range": "bytes=512-639",
        "x-ms-return-client-request-id": "true",
        "x-ms-version": "2020-02-10"
      },
      "RequestBody": null,
      "StatusCode": 206,
      "ResponseHeaders": {
        "Accept-Ranges": "bytes",
        "Content-Length": "128",
        "Content-Range": "bytes 512-639/1024",
        "Content-Type": "application/octet-stream",
<<<<<<< HEAD
        "Date": "Mon, 21 Sep 2020 06:23:09 GMT",
        "ETag": "\u00220x8D85DF6CEE3A66B\u0022",
        "Last-Modified": "Mon, 21 Sep 2020 06:23:08 GMT",
=======
        "Date": "Fri, 11 Sep 2020 15:49:28 GMT",
        "ETag": "\u00220x8D8566A43D49A32\u0022",
        "Last-Modified": "Fri, 11 Sep 2020 15:49:27 GMT",
>>>>>>> 365f255a
        "Server": [
          "Windows-Azure-Blob/1.0",
          "Microsoft-HTTPAPI/2.0"
        ],
        "x-ms-blob-type": "BlockBlob",
<<<<<<< HEAD
        "x-ms-client-request-id": "ac03f900-32f7-ca81-ee1d-88a97a80ea5c",
        "x-ms-creation-time": "Mon, 21 Sep 2020 06:23:08 GMT",
        "x-ms-lease-state": "available",
        "x-ms-lease-status": "unlocked",
        "x-ms-request-id": "7b215001-001e-0039-70df-8fb6bc000000",
        "x-ms-server-encrypted": "true",
        "x-ms-version": "2020-02-10"
      },
      "ResponseBody": "wgpJra97VxtIlqlXXj/TZEnMqOCPqONjgG1DwAn/PeE\u002BLyNsqM2bFZNmWatHRVXAR51nf0\u002B5nxom5ixBN5cSSVnHGS8bZrx8MZJNKE84GzsXgnhrmL2ShZAJRsKgWd78VBBRgCwmpeDh6068bHbK7srxKrQeprCbNJSeESD529c="
    },
    {
      "RequestUri": "https://seannsecanary.blob.core.windows.net/test-filesystem-e61856f2-a028-e268-e8be-dd31929f3f7f/test-file-343e7248-55c2-0e20-0344-e0e9a9a946c3",
      "RequestMethod": "GET",
      "RequestHeaders": {
        "Authorization": "Sanitized",
        "If-Match": "0x8D85DF6CEE3A66B",
        "User-Agent": [
          "azsdk-net-Storage.Files.DataLake/12.5.0-alpha.20200921.1",
          "(.NET Core 4.6.29220.03; Microsoft Windows 10.0.19041 )"
        ],
        "x-ms-client-request-id": "fd0e83d7-fc83-72ae-c1d1-4a69008be77f",
        "x-ms-date": "Mon, 21 Sep 2020 06:23:09 GMT",
=======
        "x-ms-client-request-id": "b2eea458-d1c8-d344-5914-3f3cde366263",
        "x-ms-creation-time": "Fri, 11 Sep 2020 15:49:27 GMT",
        "x-ms-lease-state": "available",
        "x-ms-lease-status": "unlocked",
        "x-ms-request-id": "de1838d8-601e-0096-1453-884471000000",
        "x-ms-server-encrypted": "true",
        "x-ms-version": "2020-02-10"
      },
      "ResponseBody": "Ro4PHWX4Mvo18Y0TMVs0OENcVJ0\u002BuKUlIC9rTIWQgQyL/ECgMBazVKdKphXLHkSl6paxNbq3CY7o6f01jOZ0pHCAiDQblActqAD19BGQWgHqxWLv30xS0/OxuEcZfsfA1gKlSpYPilaOg4y6wRV8WI/8SseEhMQkLrRBadvAEyo="
    },
    {
      "RequestUri": "https://seannsecanary.blob.core.windows.net/test-filesystem-c8c8f26c-4765-1c0b-525f-189da6612acc/test-file-d7fc501b-0162-416f-1cc1-de383c9c08b7",
      "RequestMethod": "GET",
      "RequestHeaders": {
        "Authorization": "Sanitized",
        "If-Match": "0x8D8566A43D49A32",
        "User-Agent": [
          "azsdk-net-Storage.Files.DataLake/12.5.0-alpha.20200911.1",
          "(.NET Core 4.6.29017.01; Microsoft Windows 10.0.18362 )"
        ],
        "x-ms-client-request-id": "096c03a8-5145-3a02-13e2-1ac59678fe6f",
        "x-ms-date": "Fri, 11 Sep 2020 15:49:28 GMT",
>>>>>>> 365f255a
        "x-ms-range": "bytes=640-767",
        "x-ms-return-client-request-id": "true",
        "x-ms-version": "2020-02-10"
      },
      "RequestBody": null,
      "StatusCode": 206,
      "ResponseHeaders": {
        "Accept-Ranges": "bytes",
        "Content-Length": "128",
        "Content-Range": "bytes 640-767/1024",
        "Content-Type": "application/octet-stream",
<<<<<<< HEAD
        "Date": "Mon, 21 Sep 2020 06:23:09 GMT",
        "ETag": "\u00220x8D85DF6CEE3A66B\u0022",
        "Last-Modified": "Mon, 21 Sep 2020 06:23:08 GMT",
=======
        "Date": "Fri, 11 Sep 2020 15:49:28 GMT",
        "ETag": "\u00220x8D8566A43D49A32\u0022",
        "Last-Modified": "Fri, 11 Sep 2020 15:49:27 GMT",
>>>>>>> 365f255a
        "Server": [
          "Windows-Azure-Blob/1.0",
          "Microsoft-HTTPAPI/2.0"
        ],
        "x-ms-blob-type": "BlockBlob",
<<<<<<< HEAD
        "x-ms-client-request-id": "fd0e83d7-fc83-72ae-c1d1-4a69008be77f",
        "x-ms-creation-time": "Mon, 21 Sep 2020 06:23:08 GMT",
        "x-ms-lease-state": "available",
        "x-ms-lease-status": "unlocked",
        "x-ms-request-id": "7b215015-001e-0039-7ddf-8fb6bc000000",
        "x-ms-server-encrypted": "true",
        "x-ms-version": "2020-02-10"
      },
      "ResponseBody": "tFHTP\u002BabDvDdl4qtb9YYGT5Y964vKd2uX7ZLmIeTwOcPdggboosHL\u002BI514cbAixee4XTyAEtqIpzJd8wUHZpSdainvjO/XeyUMjL9VJWkl2J7BwCwPjm4s19p32s1t9r0I2weWQzkH0NIHc5YbI3HJKCp2NaZonevLwrUVX6Bno="
    },
    {
      "RequestUri": "https://seannsecanary.blob.core.windows.net/test-filesystem-e61856f2-a028-e268-e8be-dd31929f3f7f/test-file-343e7248-55c2-0e20-0344-e0e9a9a946c3",
      "RequestMethod": "GET",
      "RequestHeaders": {
        "Authorization": "Sanitized",
        "If-Match": "0x8D85DF6CEE3A66B",
        "User-Agent": [
          "azsdk-net-Storage.Files.DataLake/12.5.0-alpha.20200921.1",
          "(.NET Core 4.6.29220.03; Microsoft Windows 10.0.19041 )"
        ],
        "x-ms-client-request-id": "f7d17728-ed71-f0d8-f933-2f0684b8cd03",
        "x-ms-date": "Mon, 21 Sep 2020 06:23:09 GMT",
=======
        "x-ms-client-request-id": "096c03a8-5145-3a02-13e2-1ac59678fe6f",
        "x-ms-creation-time": "Fri, 11 Sep 2020 15:49:27 GMT",
        "x-ms-lease-state": "available",
        "x-ms-lease-status": "unlocked",
        "x-ms-request-id": "de1838db-601e-0096-1753-884471000000",
        "x-ms-server-encrypted": "true",
        "x-ms-version": "2020-02-10"
      },
      "ResponseBody": "ODQdD\u002BsPato7C2Fcv5gS3TVfuB0zADxRPYEc4s4ges5wYYGM92xtf5Fvi3gjaGSVoWM0fAf29zf4zNJq84cMGpGS614WhebI8jiLw3TELdUchkBq7P7GeWlKlCqaA4wJY3HmkHwFfxt8a4nOajPCM579TW1GoS6TzHH0zPG7Le8="
    },
    {
      "RequestUri": "https://seannsecanary.blob.core.windows.net/test-filesystem-c8c8f26c-4765-1c0b-525f-189da6612acc/test-file-d7fc501b-0162-416f-1cc1-de383c9c08b7",
      "RequestMethod": "GET",
      "RequestHeaders": {
        "Authorization": "Sanitized",
        "If-Match": "0x8D8566A43D49A32",
        "User-Agent": [
          "azsdk-net-Storage.Files.DataLake/12.5.0-alpha.20200911.1",
          "(.NET Core 4.6.29017.01; Microsoft Windows 10.0.18362 )"
        ],
        "x-ms-client-request-id": "db93ae9a-58c9-d41d-5b4f-e12c404bd4aa",
        "x-ms-date": "Fri, 11 Sep 2020 15:49:28 GMT",
>>>>>>> 365f255a
        "x-ms-range": "bytes=768-895",
        "x-ms-return-client-request-id": "true",
        "x-ms-version": "2020-02-10"
      },
      "RequestBody": null,
      "StatusCode": 206,
      "ResponseHeaders": {
        "Accept-Ranges": "bytes",
        "Content-Length": "128",
        "Content-Range": "bytes 768-895/1024",
        "Content-Type": "application/octet-stream",
<<<<<<< HEAD
        "Date": "Mon, 21 Sep 2020 06:23:09 GMT",
        "ETag": "\u00220x8D85DF6CEE3A66B\u0022",
        "Last-Modified": "Mon, 21 Sep 2020 06:23:08 GMT",
=======
        "Date": "Fri, 11 Sep 2020 15:49:28 GMT",
        "ETag": "\u00220x8D8566A43D49A32\u0022",
        "Last-Modified": "Fri, 11 Sep 2020 15:49:27 GMT",
>>>>>>> 365f255a
        "Server": [
          "Windows-Azure-Blob/1.0",
          "Microsoft-HTTPAPI/2.0"
        ],
        "x-ms-blob-type": "BlockBlob",
<<<<<<< HEAD
        "x-ms-client-request-id": "f7d17728-ed71-f0d8-f933-2f0684b8cd03",
        "x-ms-creation-time": "Mon, 21 Sep 2020 06:23:08 GMT",
        "x-ms-lease-state": "available",
        "x-ms-lease-status": "unlocked",
        "x-ms-request-id": "7b21501a-001e-0039-02df-8fb6bc000000",
        "x-ms-server-encrypted": "true",
        "x-ms-version": "2020-02-10"
      },
      "ResponseBody": "6GAlxaYZ\u002BFVcn/WfgK2BG0WK6iovfBFpA9G9pwg\u002BJxIa/VABjHJ2eIlRBrpx6l4OOxALyg/cSmxOvMLVXFFNHXfihYNcf47TFHKg3nVX\u002BBlzrmz4M1wDPrPks9CwoRs4A\u002BlDjmTasbuBOLadO2v298OpYa7kVOoa30fQeMy9I3M="
    },
    {
      "RequestUri": "https://seannsecanary.blob.core.windows.net/test-filesystem-e61856f2-a028-e268-e8be-dd31929f3f7f/test-file-343e7248-55c2-0e20-0344-e0e9a9a946c3",
      "RequestMethod": "GET",
      "RequestHeaders": {
        "Authorization": "Sanitized",
        "If-Match": "0x8D85DF6CEE3A66B",
        "User-Agent": [
          "azsdk-net-Storage.Files.DataLake/12.5.0-alpha.20200921.1",
          "(.NET Core 4.6.29220.03; Microsoft Windows 10.0.19041 )"
        ],
        "x-ms-client-request-id": "8840731c-f0b9-cf0d-0608-99bd573bae1f",
        "x-ms-date": "Mon, 21 Sep 2020 06:23:09 GMT",
=======
        "x-ms-client-request-id": "db93ae9a-58c9-d41d-5b4f-e12c404bd4aa",
        "x-ms-creation-time": "Fri, 11 Sep 2020 15:49:27 GMT",
        "x-ms-lease-state": "available",
        "x-ms-lease-status": "unlocked",
        "x-ms-request-id": "de1838e4-601e-0096-1d53-884471000000",
        "x-ms-server-encrypted": "true",
        "x-ms-version": "2020-02-10"
      },
      "ResponseBody": "rIJgA96dWBcHJe6AdPcPNodhjJ21H8LBQ1PEChCyKsA9miLo0r9VAaQ2ZSGzrR7UYr5FkC\u002BQOY2/n8CL2E0GVPotQtrVJ2PHDIr4f7mgDZU076hSbJqRrWCUKDP/yShXLxEnhmtE/zpafoSll7nUHpEqV\u002Bmls\u002Bdgm5R5QP4wx0I="
    },
    {
      "RequestUri": "https://seannsecanary.blob.core.windows.net/test-filesystem-c8c8f26c-4765-1c0b-525f-189da6612acc/test-file-d7fc501b-0162-416f-1cc1-de383c9c08b7",
      "RequestMethod": "GET",
      "RequestHeaders": {
        "Authorization": "Sanitized",
        "If-Match": "0x8D8566A43D49A32",
        "User-Agent": [
          "azsdk-net-Storage.Files.DataLake/12.5.0-alpha.20200911.1",
          "(.NET Core 4.6.29017.01; Microsoft Windows 10.0.18362 )"
        ],
        "x-ms-client-request-id": "e72a34ad-22e4-76a6-56ae-a5ea0e44bb47",
        "x-ms-date": "Fri, 11 Sep 2020 15:49:28 GMT",
>>>>>>> 365f255a
        "x-ms-range": "bytes=896-1023",
        "x-ms-return-client-request-id": "true",
        "x-ms-version": "2020-02-10"
      },
      "RequestBody": null,
      "StatusCode": 206,
      "ResponseHeaders": {
        "Accept-Ranges": "bytes",
        "Content-Length": "128",
        "Content-Range": "bytes 896-1023/1024",
        "Content-Type": "application/octet-stream",
<<<<<<< HEAD
        "Date": "Mon, 21 Sep 2020 06:23:09 GMT",
        "ETag": "\u00220x8D85DF6CEE3A66B\u0022",
        "Last-Modified": "Mon, 21 Sep 2020 06:23:08 GMT",
=======
        "Date": "Fri, 11 Sep 2020 15:49:28 GMT",
        "ETag": "\u00220x8D8566A43D49A32\u0022",
        "Last-Modified": "Fri, 11 Sep 2020 15:49:27 GMT",
>>>>>>> 365f255a
        "Server": [
          "Windows-Azure-Blob/1.0",
          "Microsoft-HTTPAPI/2.0"
        ],
        "x-ms-blob-type": "BlockBlob",
<<<<<<< HEAD
        "x-ms-client-request-id": "8840731c-f0b9-cf0d-0608-99bd573bae1f",
        "x-ms-creation-time": "Mon, 21 Sep 2020 06:23:08 GMT",
        "x-ms-lease-state": "available",
        "x-ms-lease-status": "unlocked",
        "x-ms-request-id": "7b21501e-001e-0039-05df-8fb6bc000000",
        "x-ms-server-encrypted": "true",
        "x-ms-version": "2020-02-10"
      },
      "ResponseBody": "VmjajBNptJj9sXb6pmUCR\u002B27DAY/bVOv/iivHQo47sQVQkbTkGrjWvTJsTPd73R5RIiLEbAcNOkUK43quZaNxMOx5WMfL7aD2LISdbwg0Q60NtmCrd0U\u002BQ5dvmXc\u002BKFeO\u002BxwKwoQWRXRCDj\u002BCb4s9Fp/NoK9CxblnetVwXBRpt8="
    },
    {
      "RequestUri": "https://seannsecanary.blob.core.windows.net/test-filesystem-e61856f2-a028-e268-e8be-dd31929f3f7f?restype=container",
      "RequestMethod": "DELETE",
      "RequestHeaders": {
        "Authorization": "Sanitized",
        "traceparent": "00-a38adfc064e7214d8f6e92a78f0c12f5-7f2fd7b20a7c1f4c-00",
        "User-Agent": [
          "azsdk-net-Storage.Files.DataLake/12.5.0-alpha.20200921.1",
          "(.NET Core 4.6.29220.03; Microsoft Windows 10.0.19041 )"
        ],
        "x-ms-client-request-id": "10e9ec0f-4578-5e49-5777-2f16c862f906",
        "x-ms-date": "Mon, 21 Sep 2020 06:23:09 GMT",
=======
        "x-ms-client-request-id": "e72a34ad-22e4-76a6-56ae-a5ea0e44bb47",
        "x-ms-creation-time": "Fri, 11 Sep 2020 15:49:27 GMT",
        "x-ms-lease-state": "available",
        "x-ms-lease-status": "unlocked",
        "x-ms-request-id": "de1838e8-601e-0096-2153-884471000000",
        "x-ms-server-encrypted": "true",
        "x-ms-version": "2020-02-10"
      },
      "ResponseBody": "YaFQp3mHKe/vbffuFusVp8AKodRyP7F7Kcbq1su\u002BOyq2QUP2aSykCgBo\u002BTe8\u002BUqvf9GA9I7yzyHv1H6ynFMjMTLNONSoHz6TZZfUCkZ6vzB8Olf6Pkacw3IhBpSt8m2tRMgF7sB1B1\u002BT7I/3HsXbdBRONmH8KfPrMXRihhip5XM="
    },
    {
      "RequestUri": "https://seannsecanary.blob.core.windows.net/test-filesystem-c8c8f26c-4765-1c0b-525f-189da6612acc?restype=container",
      "RequestMethod": "DELETE",
      "RequestHeaders": {
        "Authorization": "Sanitized",
        "traceparent": "00-093fce01e1429545933083f2e764fd1b-b8aa08abfff2d242-00",
        "User-Agent": [
          "azsdk-net-Storage.Files.DataLake/12.5.0-alpha.20200911.1",
          "(.NET Core 4.6.29017.01; Microsoft Windows 10.0.18362 )"
        ],
        "x-ms-client-request-id": "0c7e39a5-ed20-b6c6-2a92-d342d26da94e",
        "x-ms-date": "Fri, 11 Sep 2020 15:49:28 GMT",
>>>>>>> 365f255a
        "x-ms-return-client-request-id": "true",
        "x-ms-version": "2020-02-10"
      },
      "RequestBody": null,
      "StatusCode": 202,
      "ResponseHeaders": {
        "Content-Length": "0",
<<<<<<< HEAD
        "Date": "Mon, 21 Sep 2020 06:23:09 GMT",
=======
        "Date": "Fri, 11 Sep 2020 15:49:28 GMT",
>>>>>>> 365f255a
        "Server": [
          "Windows-Azure-Blob/1.0",
          "Microsoft-HTTPAPI/2.0"
        ],
<<<<<<< HEAD
        "x-ms-client-request-id": "10e9ec0f-4578-5e49-5777-2f16c862f906",
        "x-ms-request-id": "7b215025-001e-0039-09df-8fb6bc000000",
=======
        "x-ms-client-request-id": "0c7e39a5-ed20-b6c6-2a92-d342d26da94e",
        "x-ms-request-id": "de1838eb-601e-0096-2453-884471000000",
>>>>>>> 365f255a
        "x-ms-version": "2020-02-10"
      },
      "ResponseBody": []
    }
  ],
  "Variables": {
<<<<<<< HEAD
    "RandomSeed": "1174180887",
=======
    "RandomSeed": "1401693352",
>>>>>>> 365f255a
    "Storage_TestConfigHierarchicalNamespace": "NamespaceTenant\nseannsecanary\nU2FuaXRpemVk\nhttps://seannsecanary.blob.core.windows.net\nhttps://seannsecanary.file.core.windows.net\nhttps://seannsecanary.queue.core.windows.net\nhttps://seannsecanary.table.core.windows.net\n\n\n\n\nhttps://seannsecanary-secondary.blob.core.windows.net\nhttps://seannsecanary-secondary.file.core.windows.net\nhttps://seannsecanary-secondary.queue.core.windows.net\nhttps://seannsecanary-secondary.table.core.windows.net\n68390a19-a643-458b-b726-408abf67b4fc\nSanitized\n72f988bf-86f1-41af-91ab-2d7cd011db47\nhttps://login.microsoftonline.com/\nCloud\nBlobEndpoint=https://seannsecanary.blob.core.windows.net/;QueueEndpoint=https://seannsecanary.queue.core.windows.net/;FileEndpoint=https://seannsecanary.file.core.windows.net/;BlobSecondaryEndpoint=https://seannsecanary-secondary.blob.core.windows.net/;QueueSecondaryEndpoint=https://seannsecanary-secondary.queue.core.windows.net/;FileSecondaryEndpoint=https://seannsecanary-secondary.file.core.windows.net/;AccountName=seannsecanary;AccountKey=Sanitized\n"
  }
}<|MERGE_RESOLUTION|>--- conflicted
+++ resolved
@@ -1,20 +1,6 @@
 {
   "Entries": [
     {
-<<<<<<< HEAD
-      "RequestUri": "https://seannsecanary.blob.core.windows.net/test-filesystem-e61856f2-a028-e268-e8be-dd31929f3f7f?restype=container",
-      "RequestMethod": "PUT",
-      "RequestHeaders": {
-        "Authorization": "Sanitized",
-        "traceparent": "00-240249b53b4028488a2d7b6dd6a7cb6a-0051b57d2d9d1342-00",
-        "User-Agent": [
-          "azsdk-net-Storage.Files.DataLake/12.5.0-alpha.20200921.1",
-          "(.NET Core 4.6.29220.03; Microsoft Windows 10.0.19041 )"
-        ],
-        "x-ms-blob-public-access": "container",
-        "x-ms-client-request-id": "12e3e12b-f357-f208-23ea-917f76d47d6c",
-        "x-ms-date": "Mon, 21 Sep 2020 06:23:05 GMT",
-=======
       "RequestUri": "https://seannsecanary.blob.core.windows.net/test-filesystem-c8c8f26c-4765-1c0b-525f-189da6612acc?restype=container",
       "RequestMethod": "PUT",
       "RequestHeaders": {
@@ -27,7 +13,6 @@
         "x-ms-blob-public-access": "container",
         "x-ms-client-request-id": "37345f74-d654-c862-a530-e9a2db3c0b5c",
         "x-ms-date": "Fri, 11 Sep 2020 15:49:26 GMT",
->>>>>>> 365f255a
         "x-ms-return-client-request-id": "true",
         "x-ms-version": "2020-02-10"
       },
@@ -35,49 +20,25 @@
       "StatusCode": 201,
       "ResponseHeaders": {
         "Content-Length": "0",
-<<<<<<< HEAD
-        "Date": "Mon, 21 Sep 2020 06:23:08 GMT",
-        "ETag": "\u00220x8D85DF6CD962EED\u0022",
-        "Last-Modified": "Mon, 21 Sep 2020 06:23:06 GMT",
-=======
         "Date": "Fri, 11 Sep 2020 15:49:26 GMT",
         "ETag": "\u00220x8D8566A437AA008\u0022",
         "Last-Modified": "Fri, 11 Sep 2020 15:49:27 GMT",
->>>>>>> 365f255a
-        "Server": [
-          "Windows-Azure-Blob/1.0",
-          "Microsoft-HTTPAPI/2.0"
-        ],
-<<<<<<< HEAD
-        "x-ms-client-request-id": "12e3e12b-f357-f208-23ea-917f76d47d6c",
-        "x-ms-request-id": "7b214f7c-001e-0039-12df-8fb6bc000000",
-=======
+        "Server": [
+          "Windows-Azure-Blob/1.0",
+          "Microsoft-HTTPAPI/2.0"
+        ],
         "x-ms-client-request-id": "37345f74-d654-c862-a530-e9a2db3c0b5c",
         "x-ms-request-id": "de183874-601e-0096-4953-884471000000",
->>>>>>> 365f255a
         "x-ms-version": "2020-02-10"
       },
       "ResponseBody": []
     },
     {
-<<<<<<< HEAD
-      "RequestUri": "https://seannsecanary.dfs.core.windows.net/test-filesystem-e61856f2-a028-e268-e8be-dd31929f3f7f/test-file-343e7248-55c2-0e20-0344-e0e9a9a946c3?resource=file",
-=======
       "RequestUri": "https://seannsecanary.dfs.core.windows.net/test-filesystem-c8c8f26c-4765-1c0b-525f-189da6612acc/test-file-d7fc501b-0162-416f-1cc1-de383c9c08b7?resource=file",
->>>>>>> 365f255a
       "RequestMethod": "PUT",
       "RequestHeaders": {
         "Authorization": "Sanitized",
         "If-None-Match": "*",
-<<<<<<< HEAD
-        "traceparent": "00-8d1f5a8c6b18334fb3f5a9e5aca3f32d-0dad22ff7c85284e-00",
-        "User-Agent": [
-          "azsdk-net-Storage.Files.DataLake/12.5.0-alpha.20200921.1",
-          "(.NET Core 4.6.29220.03; Microsoft Windows 10.0.19041 )"
-        ],
-        "x-ms-client-request-id": "5d0bca30-1ec1-30a0-d58a-8e1eba98a480",
-        "x-ms-date": "Mon, 21 Sep 2020 06:23:08 GMT",
-=======
         "traceparent": "00-e2775b956f91104ea9750f2789516973-1c4bcd2b1ba2224a-00",
         "User-Agent": [
           "azsdk-net-Storage.Files.DataLake/12.5.0-alpha.20200911.1",
@@ -85,7 +46,6 @@
         ],
         "x-ms-client-request-id": "5f7f9145-0bbb-1bb1-d519-bd4c138047ea",
         "x-ms-date": "Fri, 11 Sep 2020 15:49:27 GMT",
->>>>>>> 365f255a
         "x-ms-return-client-request-id": "true",
         "x-ms-version": "2020-02-10"
       },
@@ -93,57 +53,25 @@
       "StatusCode": 201,
       "ResponseHeaders": {
         "Content-Length": "0",
-<<<<<<< HEAD
-        "Date": "Mon, 21 Sep 2020 06:23:08 GMT",
-        "ETag": "\u00220x8D85DF6CED06432\u0022",
-        "Last-Modified": "Mon, 21 Sep 2020 06:23:08 GMT",
-=======
         "Date": "Fri, 11 Sep 2020 15:49:27 GMT",
         "ETag": "\u00220x8D8566A43BA6E98\u0022",
         "Last-Modified": "Fri, 11 Sep 2020 15:49:27 GMT",
->>>>>>> 365f255a
         "Server": [
           "Windows-Azure-HDFS/1.0",
           "Microsoft-HTTPAPI/2.0"
         ],
-<<<<<<< HEAD
-        "x-ms-client-request-id": "5d0bca30-1ec1-30a0-d58a-8e1eba98a480",
-        "x-ms-request-id": "98a0f056-101f-009c-41df-8fe0c6000000",
-=======
         "x-ms-client-request-id": "5f7f9145-0bbb-1bb1-d519-bd4c138047ea",
         "x-ms-request-id": "bf0c63c9-601f-004d-4b53-88824c000000",
->>>>>>> 365f255a
         "x-ms-version": "2020-02-10"
       },
       "ResponseBody": []
     },
     {
-<<<<<<< HEAD
-      "RequestUri": "https://seannsecanary.dfs.core.windows.net/test-filesystem-e61856f2-a028-e268-e8be-dd31929f3f7f/test-file-343e7248-55c2-0e20-0344-e0e9a9a946c3?action=append\u0026position=0",
-=======
       "RequestUri": "https://seannsecanary.dfs.core.windows.net/test-filesystem-c8c8f26c-4765-1c0b-525f-189da6612acc/test-file-d7fc501b-0162-416f-1cc1-de383c9c08b7?action=append\u0026position=0",
->>>>>>> 365f255a
       "RequestMethod": "PATCH",
       "RequestHeaders": {
         "Authorization": "Sanitized",
         "Content-Length": "1024",
-<<<<<<< HEAD
-        "traceparent": "00-9b10ef180f838d47bd330936bb361cb3-7615c19f1cbb5140-00",
-        "User-Agent": [
-          "azsdk-net-Storage.Files.DataLake/12.5.0-alpha.20200921.1",
-          "(.NET Core 4.6.29220.03; Microsoft Windows 10.0.19041 )"
-        ],
-        "x-ms-client-request-id": "a69106fc-4945-f31d-1309-f92617e5e844",
-        "x-ms-date": "Mon, 21 Sep 2020 06:23:08 GMT",
-        "x-ms-return-client-request-id": "true",
-        "x-ms-version": "2020-02-10"
-      },
-      "RequestBody": "9UIFsLwsKBjkQFTvUtNcMcGJdynmk9jWwdUPEhMfSHqkzYk0zsywG0klUIEAMbsv6K8nHzIc3GJqL\u002B/nHRYFxPfaS4RKKGL02VvfwUJW1ZAZ3ylj9ylIh/AmyZ/dyf4yH4uJJuY25L9NMkbWPBsfE1lfzj7soszOkcOTI17CFxBdraG2zK6q4vpqFcXjckrVB7ZFfvrARn2/u5UiosBgixs1eY96aEartOtDgowH6x94vhyofJkVnWYj9xEYhz85CYmprfi7Wp5vmskPfMPwt892quSkuA\u002BCH9woVnA1ky2sCXgDXj0mvWR9OeLPBiCjM0BBot1blVF6J40ckgMuOQacY3JK7ViRT\u002B1/J38sshm7hSMv9PBQUHQniDawCipgT//bMqOtWEbnr1Lv227STXR0YAzg/kUWTBL\u002BImQi4UTCH9h/UX92Di3cR0SeYHQGVTrBO6oef1C6xeaQrzXhxc0NLbyWUvz0/lHeA7YAd\u002Byd980qYKaao5\u002BHxIyZ5V/4\u002B4J3kDK4cAM\u002BzD1YP3uZuk368rdotmUnc4ocDo1vWxjy5gg0iee55YfK7JNoQWMj7go\u002BnvOnkEQcTxyom2F1znElZlhzZDBlQAwwnsrRvjIm\u002BSCDMbwlS1bDGDnLEUolVB0iQ9sLsInZ2V7md/F6S5DqgaJB8Z20/xsCsEz3mi7CCkmtr3tXG0iWqVdeP9NkScyo4I\u002Bo42OAbUPACf894T4vI2yozZsVk2ZZq0dFVcBHnWd/T7mfGibmLEE3lxJJWccZLxtmvHwxkk0oTzgbOxeCeGuYvZKFkAlGwqBZ3vxUEFGALCal4OHrTrxsdsruyvEqtB6msJs0lJ4RIPnb17RR0z/mmw7w3ZeKrW/WGBk\u002BWPeuLyndrl\u002B2S5iHk8DnD3YIG6KLBy/iOdeHGwIsXnuF08gBLaiKcyXfMFB2aUnWop74zv13slDIy/VSVpJdiewcAsD45uLNfad9rNbfa9CNsHlkM5B9DSB3OWGyNxySgqdjWmaJ3ry8K1FV\u002BgZ66GAlxaYZ\u002BFVcn/WfgK2BG0WK6iovfBFpA9G9pwg\u002BJxIa/VABjHJ2eIlRBrpx6l4OOxALyg/cSmxOvMLVXFFNHXfihYNcf47TFHKg3nVX\u002BBlzrmz4M1wDPrPks9CwoRs4A\u002BlDjmTasbuBOLadO2v298OpYa7kVOoa30fQeMy9I3NWaNqME2m0mP2xdvqmZQJH7bsMBj9tU6/\u002BKK8dCjjuxBVCRtOQauNa9MmxM93vdHlEiIsRsBw06RQrjeq5lo3Ew7HlYx8vtoPYshJ1vCDRDrQ22YKt3RT5Dl2\u002BZdz4oV477HArChBZFdEIOP4Jviz0Wn82gr0LFuWd61XBcFGm3w==",
-      "StatusCode": 202,
-      "ResponseHeaders": {
-        "Content-Length": "0",
-        "Date": "Mon, 21 Sep 2020 06:23:08 GMT",
-=======
         "traceparent": "00-60b5f6ab8805f146b75ea635ec736f0c-171a63889f015b43-00",
         "User-Agent": [
           "azsdk-net-Storage.Files.DataLake/12.5.0-alpha.20200911.1",
@@ -159,42 +87,23 @@
       "ResponseHeaders": {
         "Content-Length": "0",
         "Date": "Fri, 11 Sep 2020 15:49:27 GMT",
->>>>>>> 365f255a
         "Server": [
           "Windows-Azure-HDFS/1.0",
           "Microsoft-HTTPAPI/2.0"
         ],
-<<<<<<< HEAD
-        "x-ms-client-request-id": "a69106fc-4945-f31d-1309-f92617e5e844",
-        "x-ms-request-id": "98a0f083-101f-009c-6edf-8fe0c6000000",
-=======
         "x-ms-client-request-id": "8740b5cf-8629-1db7-75aa-a85c1323f3b2",
         "x-ms-request-id": "bf0c63d2-601f-004d-5453-88824c000000",
->>>>>>> 365f255a
         "x-ms-request-server-encrypted": "true",
         "x-ms-version": "2020-02-10"
       },
       "ResponseBody": []
     },
     {
-<<<<<<< HEAD
-      "RequestUri": "https://seannsecanary.dfs.core.windows.net/test-filesystem-e61856f2-a028-e268-e8be-dd31929f3f7f/test-file-343e7248-55c2-0e20-0344-e0e9a9a946c3?action=flush\u0026position=1024",
-=======
       "RequestUri": "https://seannsecanary.dfs.core.windows.net/test-filesystem-c8c8f26c-4765-1c0b-525f-189da6612acc/test-file-d7fc501b-0162-416f-1cc1-de383c9c08b7?action=flush\u0026position=1024",
->>>>>>> 365f255a
       "RequestMethod": "PATCH",
       "RequestHeaders": {
         "Authorization": "Sanitized",
         "Content-Length": "0",
-<<<<<<< HEAD
-        "traceparent": "00-bc855f3df6663944a5aac568ad8ce697-80e98690591a394e-00",
-        "User-Agent": [
-          "azsdk-net-Storage.Files.DataLake/12.5.0-alpha.20200921.1",
-          "(.NET Core 4.6.29220.03; Microsoft Windows 10.0.19041 )"
-        ],
-        "x-ms-client-request-id": "b4220648-fe06-183b-3af9-427b631d9d95",
-        "x-ms-date": "Mon, 21 Sep 2020 06:23:08 GMT",
-=======
         "traceparent": "00-886e3a5ffdfe554aaa98c63a59997e05-1e61cf2a49c24546-00",
         "User-Agent": [
           "azsdk-net-Storage.Files.DataLake/12.5.0-alpha.20200911.1",
@@ -202,7 +111,6 @@
         ],
         "x-ms-client-request-id": "5e7c31e4-bf3f-81c0-65af-8254b5a331bb",
         "x-ms-date": "Fri, 11 Sep 2020 15:49:27 GMT",
->>>>>>> 365f255a
         "x-ms-return-client-request-id": "true",
         "x-ms-version": "2020-02-10"
       },
@@ -210,49 +118,25 @@
       "StatusCode": 200,
       "ResponseHeaders": {
         "Content-Length": "0",
-<<<<<<< HEAD
-        "Date": "Mon, 21 Sep 2020 06:23:08 GMT",
-        "ETag": "\u00220x8D85DF6CEE3A66B\u0022",
-        "Last-Modified": "Mon, 21 Sep 2020 06:23:08 GMT",
-=======
-        "Date": "Fri, 11 Sep 2020 15:49:27 GMT",
-        "ETag": "\u00220x8D8566A43D49A32\u0022",
-        "Last-Modified": "Fri, 11 Sep 2020 15:49:27 GMT",
->>>>>>> 365f255a
+        "Date": "Fri, 11 Sep 2020 15:49:27 GMT",
+        "ETag": "\u00220x8D8566A43D49A32\u0022",
+        "Last-Modified": "Fri, 11 Sep 2020 15:49:27 GMT",
         "Server": [
           "Windows-Azure-HDFS/1.0",
           "Microsoft-HTTPAPI/2.0"
         ],
-<<<<<<< HEAD
-        "x-ms-client-request-id": "b4220648-fe06-183b-3af9-427b631d9d95",
-        "x-ms-request-id": "98a0f09b-101f-009c-06df-8fe0c6000000",
-=======
         "x-ms-client-request-id": "5e7c31e4-bf3f-81c0-65af-8254b5a331bb",
         "x-ms-request-id": "bf0c63ed-601f-004d-6f53-88824c000000",
->>>>>>> 365f255a
         "x-ms-request-server-encrypted": "false",
         "x-ms-version": "2020-02-10"
       },
       "ResponseBody": []
     },
     {
-<<<<<<< HEAD
-      "RequestUri": "https://seannsecanary.blob.core.windows.net/test-filesystem-e61856f2-a028-e268-e8be-dd31929f3f7f/test-file-343e7248-55c2-0e20-0344-e0e9a9a946c3",
+      "RequestUri": "https://seannsecanary.blob.core.windows.net/test-filesystem-c8c8f26c-4765-1c0b-525f-189da6612acc/test-file-d7fc501b-0162-416f-1cc1-de383c9c08b7",
       "RequestMethod": "HEAD",
       "RequestHeaders": {
         "Authorization": "Sanitized",
-        "traceparent": "00-a895918214c18040b7833db23fbf5845-2d5e7dc272ee6347-00",
-        "User-Agent": [
-          "azsdk-net-Storage.Files.DataLake/12.5.0-alpha.20200921.1",
-          "(.NET Core 4.6.29220.03; Microsoft Windows 10.0.19041 )"
-        ],
-        "x-ms-client-request-id": "10dd9534-34c2-203d-f42b-112f574f7069",
-        "x-ms-date": "Mon, 21 Sep 2020 06:23:08 GMT",
-=======
-      "RequestUri": "https://seannsecanary.blob.core.windows.net/test-filesystem-c8c8f26c-4765-1c0b-525f-189da6612acc/test-file-d7fc501b-0162-416f-1cc1-de383c9c08b7",
-      "RequestMethod": "HEAD",
-      "RequestHeaders": {
-        "Authorization": "Sanitized",
         "traceparent": "00-458ac35c0a3d7048baf846bc21d69e3e-3c14447b2a919a4e-00",
         "User-Agent": [
           "azsdk-net-Storage.Files.DataLake/12.5.0-alpha.20200911.1",
@@ -260,7 +144,6 @@
         ],
         "x-ms-client-request-id": "e1777551-94a7-f072-bbc8-34272a5932ef",
         "x-ms-date": "Fri, 11 Sep 2020 15:49:27 GMT",
->>>>>>> 365f255a
         "x-ms-return-client-request-id": "true",
         "x-ms-version": "2020-02-10"
       },
@@ -270,15 +153,9 @@
         "Accept-Ranges": "bytes",
         "Content-Length": "1024",
         "Content-Type": "application/octet-stream",
-<<<<<<< HEAD
-        "Date": "Mon, 21 Sep 2020 06:23:08 GMT",
-        "ETag": "\u00220x8D85DF6CEE3A66B\u0022",
-        "Last-Modified": "Mon, 21 Sep 2020 06:23:08 GMT",
-=======
-        "Date": "Fri, 11 Sep 2020 15:49:27 GMT",
-        "ETag": "\u00220x8D8566A43D49A32\u0022",
-        "Last-Modified": "Fri, 11 Sep 2020 15:49:27 GMT",
->>>>>>> 365f255a
+        "Date": "Fri, 11 Sep 2020 15:49:27 GMT",
+        "ETag": "\u00220x8D8566A43D49A32\u0022",
+        "Last-Modified": "Fri, 11 Sep 2020 15:49:27 GMT",
         "Server": [
           "Windows-Azure-Blob/1.0",
           "Microsoft-HTTPAPI/2.0"
@@ -286,47 +163,27 @@
         "x-ms-access-tier": "Hot",
         "x-ms-access-tier-inferred": "true",
         "x-ms-blob-type": "BlockBlob",
-<<<<<<< HEAD
-        "x-ms-client-request-id": "10dd9534-34c2-203d-f42b-112f574f7069",
-        "x-ms-creation-time": "Mon, 21 Sep 2020 06:23:08 GMT",
-        "x-ms-lease-state": "available",
-        "x-ms-lease-status": "unlocked",
-        "x-ms-request-id": "7b214fde-001e-0039-5bdf-8fb6bc000000",
-=======
         "x-ms-client-request-id": "e1777551-94a7-f072-bbc8-34272a5932ef",
         "x-ms-creation-time": "Fri, 11 Sep 2020 15:49:27 GMT",
         "x-ms-lease-state": "available",
         "x-ms-lease-status": "unlocked",
         "x-ms-request-id": "de1838a7-601e-0096-6f53-884471000000",
->>>>>>> 365f255a
         "x-ms-server-encrypted": "true",
         "x-ms-version": "2020-02-10"
       },
       "ResponseBody": []
     },
     {
-<<<<<<< HEAD
-      "RequestUri": "https://seannsecanary.blob.core.windows.net/test-filesystem-e61856f2-a028-e268-e8be-dd31929f3f7f/test-file-343e7248-55c2-0e20-0344-e0e9a9a946c3",
-=======
-      "RequestUri": "https://seannsecanary.blob.core.windows.net/test-filesystem-c8c8f26c-4765-1c0b-525f-189da6612acc/test-file-d7fc501b-0162-416f-1cc1-de383c9c08b7",
->>>>>>> 365f255a
-      "RequestMethod": "GET",
-      "RequestHeaders": {
-        "Authorization": "Sanitized",
-        "User-Agent": [
-<<<<<<< HEAD
-          "azsdk-net-Storage.Files.DataLake/12.5.0-alpha.20200921.1",
-          "(.NET Core 4.6.29220.03; Microsoft Windows 10.0.19041 )"
-        ],
-        "x-ms-client-request-id": "cd46d57e-8c40-75d3-23ba-3602e42e0aec",
-        "x-ms-date": "Mon, 21 Sep 2020 06:23:09 GMT",
-=======
+      "RequestUri": "https://seannsecanary.blob.core.windows.net/test-filesystem-c8c8f26c-4765-1c0b-525f-189da6612acc/test-file-d7fc501b-0162-416f-1cc1-de383c9c08b7",
+      "RequestMethod": "GET",
+      "RequestHeaders": {
+        "Authorization": "Sanitized",
+        "User-Agent": [
           "azsdk-net-Storage.Files.DataLake/12.5.0-alpha.20200911.1",
           "(.NET Core 4.6.29017.01; Microsoft Windows 10.0.18362 )"
         ],
         "x-ms-client-request-id": "3f02b96e-4f2c-a614-0a64-8a8f668cf8ad",
         "x-ms-date": "Fri, 11 Sep 2020 15:49:27 GMT",
->>>>>>> 365f255a
         "x-ms-range": "bytes=0-127",
         "x-ms-return-client-request-id": "true",
         "x-ms-version": "2020-02-10"
@@ -338,44 +195,14 @@
         "Content-Length": "128",
         "Content-Range": "bytes 0-127/1024",
         "Content-Type": "application/octet-stream",
-<<<<<<< HEAD
-        "Date": "Mon, 21 Sep 2020 06:23:09 GMT",
-        "ETag": "\u00220x8D85DF6CEE3A66B\u0022",
-        "Last-Modified": "Mon, 21 Sep 2020 06:23:08 GMT",
-=======
-        "Date": "Fri, 11 Sep 2020 15:49:27 GMT",
-        "ETag": "\u00220x8D8566A43D49A32\u0022",
-        "Last-Modified": "Fri, 11 Sep 2020 15:49:27 GMT",
->>>>>>> 365f255a
-        "Server": [
-          "Windows-Azure-Blob/1.0",
-          "Microsoft-HTTPAPI/2.0"
-        ],
-        "x-ms-blob-type": "BlockBlob",
-<<<<<<< HEAD
-        "x-ms-client-request-id": "cd46d57e-8c40-75d3-23ba-3602e42e0aec",
-        "x-ms-creation-time": "Mon, 21 Sep 2020 06:23:08 GMT",
-        "x-ms-lease-state": "available",
-        "x-ms-lease-status": "unlocked",
-        "x-ms-request-id": "7b214ff4-001e-0039-67df-8fb6bc000000",
-        "x-ms-server-encrypted": "true",
-        "x-ms-version": "2020-02-10"
-      },
-      "ResponseBody": "9UIFsLwsKBjkQFTvUtNcMcGJdynmk9jWwdUPEhMfSHqkzYk0zsywG0klUIEAMbsv6K8nHzIc3GJqL\u002B/nHRYFxPfaS4RKKGL02VvfwUJW1ZAZ3ylj9ylIh/AmyZ/dyf4yH4uJJuY25L9NMkbWPBsfE1lfzj7soszOkcOTI17CFxA="
-    },
-    {
-      "RequestUri": "https://seannsecanary.blob.core.windows.net/test-filesystem-e61856f2-a028-e268-e8be-dd31929f3f7f/test-file-343e7248-55c2-0e20-0344-e0e9a9a946c3",
-      "RequestMethod": "GET",
-      "RequestHeaders": {
-        "Authorization": "Sanitized",
-        "If-Match": "0x8D85DF6CEE3A66B",
-        "User-Agent": [
-          "azsdk-net-Storage.Files.DataLake/12.5.0-alpha.20200921.1",
-          "(.NET Core 4.6.29220.03; Microsoft Windows 10.0.19041 )"
-        ],
-        "x-ms-client-request-id": "82b1c579-a208-2c29-790f-f31173336f7a",
-        "x-ms-date": "Mon, 21 Sep 2020 06:23:09 GMT",
-=======
+        "Date": "Fri, 11 Sep 2020 15:49:27 GMT",
+        "ETag": "\u00220x8D8566A43D49A32\u0022",
+        "Last-Modified": "Fri, 11 Sep 2020 15:49:27 GMT",
+        "Server": [
+          "Windows-Azure-Blob/1.0",
+          "Microsoft-HTTPAPI/2.0"
+        ],
+        "x-ms-blob-type": "BlockBlob",
         "x-ms-client-request-id": "3f02b96e-4f2c-a614-0a64-8a8f668cf8ad",
         "x-ms-creation-time": "Fri, 11 Sep 2020 15:49:27 GMT",
         "x-ms-lease-state": "available",
@@ -398,7 +225,6 @@
         ],
         "x-ms-client-request-id": "70b9f84c-f357-bac3-b1aa-56f3874ce3ef",
         "x-ms-date": "Fri, 11 Sep 2020 15:49:27 GMT",
->>>>>>> 365f255a
         "x-ms-range": "bytes=128-255",
         "x-ms-return-client-request-id": "true",
         "x-ms-version": "2020-02-10"
@@ -410,44 +236,14 @@
         "Content-Length": "128",
         "Content-Range": "bytes 128-255/1024",
         "Content-Type": "application/octet-stream",
-<<<<<<< HEAD
-        "Date": "Mon, 21 Sep 2020 06:23:09 GMT",
-        "ETag": "\u00220x8D85DF6CEE3A66B\u0022",
-        "Last-Modified": "Mon, 21 Sep 2020 06:23:08 GMT",
-=======
-        "Date": "Fri, 11 Sep 2020 15:49:27 GMT",
-        "ETag": "\u00220x8D8566A43D49A32\u0022",
-        "Last-Modified": "Fri, 11 Sep 2020 15:49:27 GMT",
->>>>>>> 365f255a
-        "Server": [
-          "Windows-Azure-Blob/1.0",
-          "Microsoft-HTTPAPI/2.0"
-        ],
-        "x-ms-blob-type": "BlockBlob",
-<<<<<<< HEAD
-        "x-ms-client-request-id": "82b1c579-a208-2c29-790f-f31173336f7a",
-        "x-ms-creation-time": "Mon, 21 Sep 2020 06:23:08 GMT",
-        "x-ms-lease-state": "available",
-        "x-ms-lease-status": "unlocked",
-        "x-ms-request-id": "7b214ff8-001e-0039-6adf-8fb6bc000000",
-        "x-ms-server-encrypted": "true",
-        "x-ms-version": "2020-02-10"
-      },
-      "ResponseBody": "Xa2htsyuquL6ahXF43JK1Qe2RX76wEZ9v7uVIqLAYIsbNXmPemhGq7TrQ4KMB\u002BsfeL4cqHyZFZ1mI/cRGIc/OQmJqa34u1qeb5rJD3zD8LfPdqrkpLgPgh/cKFZwNZMtrAl4A149Jr1kfTnizwYgozNAQaLdW5VReieNHJIDLjk="
-    },
-    {
-      "RequestUri": "https://seannsecanary.blob.core.windows.net/test-filesystem-e61856f2-a028-e268-e8be-dd31929f3f7f/test-file-343e7248-55c2-0e20-0344-e0e9a9a946c3",
-      "RequestMethod": "GET",
-      "RequestHeaders": {
-        "Authorization": "Sanitized",
-        "If-Match": "0x8D85DF6CEE3A66B",
-        "User-Agent": [
-          "azsdk-net-Storage.Files.DataLake/12.5.0-alpha.20200921.1",
-          "(.NET Core 4.6.29220.03; Microsoft Windows 10.0.19041 )"
-        ],
-        "x-ms-client-request-id": "1e898f79-877c-abe3-8c08-a05a718f162b",
-        "x-ms-date": "Mon, 21 Sep 2020 06:23:09 GMT",
-=======
+        "Date": "Fri, 11 Sep 2020 15:49:27 GMT",
+        "ETag": "\u00220x8D8566A43D49A32\u0022",
+        "Last-Modified": "Fri, 11 Sep 2020 15:49:27 GMT",
+        "Server": [
+          "Windows-Azure-Blob/1.0",
+          "Microsoft-HTTPAPI/2.0"
+        ],
+        "x-ms-blob-type": "BlockBlob",
         "x-ms-client-request-id": "70b9f84c-f357-bac3-b1aa-56f3874ce3ef",
         "x-ms-creation-time": "Fri, 11 Sep 2020 15:49:27 GMT",
         "x-ms-lease-state": "available",
@@ -470,7 +266,6 @@
         ],
         "x-ms-client-request-id": "6d42a13e-87d3-3256-4229-8e2e8a7db74d",
         "x-ms-date": "Fri, 11 Sep 2020 15:49:27 GMT",
->>>>>>> 365f255a
         "x-ms-range": "bytes=256-383",
         "x-ms-return-client-request-id": "true",
         "x-ms-version": "2020-02-10"
@@ -482,44 +277,14 @@
         "Content-Length": "128",
         "Content-Range": "bytes 256-383/1024",
         "Content-Type": "application/octet-stream",
-<<<<<<< HEAD
-        "Date": "Mon, 21 Sep 2020 06:23:09 GMT",
-        "ETag": "\u00220x8D85DF6CEE3A66B\u0022",
-        "Last-Modified": "Mon, 21 Sep 2020 06:23:08 GMT",
-=======
-        "Date": "Fri, 11 Sep 2020 15:49:27 GMT",
-        "ETag": "\u00220x8D8566A43D49A32\u0022",
-        "Last-Modified": "Fri, 11 Sep 2020 15:49:27 GMT",
->>>>>>> 365f255a
-        "Server": [
-          "Windows-Azure-Blob/1.0",
-          "Microsoft-HTTPAPI/2.0"
-        ],
-        "x-ms-blob-type": "BlockBlob",
-<<<<<<< HEAD
-        "x-ms-client-request-id": "1e898f79-877c-abe3-8c08-a05a718f162b",
-        "x-ms-creation-time": "Mon, 21 Sep 2020 06:23:08 GMT",
-        "x-ms-lease-state": "available",
-        "x-ms-lease-status": "unlocked",
-        "x-ms-request-id": "7b214ff9-001e-0039-6bdf-8fb6bc000000",
-        "x-ms-server-encrypted": "true",
-        "x-ms-version": "2020-02-10"
-      },
-      "ResponseBody": "BpxjckrtWJFP7X8nfyyyGbuFIy/08FBQdCeINrAKKmBP/9syo61YRuevUu/bbtJNdHRgDOD\u002BRRZMEv4iZCLhRMIf2H9Rf3YOLdxHRJ5gdAZVOsE7qh5/ULrF5pCvNeHFzQ0tvJZS/PT\u002BUd4DtgB37J33zSpgppqjn4fEjJnlX/g="
-    },
-    {
-      "RequestUri": "https://seannsecanary.blob.core.windows.net/test-filesystem-e61856f2-a028-e268-e8be-dd31929f3f7f/test-file-343e7248-55c2-0e20-0344-e0e9a9a946c3",
-      "RequestMethod": "GET",
-      "RequestHeaders": {
-        "Authorization": "Sanitized",
-        "If-Match": "0x8D85DF6CEE3A66B",
-        "User-Agent": [
-          "azsdk-net-Storage.Files.DataLake/12.5.0-alpha.20200921.1",
-          "(.NET Core 4.6.29220.03; Microsoft Windows 10.0.19041 )"
-        ],
-        "x-ms-client-request-id": "e497c456-50aa-2efd-a84f-9c0ff687a9a5",
-        "x-ms-date": "Mon, 21 Sep 2020 06:23:09 GMT",
-=======
+        "Date": "Fri, 11 Sep 2020 15:49:27 GMT",
+        "ETag": "\u00220x8D8566A43D49A32\u0022",
+        "Last-Modified": "Fri, 11 Sep 2020 15:49:27 GMT",
+        "Server": [
+          "Windows-Azure-Blob/1.0",
+          "Microsoft-HTTPAPI/2.0"
+        ],
+        "x-ms-blob-type": "BlockBlob",
         "x-ms-client-request-id": "6d42a13e-87d3-3256-4229-8e2e8a7db74d",
         "x-ms-creation-time": "Fri, 11 Sep 2020 15:49:27 GMT",
         "x-ms-lease-state": "available",
@@ -542,7 +307,6 @@
         ],
         "x-ms-client-request-id": "e6b5d740-7509-d81b-538e-81c5ad3304ca",
         "x-ms-date": "Fri, 11 Sep 2020 15:49:28 GMT",
->>>>>>> 365f255a
         "x-ms-range": "bytes=384-511",
         "x-ms-return-client-request-id": "true",
         "x-ms-version": "2020-02-10"
@@ -554,44 +318,14 @@
         "Content-Length": "128",
         "Content-Range": "bytes 384-511/1024",
         "Content-Type": "application/octet-stream",
-<<<<<<< HEAD
-        "Date": "Mon, 21 Sep 2020 06:23:09 GMT",
-        "ETag": "\u00220x8D85DF6CEE3A66B\u0022",
-        "Last-Modified": "Mon, 21 Sep 2020 06:23:08 GMT",
-=======
         "Date": "Fri, 11 Sep 2020 15:49:28 GMT",
         "ETag": "\u00220x8D8566A43D49A32\u0022",
         "Last-Modified": "Fri, 11 Sep 2020 15:49:27 GMT",
->>>>>>> 365f255a
-        "Server": [
-          "Windows-Azure-Blob/1.0",
-          "Microsoft-HTTPAPI/2.0"
-        ],
-        "x-ms-blob-type": "BlockBlob",
-<<<<<<< HEAD
-        "x-ms-client-request-id": "e497c456-50aa-2efd-a84f-9c0ff687a9a5",
-        "x-ms-creation-time": "Mon, 21 Sep 2020 06:23:08 GMT",
-        "x-ms-lease-state": "available",
-        "x-ms-lease-status": "unlocked",
-        "x-ms-request-id": "7b214ffb-001e-0039-6ddf-8fb6bc000000",
-        "x-ms-server-encrypted": "true",
-        "x-ms-version": "2020-02-10"
-      },
-      "ResponseBody": "\u002B4J3kDK4cAM\u002BzD1YP3uZuk368rdotmUnc4ocDo1vWxjy5gg0iee55YfK7JNoQWMj7go\u002BnvOnkEQcTxyom2F1znElZlhzZDBlQAwwnsrRvjIm\u002BSCDMbwlS1bDGDnLEUolVB0iQ9sLsInZ2V7md/F6S5DqgaJB8Z20/xsCsEz3mi4="
-    },
-    {
-      "RequestUri": "https://seannsecanary.blob.core.windows.net/test-filesystem-e61856f2-a028-e268-e8be-dd31929f3f7f/test-file-343e7248-55c2-0e20-0344-e0e9a9a946c3",
-      "RequestMethod": "GET",
-      "RequestHeaders": {
-        "Authorization": "Sanitized",
-        "If-Match": "0x8D85DF6CEE3A66B",
-        "User-Agent": [
-          "azsdk-net-Storage.Files.DataLake/12.5.0-alpha.20200921.1",
-          "(.NET Core 4.6.29220.03; Microsoft Windows 10.0.19041 )"
-        ],
-        "x-ms-client-request-id": "ac03f900-32f7-ca81-ee1d-88a97a80ea5c",
-        "x-ms-date": "Mon, 21 Sep 2020 06:23:09 GMT",
-=======
+        "Server": [
+          "Windows-Azure-Blob/1.0",
+          "Microsoft-HTTPAPI/2.0"
+        ],
+        "x-ms-blob-type": "BlockBlob",
         "x-ms-client-request-id": "e6b5d740-7509-d81b-538e-81c5ad3304ca",
         "x-ms-creation-time": "Fri, 11 Sep 2020 15:49:27 GMT",
         "x-ms-lease-state": "available",
@@ -614,7 +348,6 @@
         ],
         "x-ms-client-request-id": "b2eea458-d1c8-d344-5914-3f3cde366263",
         "x-ms-date": "Fri, 11 Sep 2020 15:49:28 GMT",
->>>>>>> 365f255a
         "x-ms-range": "bytes=512-639",
         "x-ms-return-client-request-id": "true",
         "x-ms-version": "2020-02-10"
@@ -626,44 +359,14 @@
         "Content-Length": "128",
         "Content-Range": "bytes 512-639/1024",
         "Content-Type": "application/octet-stream",
-<<<<<<< HEAD
-        "Date": "Mon, 21 Sep 2020 06:23:09 GMT",
-        "ETag": "\u00220x8D85DF6CEE3A66B\u0022",
-        "Last-Modified": "Mon, 21 Sep 2020 06:23:08 GMT",
-=======
         "Date": "Fri, 11 Sep 2020 15:49:28 GMT",
         "ETag": "\u00220x8D8566A43D49A32\u0022",
         "Last-Modified": "Fri, 11 Sep 2020 15:49:27 GMT",
->>>>>>> 365f255a
-        "Server": [
-          "Windows-Azure-Blob/1.0",
-          "Microsoft-HTTPAPI/2.0"
-        ],
-        "x-ms-blob-type": "BlockBlob",
-<<<<<<< HEAD
-        "x-ms-client-request-id": "ac03f900-32f7-ca81-ee1d-88a97a80ea5c",
-        "x-ms-creation-time": "Mon, 21 Sep 2020 06:23:08 GMT",
-        "x-ms-lease-state": "available",
-        "x-ms-lease-status": "unlocked",
-        "x-ms-request-id": "7b215001-001e-0039-70df-8fb6bc000000",
-        "x-ms-server-encrypted": "true",
-        "x-ms-version": "2020-02-10"
-      },
-      "ResponseBody": "wgpJra97VxtIlqlXXj/TZEnMqOCPqONjgG1DwAn/PeE\u002BLyNsqM2bFZNmWatHRVXAR51nf0\u002B5nxom5ixBN5cSSVnHGS8bZrx8MZJNKE84GzsXgnhrmL2ShZAJRsKgWd78VBBRgCwmpeDh6068bHbK7srxKrQeprCbNJSeESD529c="
-    },
-    {
-      "RequestUri": "https://seannsecanary.blob.core.windows.net/test-filesystem-e61856f2-a028-e268-e8be-dd31929f3f7f/test-file-343e7248-55c2-0e20-0344-e0e9a9a946c3",
-      "RequestMethod": "GET",
-      "RequestHeaders": {
-        "Authorization": "Sanitized",
-        "If-Match": "0x8D85DF6CEE3A66B",
-        "User-Agent": [
-          "azsdk-net-Storage.Files.DataLake/12.5.0-alpha.20200921.1",
-          "(.NET Core 4.6.29220.03; Microsoft Windows 10.0.19041 )"
-        ],
-        "x-ms-client-request-id": "fd0e83d7-fc83-72ae-c1d1-4a69008be77f",
-        "x-ms-date": "Mon, 21 Sep 2020 06:23:09 GMT",
-=======
+        "Server": [
+          "Windows-Azure-Blob/1.0",
+          "Microsoft-HTTPAPI/2.0"
+        ],
+        "x-ms-blob-type": "BlockBlob",
         "x-ms-client-request-id": "b2eea458-d1c8-d344-5914-3f3cde366263",
         "x-ms-creation-time": "Fri, 11 Sep 2020 15:49:27 GMT",
         "x-ms-lease-state": "available",
@@ -686,7 +389,6 @@
         ],
         "x-ms-client-request-id": "096c03a8-5145-3a02-13e2-1ac59678fe6f",
         "x-ms-date": "Fri, 11 Sep 2020 15:49:28 GMT",
->>>>>>> 365f255a
         "x-ms-range": "bytes=640-767",
         "x-ms-return-client-request-id": "true",
         "x-ms-version": "2020-02-10"
@@ -698,44 +400,14 @@
         "Content-Length": "128",
         "Content-Range": "bytes 640-767/1024",
         "Content-Type": "application/octet-stream",
-<<<<<<< HEAD
-        "Date": "Mon, 21 Sep 2020 06:23:09 GMT",
-        "ETag": "\u00220x8D85DF6CEE3A66B\u0022",
-        "Last-Modified": "Mon, 21 Sep 2020 06:23:08 GMT",
-=======
         "Date": "Fri, 11 Sep 2020 15:49:28 GMT",
         "ETag": "\u00220x8D8566A43D49A32\u0022",
         "Last-Modified": "Fri, 11 Sep 2020 15:49:27 GMT",
->>>>>>> 365f255a
-        "Server": [
-          "Windows-Azure-Blob/1.0",
-          "Microsoft-HTTPAPI/2.0"
-        ],
-        "x-ms-blob-type": "BlockBlob",
-<<<<<<< HEAD
-        "x-ms-client-request-id": "fd0e83d7-fc83-72ae-c1d1-4a69008be77f",
-        "x-ms-creation-time": "Mon, 21 Sep 2020 06:23:08 GMT",
-        "x-ms-lease-state": "available",
-        "x-ms-lease-status": "unlocked",
-        "x-ms-request-id": "7b215015-001e-0039-7ddf-8fb6bc000000",
-        "x-ms-server-encrypted": "true",
-        "x-ms-version": "2020-02-10"
-      },
-      "ResponseBody": "tFHTP\u002BabDvDdl4qtb9YYGT5Y964vKd2uX7ZLmIeTwOcPdggboosHL\u002BI514cbAixee4XTyAEtqIpzJd8wUHZpSdainvjO/XeyUMjL9VJWkl2J7BwCwPjm4s19p32s1t9r0I2weWQzkH0NIHc5YbI3HJKCp2NaZonevLwrUVX6Bno="
-    },
-    {
-      "RequestUri": "https://seannsecanary.blob.core.windows.net/test-filesystem-e61856f2-a028-e268-e8be-dd31929f3f7f/test-file-343e7248-55c2-0e20-0344-e0e9a9a946c3",
-      "RequestMethod": "GET",
-      "RequestHeaders": {
-        "Authorization": "Sanitized",
-        "If-Match": "0x8D85DF6CEE3A66B",
-        "User-Agent": [
-          "azsdk-net-Storage.Files.DataLake/12.5.0-alpha.20200921.1",
-          "(.NET Core 4.6.29220.03; Microsoft Windows 10.0.19041 )"
-        ],
-        "x-ms-client-request-id": "f7d17728-ed71-f0d8-f933-2f0684b8cd03",
-        "x-ms-date": "Mon, 21 Sep 2020 06:23:09 GMT",
-=======
+        "Server": [
+          "Windows-Azure-Blob/1.0",
+          "Microsoft-HTTPAPI/2.0"
+        ],
+        "x-ms-blob-type": "BlockBlob",
         "x-ms-client-request-id": "096c03a8-5145-3a02-13e2-1ac59678fe6f",
         "x-ms-creation-time": "Fri, 11 Sep 2020 15:49:27 GMT",
         "x-ms-lease-state": "available",
@@ -758,7 +430,6 @@
         ],
         "x-ms-client-request-id": "db93ae9a-58c9-d41d-5b4f-e12c404bd4aa",
         "x-ms-date": "Fri, 11 Sep 2020 15:49:28 GMT",
->>>>>>> 365f255a
         "x-ms-range": "bytes=768-895",
         "x-ms-return-client-request-id": "true",
         "x-ms-version": "2020-02-10"
@@ -770,44 +441,14 @@
         "Content-Length": "128",
         "Content-Range": "bytes 768-895/1024",
         "Content-Type": "application/octet-stream",
-<<<<<<< HEAD
-        "Date": "Mon, 21 Sep 2020 06:23:09 GMT",
-        "ETag": "\u00220x8D85DF6CEE3A66B\u0022",
-        "Last-Modified": "Mon, 21 Sep 2020 06:23:08 GMT",
-=======
         "Date": "Fri, 11 Sep 2020 15:49:28 GMT",
         "ETag": "\u00220x8D8566A43D49A32\u0022",
         "Last-Modified": "Fri, 11 Sep 2020 15:49:27 GMT",
->>>>>>> 365f255a
-        "Server": [
-          "Windows-Azure-Blob/1.0",
-          "Microsoft-HTTPAPI/2.0"
-        ],
-        "x-ms-blob-type": "BlockBlob",
-<<<<<<< HEAD
-        "x-ms-client-request-id": "f7d17728-ed71-f0d8-f933-2f0684b8cd03",
-        "x-ms-creation-time": "Mon, 21 Sep 2020 06:23:08 GMT",
-        "x-ms-lease-state": "available",
-        "x-ms-lease-status": "unlocked",
-        "x-ms-request-id": "7b21501a-001e-0039-02df-8fb6bc000000",
-        "x-ms-server-encrypted": "true",
-        "x-ms-version": "2020-02-10"
-      },
-      "ResponseBody": "6GAlxaYZ\u002BFVcn/WfgK2BG0WK6iovfBFpA9G9pwg\u002BJxIa/VABjHJ2eIlRBrpx6l4OOxALyg/cSmxOvMLVXFFNHXfihYNcf47TFHKg3nVX\u002BBlzrmz4M1wDPrPks9CwoRs4A\u002BlDjmTasbuBOLadO2v298OpYa7kVOoa30fQeMy9I3M="
-    },
-    {
-      "RequestUri": "https://seannsecanary.blob.core.windows.net/test-filesystem-e61856f2-a028-e268-e8be-dd31929f3f7f/test-file-343e7248-55c2-0e20-0344-e0e9a9a946c3",
-      "RequestMethod": "GET",
-      "RequestHeaders": {
-        "Authorization": "Sanitized",
-        "If-Match": "0x8D85DF6CEE3A66B",
-        "User-Agent": [
-          "azsdk-net-Storage.Files.DataLake/12.5.0-alpha.20200921.1",
-          "(.NET Core 4.6.29220.03; Microsoft Windows 10.0.19041 )"
-        ],
-        "x-ms-client-request-id": "8840731c-f0b9-cf0d-0608-99bd573bae1f",
-        "x-ms-date": "Mon, 21 Sep 2020 06:23:09 GMT",
-=======
+        "Server": [
+          "Windows-Azure-Blob/1.0",
+          "Microsoft-HTTPAPI/2.0"
+        ],
+        "x-ms-blob-type": "BlockBlob",
         "x-ms-client-request-id": "db93ae9a-58c9-d41d-5b4f-e12c404bd4aa",
         "x-ms-creation-time": "Fri, 11 Sep 2020 15:49:27 GMT",
         "x-ms-lease-state": "available",
@@ -830,7 +471,6 @@
         ],
         "x-ms-client-request-id": "e72a34ad-22e4-76a6-56ae-a5ea0e44bb47",
         "x-ms-date": "Fri, 11 Sep 2020 15:49:28 GMT",
->>>>>>> 365f255a
         "x-ms-range": "bytes=896-1023",
         "x-ms-return-client-request-id": "true",
         "x-ms-version": "2020-02-10"
@@ -842,44 +482,14 @@
         "Content-Length": "128",
         "Content-Range": "bytes 896-1023/1024",
         "Content-Type": "application/octet-stream",
-<<<<<<< HEAD
-        "Date": "Mon, 21 Sep 2020 06:23:09 GMT",
-        "ETag": "\u00220x8D85DF6CEE3A66B\u0022",
-        "Last-Modified": "Mon, 21 Sep 2020 06:23:08 GMT",
-=======
         "Date": "Fri, 11 Sep 2020 15:49:28 GMT",
         "ETag": "\u00220x8D8566A43D49A32\u0022",
         "Last-Modified": "Fri, 11 Sep 2020 15:49:27 GMT",
->>>>>>> 365f255a
-        "Server": [
-          "Windows-Azure-Blob/1.0",
-          "Microsoft-HTTPAPI/2.0"
-        ],
-        "x-ms-blob-type": "BlockBlob",
-<<<<<<< HEAD
-        "x-ms-client-request-id": "8840731c-f0b9-cf0d-0608-99bd573bae1f",
-        "x-ms-creation-time": "Mon, 21 Sep 2020 06:23:08 GMT",
-        "x-ms-lease-state": "available",
-        "x-ms-lease-status": "unlocked",
-        "x-ms-request-id": "7b21501e-001e-0039-05df-8fb6bc000000",
-        "x-ms-server-encrypted": "true",
-        "x-ms-version": "2020-02-10"
-      },
-      "ResponseBody": "VmjajBNptJj9sXb6pmUCR\u002B27DAY/bVOv/iivHQo47sQVQkbTkGrjWvTJsTPd73R5RIiLEbAcNOkUK43quZaNxMOx5WMfL7aD2LISdbwg0Q60NtmCrd0U\u002BQ5dvmXc\u002BKFeO\u002BxwKwoQWRXRCDj\u002BCb4s9Fp/NoK9CxblnetVwXBRpt8="
-    },
-    {
-      "RequestUri": "https://seannsecanary.blob.core.windows.net/test-filesystem-e61856f2-a028-e268-e8be-dd31929f3f7f?restype=container",
-      "RequestMethod": "DELETE",
-      "RequestHeaders": {
-        "Authorization": "Sanitized",
-        "traceparent": "00-a38adfc064e7214d8f6e92a78f0c12f5-7f2fd7b20a7c1f4c-00",
-        "User-Agent": [
-          "azsdk-net-Storage.Files.DataLake/12.5.0-alpha.20200921.1",
-          "(.NET Core 4.6.29220.03; Microsoft Windows 10.0.19041 )"
-        ],
-        "x-ms-client-request-id": "10e9ec0f-4578-5e49-5777-2f16c862f906",
-        "x-ms-date": "Mon, 21 Sep 2020 06:23:09 GMT",
-=======
+        "Server": [
+          "Windows-Azure-Blob/1.0",
+          "Microsoft-HTTPAPI/2.0"
+        ],
+        "x-ms-blob-type": "BlockBlob",
         "x-ms-client-request-id": "e72a34ad-22e4-76a6-56ae-a5ea0e44bb47",
         "x-ms-creation-time": "Fri, 11 Sep 2020 15:49:27 GMT",
         "x-ms-lease-state": "available",
@@ -902,7 +512,6 @@
         ],
         "x-ms-client-request-id": "0c7e39a5-ed20-b6c6-2a92-d342d26da94e",
         "x-ms-date": "Fri, 11 Sep 2020 15:49:28 GMT",
->>>>>>> 365f255a
         "x-ms-return-client-request-id": "true",
         "x-ms-version": "2020-02-10"
       },
@@ -910,33 +519,20 @@
       "StatusCode": 202,
       "ResponseHeaders": {
         "Content-Length": "0",
-<<<<<<< HEAD
-        "Date": "Mon, 21 Sep 2020 06:23:09 GMT",
-=======
         "Date": "Fri, 11 Sep 2020 15:49:28 GMT",
->>>>>>> 365f255a
-        "Server": [
-          "Windows-Azure-Blob/1.0",
-          "Microsoft-HTTPAPI/2.0"
-        ],
-<<<<<<< HEAD
-        "x-ms-client-request-id": "10e9ec0f-4578-5e49-5777-2f16c862f906",
-        "x-ms-request-id": "7b215025-001e-0039-09df-8fb6bc000000",
-=======
+        "Server": [
+          "Windows-Azure-Blob/1.0",
+          "Microsoft-HTTPAPI/2.0"
+        ],
         "x-ms-client-request-id": "0c7e39a5-ed20-b6c6-2a92-d342d26da94e",
         "x-ms-request-id": "de1838eb-601e-0096-2453-884471000000",
->>>>>>> 365f255a
         "x-ms-version": "2020-02-10"
       },
       "ResponseBody": []
     }
   ],
   "Variables": {
-<<<<<<< HEAD
-    "RandomSeed": "1174180887",
-=======
     "RandomSeed": "1401693352",
->>>>>>> 365f255a
     "Storage_TestConfigHierarchicalNamespace": "NamespaceTenant\nseannsecanary\nU2FuaXRpemVk\nhttps://seannsecanary.blob.core.windows.net\nhttps://seannsecanary.file.core.windows.net\nhttps://seannsecanary.queue.core.windows.net\nhttps://seannsecanary.table.core.windows.net\n\n\n\n\nhttps://seannsecanary-secondary.blob.core.windows.net\nhttps://seannsecanary-secondary.file.core.windows.net\nhttps://seannsecanary-secondary.queue.core.windows.net\nhttps://seannsecanary-secondary.table.core.windows.net\n68390a19-a643-458b-b726-408abf67b4fc\nSanitized\n72f988bf-86f1-41af-91ab-2d7cd011db47\nhttps://login.microsoftonline.com/\nCloud\nBlobEndpoint=https://seannsecanary.blob.core.windows.net/;QueueEndpoint=https://seannsecanary.queue.core.windows.net/;FileEndpoint=https://seannsecanary.file.core.windows.net/;BlobSecondaryEndpoint=https://seannsecanary-secondary.blob.core.windows.net/;QueueSecondaryEndpoint=https://seannsecanary-secondary.queue.core.windows.net/;FileSecondaryEndpoint=https://seannsecanary-secondary.file.core.windows.net/;AccountName=seannsecanary;AccountKey=Sanitized\n"
   }
 }