{
  "Entries": [
    {
      "RequestUri": "http://seannsecanary.blob.core.windows.net/test-filesystem-c10b44c4-5375-ee29-dd18-d0d5ef83138b?restype=container",
      "RequestMethod": "PUT",
      "RequestHeaders": {
        "Authorization": "Sanitized",
        "traceparent": "00-6ce1f22c32b79846a2acf67271430454-d7c1f1457d8b6a48-00",
        "User-Agent": [
          "azsdk-net-Storage.Files.DataLake/12.1.0-dev.20200403.1",
          "(.NET Core 4.6.28325.01; Microsoft Windows 10.0.18362 )"
        ],
        "x-ms-blob-public-access": "container",
        "x-ms-client-request-id": "30774135-5e52-1bd8-4f76-9356582c3a1c",
        "x-ms-date": "Fri, 03 Apr 2020 21:02:04 GMT",
        "x-ms-return-client-request-id": "true",
        "x-ms-version": "2019-12-12"
      },
      "RequestBody": null,
      "StatusCode": 201,
      "ResponseHeaders": {
        "Content-Length": "0",
        "Date": "Fri, 03 Apr 2020 21:02:03 GMT",
        "ETag": "\u00220x8D7D812426F075B\u0022",
        "Last-Modified": "Fri, 03 Apr 2020 21:02:03 GMT",
        "Server": [
          "Windows-Azure-Blob/1.0",
          "Microsoft-HTTPAPI/2.0"
        ],
        "x-ms-client-request-id": "30774135-5e52-1bd8-4f76-9356582c3a1c",
<<<<<<< HEAD
        "x-ms-request-id": "91665f3f-501e-0024-1f3c-f3649b000000",
=======
        "x-ms-request-id": "962248c5-f01e-0012-1bfb-093670000000",
>>>>>>> 8d420312
        "x-ms-version": "2019-12-12"
      },
      "ResponseBody": []
    },
    {
      "RequestUri": "http://seannsecanary.dfs.core.windows.net/test-filesystem-c10b44c4-5375-ee29-dd18-d0d5ef83138b/test-file-dc254bbf-fba4-970e-b7cf-b89edb7444f8?resource=file",
      "RequestMethod": "PUT",
      "RequestHeaders": {
        "Authorization": "Sanitized",
        "traceparent": "00-30e2a4840371db4a9fce014ec3d783b3-5d8164b3eda5dd47-00",
        "User-Agent": [
          "azsdk-net-Storage.Files.DataLake/12.1.0-dev.20200403.1",
          "(.NET Core 4.6.28325.01; Microsoft Windows 10.0.18362 )"
        ],
        "x-ms-client-request-id": "5ef65b9c-7dbf-3a19-32e0-7982a53a3fdb",
        "x-ms-date": "Fri, 03 Apr 2020 21:02:04 GMT",
        "x-ms-return-client-request-id": "true",
        "x-ms-version": "2019-12-12"
      },
      "RequestBody": null,
      "StatusCode": 201,
      "ResponseHeaders": {
        "Content-Length": "0",
        "Date": "Fri, 03 Apr 2020 21:02:03 GMT",
        "ETag": "\u00220x8D7D81242821586\u0022",
        "Last-Modified": "Fri, 03 Apr 2020 21:02:03 GMT",
        "Server": [
          "Windows-Azure-HDFS/1.0",
          "Microsoft-HTTPAPI/2.0"
        ],
        "x-ms-client-request-id": "5ef65b9c-7dbf-3a19-32e0-7982a53a3fdb",
<<<<<<< HEAD
        "x-ms-request-id": "c4760f53-301f-0040-583c-f39503000000",
=======
        "x-ms-request-id": "fa4401cc-201f-0097-1ffb-091bad000000",
>>>>>>> 8d420312
        "x-ms-version": "2019-12-12"
      },
      "ResponseBody": []
    },
    {
      "RequestUri": "http://seannsecanary.dfs.core.windows.net/test-filesystem-c10b44c4-5375-ee29-dd18-d0d5ef83138b/test-file-dc254bbf-fba4-970e-b7cf-b89edb7444f8?action=append\u0026position=1024",
      "RequestMethod": "PATCH",
      "RequestHeaders": {
        "Authorization": "Sanitized",
        "Content-Length": "1024",
        "traceparent": "00-c812f8a1553b804990282ab4aa4d5e2c-179ec89e36a9ba4a-00",
        "User-Agent": [
          "azsdk-net-Storage.Files.DataLake/12.1.0-dev.20200403.1",
          "(.NET Core 4.6.28325.01; Microsoft Windows 10.0.18362 )"
        ],
        "x-ms-client-request-id": "176b5502-e88e-7582-702a-f527dc43030a",
        "x-ms-date": "Fri, 03 Apr 2020 21:02:04 GMT",
        "x-ms-return-client-request-id": "true",
        "x-ms-version": "2019-12-12"
      },
      "RequestBody": "MpqYRouNEd0SEZH1pjL9gezbAn995TlA\u002BWZ6K2i2bhBvean\u002BnZ1RD0oYTK3sJJQA4veWyTfAXU1hWEwlEuV0XKOBhSyI/\u002BRPivI1ZZmLVNXReUlxH6TYrxxcnUVQK/xkpO8Jap5oeOMSRj9Fiviz1QN3U5mcAzz/qdUPK2Gf/l720MCpguk2aQFmXthkkyQkqMdB2dhjyKGzCcHJWEyBc0jhT7o3ClMZQOqYNqRjmxaw64OaXSWGkggf9ngobRG05OqQg0Nq7J5zKJjtypH8UG6qGGzJ5xYiWryxGBTb8NPY41G60hjSRf7kJjWMmMh2I6YKfVSk6/3UbSiHudSKmDfFFOdAQn1W2NNu5MDglsL0OvRt0HJ/NPdT5WTvSowpWo3\u002Bx4PgNuEotKWBNgc889dmk37fHMjEReDv7FwYZo5GRIky4s4\u002BEwQTRRzN/v7wFvGNibcOSj3FOoGj8EmEEE0XOvF9CREIKH95zNer9kfh/9Vqi93WOPpLbahNmiO7jjTOtsMMcg3ghGE3lH1mGUM6wfB0GoRwQAH3Mpxpu41cvj2i3ECD1I3Iigd8n6R85VNkE9gyRnSwXnXCFUBwdsjT2tZAwz0Ctu1jq5B986BdekxIBKi0KnfI8n7Kwb9NVxQ\u002BqMXOOyEWYlzrzpvkMmrVZJrzJ3EfH69eeNG\u002BOPQuFlN7Pkvbjz8rMqJLyFzc5L8T9V0kWTCiHokVb8NQVylovbdHaPMf\u002BdVbyPXO1FZTgpQRq0KXCrwj2SDBxiB72tp54wuklXvM8/uHyJE61Eoywe0vP6zm0LP6I4/TXTO13\u002B0aVfBLruwYRbdHD0Er6ATVjwQyTJsukhNYqXHr\u002BJbI0umkIH9a5xMAFvn0n8ByzzuK/c4vgpJR7MPc8wV7LEwhfzxXh8iFe6fxMjahOfJS5do2YPvImFBWUjO7ffQNhOmt0yCDGkhyBYEmPk9csLPQig0qRctQWebsATWUyf2z461M82XRzsuSw1t5oVoA\u002BaKA6/Pn4z8eXHo5lxkT3TuEc1uiELxN/rtBmIFw17eM6weSFN4KzP9uLZbqmDayf\u002BUf9S7/XunlMuw4pUq9rYXDrawRgMldeaZbM\u002BIlY2aEjxmcUOGIjIwerOLy0Sa0sIARJ\u002BqKoP8cwXuHpCsGwM\u002BFsxYxIVykOiAg89Pma6h/poJiFDt8\u002Bu4af49mAehhGOwTbB4Qg48jbOzJaa0rNVbTCP6oo6yTCbknF6HNPjk4v9vm0/6KbyLzP6dOspBB7kk4kvnquHRAgGNk6WvtVS6zkarSRGJYSZnbtGMERFco5SlXlatATQZmplObJYW3Bep4myDmb6nn4ElgDwMQOzsMPANBlb\u002BDc0Oja54OvQ==",
      "StatusCode": 202,
      "ResponseHeaders": {
        "Content-Length": "0",
        "Date": "Fri, 03 Apr 2020 21:02:03 GMT",
        "Server": [
          "Windows-Azure-HDFS/1.0",
          "Microsoft-HTTPAPI/2.0"
        ],
        "x-ms-client-request-id": "176b5502-e88e-7582-702a-f527dc43030a",
        "x-ms-request-id": "fa4401cd-201f-0097-20fb-091bad000000",
        "x-ms-request-server-encrypted": "true",
        "x-ms-version": "2019-12-12"
      },
      "ResponseBody": []
    },
    {
      "RequestUri": "http://seannsecanary.dfs.core.windows.net/test-filesystem-c10b44c4-5375-ee29-dd18-d0d5ef83138b/test-file-dc254bbf-fba4-970e-b7cf-b89edb7444f8?action=flush\u0026position=0",
      "RequestMethod": "PATCH",
      "RequestHeaders": {
        "Authorization": "Sanitized",
        "Content-Length": "0",
        "traceparent": "00-553a20fef0d2d54c8ca23ebd3e3ff090-1f88377831bceb44-00",
        "User-Agent": [
          "azsdk-net-Storage.Files.DataLake/12.1.0-dev.20200403.1",
          "(.NET Core 4.6.28325.01; Microsoft Windows 10.0.18362 )"
        ],
        "x-ms-client-request-id": "15a00593-f733-3b2e-91ad-3e4e968159fe",
        "x-ms-date": "Fri, 03 Apr 2020 21:02:04 GMT",
        "x-ms-return-client-request-id": "true",
        "x-ms-version": "2019-12-12"
      },
      "RequestBody": null,
      "StatusCode": 200,
      "ResponseHeaders": {
        "Content-Length": "0",
        "Date": "Fri, 03 Apr 2020 21:02:03 GMT",
        "ETag": "\u00220x8D7D812429E2D5E\u0022",
        "Last-Modified": "Fri, 03 Apr 2020 21:02:03 GMT",
        "Server": [
          "Windows-Azure-HDFS/1.0",
          "Microsoft-HTTPAPI/2.0"
        ],
        "x-ms-client-request-id": "15a00593-f733-3b2e-91ad-3e4e968159fe",
        "x-ms-request-id": "fa4401ce-201f-0097-21fb-091bad000000",
        "x-ms-request-server-encrypted": "true",
        "x-ms-version": "2019-12-12"
      },
      "ResponseBody": []
    },
    {
      "RequestUri": "http://seannsecanary.blob.core.windows.net/test-filesystem-c10b44c4-5375-ee29-dd18-d0d5ef83138b?restype=container",
      "RequestMethod": "DELETE",
      "RequestHeaders": {
        "Authorization": "Sanitized",
        "traceparent": "00-f5c93c89f570584fadf39d3f7cff5e00-10c327607cc42d4f-00",
        "User-Agent": [
          "azsdk-net-Storage.Files.DataLake/12.1.0-dev.20200403.1",
          "(.NET Core 4.6.28325.01; Microsoft Windows 10.0.18362 )"
        ],
        "x-ms-client-request-id": "d793d320-eea2-e1d7-f4ea-bb3e15481911",
        "x-ms-date": "Fri, 03 Apr 2020 21:02:05 GMT",
        "x-ms-return-client-request-id": "true",
        "x-ms-version": "2019-12-12"
      },
      "RequestBody": null,
      "StatusCode": 202,
      "ResponseHeaders": {
        "Content-Length": "0",
        "Date": "Fri, 03 Apr 2020 21:02:03 GMT",
        "Server": [
          "Windows-Azure-Blob/1.0",
          "Microsoft-HTTPAPI/2.0"
        ],
        "x-ms-client-request-id": "d793d320-eea2-e1d7-f4ea-bb3e15481911",
<<<<<<< HEAD
        "x-ms-request-id": "91665f4a-501e-0024-203c-f3649b000000",
=======
        "x-ms-request-id": "962248eb-f01e-0012-3afb-093670000000",
>>>>>>> 8d420312
        "x-ms-version": "2019-12-12"
      },
      "ResponseBody": []
    }
  ],
  "Variables": {
    "RandomSeed": "2146079088",
    "Storage_TestConfigHierarchicalNamespace": "NamespaceTenant\nseannsecanary\nU2FuaXRpemVk\nhttp://seannsecanary.blob.core.windows.net\nhttp://seannsecanary.file.core.windows.net\nhttp://seannsecanary.queue.core.windows.net\nhttp://seannsecanary.table.core.windows.net\n\n\n\n\nhttp://seannsecanary-secondary.blob.core.windows.net\nhttp://seannsecanary-secondary.file.core.windows.net\nhttp://seannsecanary-secondary.queue.core.windows.net\nhttp://seannsecanary-secondary.table.core.windows.net\n68390a19-a643-458b-b726-408abf67b4fc\nSanitized\n72f988bf-86f1-41af-91ab-2d7cd011db47\nhttps://login.microsoftonline.com/\nCloud\nBlobEndpoint=http://seannsecanary.blob.core.windows.net/;QueueEndpoint=http://seannsecanary.queue.core.windows.net/;FileEndpoint=http://seannsecanary.file.core.windows.net/;BlobSecondaryEndpoint=http://seannsecanary-secondary.blob.core.windows.net/;QueueSecondaryEndpoint=http://seannsecanary-secondary.queue.core.windows.net/;FileSecondaryEndpoint=http://seannsecanary-secondary.file.core.windows.net/;AccountName=seannsecanary;AccountKey=Sanitized\n"
  }
}<|MERGE_RESOLUTION|>--- conflicted
+++ resolved
@@ -28,11 +28,7 @@
           "Microsoft-HTTPAPI/2.0"
         ],
         "x-ms-client-request-id": "30774135-5e52-1bd8-4f76-9356582c3a1c",
-<<<<<<< HEAD
-        "x-ms-request-id": "91665f3f-501e-0024-1f3c-f3649b000000",
-=======
         "x-ms-request-id": "962248c5-f01e-0012-1bfb-093670000000",
->>>>>>> 8d420312
         "x-ms-version": "2019-12-12"
       },
       "ResponseBody": []
@@ -64,11 +60,7 @@
           "Microsoft-HTTPAPI/2.0"
         ],
         "x-ms-client-request-id": "5ef65b9c-7dbf-3a19-32e0-7982a53a3fdb",
-<<<<<<< HEAD
-        "x-ms-request-id": "c4760f53-301f-0040-583c-f39503000000",
-=======
         "x-ms-request-id": "fa4401cc-201f-0097-1ffb-091bad000000",
->>>>>>> 8d420312
         "x-ms-version": "2019-12-12"
       },
       "ResponseBody": []
@@ -164,11 +156,7 @@
           "Microsoft-HTTPAPI/2.0"
         ],
         "x-ms-client-request-id": "d793d320-eea2-e1d7-f4ea-bb3e15481911",
-<<<<<<< HEAD
-        "x-ms-request-id": "91665f4a-501e-0024-203c-f3649b000000",
-=======
         "x-ms-request-id": "962248eb-f01e-0012-3afb-093670000000",
->>>>>>> 8d420312
         "x-ms-version": "2019-12-12"
       },
       "ResponseBody": []
