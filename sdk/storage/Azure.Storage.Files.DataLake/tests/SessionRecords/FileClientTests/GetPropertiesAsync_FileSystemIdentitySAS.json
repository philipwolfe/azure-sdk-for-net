--- conflicted
+++ resolved
@@ -28,11 +28,7 @@
           "Microsoft-HTTPAPI/2.0"
         ],
         "x-ms-client-request-id": "51438d85-032e-8993-1e9d-ec6f3a92e02d",
-<<<<<<< HEAD
-        "x-ms-request-id": "977cc73d-501e-00a2-5dae-554c23000000",
-=======
         "x-ms-request-id": "aa0fd142-901e-0049-6d7c-880f4b000000",
->>>>>>> 365f255a
         "x-ms-version": "2020-02-10"
       },
       "ResponseBody": []
@@ -64,11 +60,7 @@
           "Microsoft-HTTPAPI/2.0"
         ],
         "x-ms-client-request-id": "b55d8b66-ce89-3e0f-1956-b811f33e7177",
-<<<<<<< HEAD
-        "x-ms-request-id": "ea76ed10-801f-0045-03ae-555c2e000000",
-=======
         "x-ms-request-id": "38bb1baa-801f-006a-1c7c-889588000000",
->>>>>>> 365f255a
         "x-ms-version": "2020-02-10"
       },
       "ResponseBody": []
@@ -99,11 +91,7 @@
           "Microsoft-HTTPAPI/2.0"
         ],
         "x-ms-client-request-id": "af0830d5-2a35-fba3-9851-3c90045ab452",
-<<<<<<< HEAD
-        "x-ms-request-id": "ea76ed11-801f-0045-04ae-555c2e000000",
-=======
         "x-ms-request-id": "38bb1bab-801f-006a-1d7c-889588000000",
->>>>>>> 365f255a
         "x-ms-version": "2020-02-10"
       },
       "ResponseBody": []
@@ -135,21 +123,13 @@
         ],
         "Transfer-Encoding": "chunked",
         "x-ms-client-request-id": "c23bbfc6-c235-8541-d145-3020b0a7c3c7",
-<<<<<<< HEAD
-        "x-ms-request-id": "8db3cc83-101e-0129-02ae-55b1a8000000",
-=======
         "x-ms-request-id": "e49a727d-c01e-0044-2a7c-88c79f000000",
->>>>>>> 365f255a
         "x-ms-version": "2020-02-10"
       },
       "ResponseBody": "\uFEFF\u003C?xml version=\u00221.0\u0022 encoding=\u0022utf-8\u0022?\u003E\u003CUserDelegationKey\u003E\u003CSignedOid\u003Ec4f48289-bb84-4086-b250-6f94a8f64cee\u003C/SignedOid\u003E\u003CSignedTid\u003E72f988bf-86f1-41af-91ab-2d7cd011db47\u003C/SignedTid\u003E\u003CSignedStart\u003E2020-09-11T20:46:27Z\u003C/SignedStart\u003E\u003CSignedExpiry\u003E2020-09-11T21:46:26Z\u003C/SignedExpiry\u003E\u003CSignedService\u003Eb\u003C/SignedService\u003E\u003CSignedVersion\u003E2020-02-10\u003C/SignedVersion\u003E\u003CValue\u003ESlLKQSO8f4djHcI6ZMR1OTCje6UhBfqUY0R3XFve2NY=\u003C/Value\u003E\u003C/UserDelegationKey\u003E"
     },
     {
-<<<<<<< HEAD
-      "RequestUri": "https://storagedotnetdatalake.blob.core.windows.net/test-filesystem-9cb38092-58f5-45d3-e71a-a7cb8ff718bf/test-directory-aad74f26-e518-2276-faeb-e6d103c7941a/test-file-15c83e87-9c2b-3930-bda8-abe342cd203e?skoid=fdc49f93-5f8d-4904-8fd9-665911996ae1\u0026sktid=72f988bf-86f1-41af-91ab-2d7cd011db47\u0026skt=2020-07-09T05%3A05%3A32Z\u0026ske=2020-07-09T06%3A05%3A32Z\u0026sks=b\u0026skv=2019-12-12\u0026sv=2020-02-10\u0026st=2020-07-09T04%3A05%3A32Z\u0026se=2020-07-09T06%3A05%3A32Z\u0026sr=c\u0026sp=racwdl\u0026sig=Sanitized",
-=======
       "RequestUri": "https://seannsecanary.blob.core.windows.net/test-filesystem-9cb38092-58f5-45d3-e71a-a7cb8ff718bf/test-directory-aad74f26-e518-2276-faeb-e6d103c7941a/test-file-15c83e87-9c2b-3930-bda8-abe342cd203e?skoid=c4f48289-bb84-4086-b250-6f94a8f64cee\u0026sktid=72f988bf-86f1-41af-91ab-2d7cd011db47\u0026skt=2020-09-11T20%3A46%3A27Z\u0026ske=2020-09-11T21%3A46%3A26Z\u0026sks=b\u0026skv=2020-02-10\u0026sv=2020-02-10\u0026st=2020-09-11T19%3A46%3A26Z\u0026se=2020-09-11T21%3A46%3A26Z\u0026sr=c\u0026sp=racwdl\u0026sig=Sanitized",
->>>>>>> 365f255a
       "RequestMethod": "HEAD",
       "RequestHeaders": {
         "traceparent": "00-630179da409140408c607c4a28e32eb1-b1f403db90c01d4b-00",
@@ -212,11 +192,7 @@
           "Microsoft-HTTPAPI/2.0"
         ],
         "x-ms-client-request-id": "94159557-7fdd-f5a8-527f-0fa956730abc",
-<<<<<<< HEAD
-        "x-ms-request-id": "977cca98-501e-00a2-38ae-554c23000000",
-=======
         "x-ms-request-id": "b29b6a3e-601e-0086-447c-888119000000",
->>>>>>> 365f255a
         "x-ms-version": "2020-02-10"
       },
       "ResponseBody": []
