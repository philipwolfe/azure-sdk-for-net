{
  "Entries": [
    {
      "RequestUri": "https://storagedotnetdatalake.blob.core.windows.net/test-filesystem-7cf89841-21bd-9bba-79af-cb66283c1615?restype=container",
      "RequestMethod": "PUT",
      "RequestHeaders": {
        "Authorization": "Sanitized",
        "traceparent": "00-38816414db5d73459691c57e96832003-7faa7d6b2f5e8f4b-00",
        "User-Agent": [
          "azsdk-net-Storage.Files.DataLake/12.5.0-alpha.20201001.1",
          "(.NET Core 4.6.29220.03; Microsoft Windows 10.0.19041 )"
        ],
        "x-ms-blob-public-access": "container",
        "x-ms-client-request-id": "f383241d-59dc-035c-0dcd-56282465821f",
        "x-ms-date": "Fri, 02 Oct 2020 03:33:26 GMT",
        "x-ms-return-client-request-id": "true",
        "x-ms-version": "2020-02-10"
      },
      "RequestBody": null,
      "StatusCode": 201,
      "ResponseHeaders": {
        "Content-Length": "0",
        "Date": "Fri, 02 Oct 2020 03:33:25 GMT",
        "ETag": "\u00220x8D86683EBD2CB06\u0022",
        "Last-Modified": "Fri, 02 Oct 2020 03:33:25 GMT",
        "Server": [
          "Windows-Azure-Blob/1.0",
          "Microsoft-HTTPAPI/2.0"
        ],
        "x-ms-client-request-id": "f383241d-59dc-035c-0dcd-56282465821f",
<<<<<<< HEAD
        "x-ms-request-id": "9621ffd7-f01e-0012-0dfa-093670000000",
=======
        "x-ms-request-id": "9cf62261-801e-00ef-386c-988ac1000000",
>>>>>>> 365f255a
        "x-ms-version": "2020-02-10"
      },
      "ResponseBody": []
    },
    {
      "RequestUri": "https://storagedotnetdatalake.dfs.core.windows.net/test-filesystem-7cf89841-21bd-9bba-79af-cb66283c1615/test-directory-3507a10f-3d4f-5c49-bf35-baa58d50208c?resource=directory",
      "RequestMethod": "PUT",
      "RequestHeaders": {
        "Authorization": "Sanitized",
        "traceparent": "00-7608440621aefa4a952d0574e87f2d4c-92549f737b9c5549-00",
        "User-Agent": [
          "azsdk-net-Storage.Files.DataLake/12.5.0-alpha.20201001.1",
          "(.NET Core 4.6.29220.03; Microsoft Windows 10.0.19041 )"
        ],
        "x-ms-client-request-id": "d95a7496-76e6-e083-da27-33a79eb776bc",
        "x-ms-date": "Fri, 02 Oct 2020 03:33:26 GMT",
        "x-ms-return-client-request-id": "true",
        "x-ms-version": "2020-02-10"
      },
      "RequestBody": null,
      "StatusCode": 201,
      "ResponseHeaders": {
        "Content-Length": "0",
        "Date": "Fri, 02 Oct 2020 03:33:25 GMT",
        "ETag": "\u00220x8D86683EBF1FDDF\u0022",
        "Last-Modified": "Fri, 02 Oct 2020 03:33:25 GMT",
        "Server": [
          "Windows-Azure-HDFS/1.0",
          "Microsoft-HTTPAPI/2.0"
        ],
        "x-ms-client-request-id": "d95a7496-76e6-e083-da27-33a79eb776bc",
<<<<<<< HEAD
        "x-ms-request-id": "fa43ff23-201f-0097-68fa-091bad000000",
=======
        "x-ms-request-id": "f18c7f40-501f-0107-556c-98316f000000",
>>>>>>> 365f255a
        "x-ms-version": "2020-02-10"
      },
      "ResponseBody": []
    },
    {
      "RequestUri": "https://storagedotnetdatalake.dfs.core.windows.net/test-filesystem-7cf89841-21bd-9bba-79af-cb66283c1615/test-directory-3507a10f-3d4f-5c49-bf35-baa58d50208c/test-file-2c25c9ac-7e1c-ec66-6850-dd8dcb5ecd10?resource=file",
      "RequestMethod": "PUT",
      "RequestHeaders": {
        "Authorization": "Sanitized",
        "If-None-Match": "*",
        "traceparent": "00-b5e70464faa32e488e35bd843d408ffc-b5ddcf76ae5b8a4a-00",
        "User-Agent": [
          "azsdk-net-Storage.Files.DataLake/12.5.0-alpha.20201001.1",
          "(.NET Core 4.6.29220.03; Microsoft Windows 10.0.19041 )"
        ],
        "x-ms-client-request-id": "c53eb44b-728a-173f-0d6e-719598f6157b",
        "x-ms-date": "Fri, 02 Oct 2020 03:33:26 GMT",
        "x-ms-return-client-request-id": "true",
        "x-ms-version": "2020-02-10"
      },
      "RequestBody": null,
      "StatusCode": 201,
      "ResponseHeaders": {
        "Content-Length": "0",
        "Date": "Fri, 02 Oct 2020 03:33:25 GMT",
        "ETag": "\u00220x8D86683EBFAB1C1\u0022",
        "Last-Modified": "Fri, 02 Oct 2020 03:33:25 GMT",
        "Server": [
          "Windows-Azure-HDFS/1.0",
          "Microsoft-HTTPAPI/2.0"
        ],
        "x-ms-client-request-id": "c53eb44b-728a-173f-0d6e-719598f6157b",
<<<<<<< HEAD
        "x-ms-request-id": "fa43ff24-201f-0097-69fa-091bad000000",
=======
        "x-ms-request-id": "f18c7f41-501f-0107-566c-98316f000000",
>>>>>>> 365f255a
        "x-ms-version": "2020-02-10"
      },
      "ResponseBody": []
    },
    {
      "RequestUri": "https://storagedotnetdatalake.dfs.core.windows.net/test-filesystem-7cf89841-21bd-9bba-79af-cb66283c1615/test-directory-3507a10f-3d4f-5c49-bf35-baa58d50208c/test-file-2c25c9ac-7e1c-ec66-6850-dd8dcb5ecd10?resource=file",
      "RequestMethod": "PUT",
      "RequestHeaders": {
        "Authorization": "Sanitized",
        "If-None-Match": "*",
        "traceparent": "00-975ff9ea498b094aaf1793a95f7c2e42-8ed4c89ca03db445-00",
        "User-Agent": [
          "azsdk-net-Storage.Files.DataLake/12.5.0-alpha.20201001.1",
          "(.NET Core 4.6.29220.03; Microsoft Windows 10.0.19041 )"
        ],
        "x-ms-client-request-id": "16413d38-0720-2385-1ff7-0b87d510f47f",
        "x-ms-date": "Fri, 02 Oct 2020 03:33:26 GMT",
        "x-ms-return-client-request-id": "true",
        "x-ms-version": "2020-02-10"
      },
      "RequestBody": null,
      "StatusCode": 409,
      "ResponseHeaders": {
        "Content-Length": "168",
        "Content-Type": "application/json; charset=utf-8",
        "Date": "Fri, 02 Oct 2020 03:33:25 GMT",
        "Server": [
          "Windows-Azure-HDFS/1.0",
          "Microsoft-HTTPAPI/2.0"
        ],
        "x-ms-client-request-id": "16413d38-0720-2385-1ff7-0b87d510f47f",
        "x-ms-error-code": "PathAlreadyExists",
<<<<<<< HEAD
        "x-ms-request-id": "fa43ff26-201f-0097-6afa-091bad000000",
=======
        "x-ms-request-id": "f18c7f42-501f-0107-576c-98316f000000",
>>>>>>> 365f255a
        "x-ms-version": "2020-02-10"
      },
      "ResponseBody": {
        "error": {
          "code": "PathAlreadyExists",
          "message": "The specified path already exists.\nRequestId:f18c7f42-501f-0107-576c-98316f000000\nTime:2020-10-02T03:33:26.1477199Z"
        }
      }
    },
    {
      "RequestUri": "https://storagedotnetdatalake.blob.core.windows.net/test-filesystem-7cf89841-21bd-9bba-79af-cb66283c1615?restype=container",
      "RequestMethod": "DELETE",
      "RequestHeaders": {
        "Authorization": "Sanitized",
        "traceparent": "00-20227d1926ac2147bd47fa27d38292da-9e509e4e6c7a6346-00",
        "User-Agent": [
          "azsdk-net-Storage.Files.DataLake/12.5.0-alpha.20201001.1",
          "(.NET Core 4.6.29220.03; Microsoft Windows 10.0.19041 )"
        ],
        "x-ms-client-request-id": "5b5c9a70-feb4-525b-9ded-20b0523e9112",
        "x-ms-date": "Fri, 02 Oct 2020 03:33:27 GMT",
        "x-ms-return-client-request-id": "true",
        "x-ms-version": "2020-02-10"
      },
      "RequestBody": null,
      "StatusCode": 202,
      "ResponseHeaders": {
        "Content-Length": "0",
        "Date": "Fri, 02 Oct 2020 03:33:26 GMT",
        "Server": [
          "Windows-Azure-Blob/1.0",
          "Microsoft-HTTPAPI/2.0"
        ],
        "x-ms-client-request-id": "5b5c9a70-feb4-525b-9ded-20b0523e9112",
<<<<<<< HEAD
        "x-ms-request-id": "96220008-f01e-0012-37fa-093670000000",
=======
        "x-ms-request-id": "9cf62478-801e-00ef-066c-988ac1000000",
>>>>>>> 365f255a
        "x-ms-version": "2020-02-10"
      },
      "ResponseBody": []
    }
  ],
  "Variables": {
    "RandomSeed": "1425937147",
    "Storage_TestConfigHierarchicalNamespace": "NamespaceTenant\nstoragedotnetdatalake\nU2FuaXRpemVk\nhttps://storagedotnetdatalake.blob.core.windows.net\nhttps://storagedotnetdatalake.file.core.windows.net\nhttps://storagedotnetdatalake.queue.core.windows.net\nhttps://storagedotnetdatalake.table.core.windows.net\n\n\n\n\nhttps://storagedotnetdatalake-secondary.blob.core.windows.net\nhttps://storagedotnetdatalake-secondary.file.core.windows.net\nhttps://storagedotnetdatalake-secondary.queue.core.windows.net\nhttps://storagedotnetdatalake-secondary.table.core.windows.net\n183fee76-3bc8-488e-866f-b6562a249293\nSanitized\n72f988bf-86f1-41af-91ab-2d7cd011db47\nhttps://login.microsoftonline.com/\nCloud\nBlobEndpoint=https://storagedotnetdatalake.blob.core.windows.net/;QueueEndpoint=https://storagedotnetdatalake.queue.core.windows.net/;FileEndpoint=https://storagedotnetdatalake.file.core.windows.net/;BlobSecondaryEndpoint=https://storagedotnetdatalake-secondary.blob.core.windows.net/;QueueSecondaryEndpoint=https://storagedotnetdatalake-secondary.queue.core.windows.net/;FileSecondaryEndpoint=https://storagedotnetdatalake-secondary.file.core.windows.net/;AccountName=storagedotnetdatalake;AccountKey=Sanitized\n"
  }
}<|MERGE_RESOLUTION|>--- conflicted
+++ resolved
@@ -28,11 +28,7 @@
           "Microsoft-HTTPAPI/2.0"
         ],
         "x-ms-client-request-id": "f383241d-59dc-035c-0dcd-56282465821f",
-<<<<<<< HEAD
-        "x-ms-request-id": "9621ffd7-f01e-0012-0dfa-093670000000",
-=======
         "x-ms-request-id": "9cf62261-801e-00ef-386c-988ac1000000",
->>>>>>> 365f255a
         "x-ms-version": "2020-02-10"
       },
       "ResponseBody": []
@@ -64,11 +60,7 @@
           "Microsoft-HTTPAPI/2.0"
         ],
         "x-ms-client-request-id": "d95a7496-76e6-e083-da27-33a79eb776bc",
-<<<<<<< HEAD
-        "x-ms-request-id": "fa43ff23-201f-0097-68fa-091bad000000",
-=======
         "x-ms-request-id": "f18c7f40-501f-0107-556c-98316f000000",
->>>>>>> 365f255a
         "x-ms-version": "2020-02-10"
       },
       "ResponseBody": []
@@ -101,11 +93,7 @@
           "Microsoft-HTTPAPI/2.0"
         ],
         "x-ms-client-request-id": "c53eb44b-728a-173f-0d6e-719598f6157b",
-<<<<<<< HEAD
-        "x-ms-request-id": "fa43ff24-201f-0097-69fa-091bad000000",
-=======
         "x-ms-request-id": "f18c7f41-501f-0107-566c-98316f000000",
->>>>>>> 365f255a
         "x-ms-version": "2020-02-10"
       },
       "ResponseBody": []
@@ -138,11 +126,7 @@
         ],
         "x-ms-client-request-id": "16413d38-0720-2385-1ff7-0b87d510f47f",
         "x-ms-error-code": "PathAlreadyExists",
-<<<<<<< HEAD
-        "x-ms-request-id": "fa43ff26-201f-0097-6afa-091bad000000",
-=======
         "x-ms-request-id": "f18c7f42-501f-0107-576c-98316f000000",
->>>>>>> 365f255a
         "x-ms-version": "2020-02-10"
       },
       "ResponseBody": {
@@ -177,11 +161,7 @@
           "Microsoft-HTTPAPI/2.0"
         ],
         "x-ms-client-request-id": "5b5c9a70-feb4-525b-9ded-20b0523e9112",
-<<<<<<< HEAD
-        "x-ms-request-id": "96220008-f01e-0012-37fa-093670000000",
-=======
         "x-ms-request-id": "9cf62478-801e-00ef-066c-988ac1000000",
->>>>>>> 365f255a
         "x-ms-version": "2020-02-10"
       },
       "ResponseBody": []
