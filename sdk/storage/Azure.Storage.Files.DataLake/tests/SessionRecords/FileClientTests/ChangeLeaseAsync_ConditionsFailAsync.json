{
  "Entries": [
    {
      "RequestUri": "http://seannsecanary.blob.core.windows.net/test-filesystem-a3017f33-debf-404a-0c32-07fbaabdd18f?restype=container",
      "RequestMethod": "PUT",
      "RequestHeaders": {
        "Authorization": "Sanitized",
        "traceparent": "00-848e5ce22288fe4f9b2e4c778ad1f7e3-e1ba2091713be14c-00",
        "User-Agent": [
          "azsdk-net-Storage.Files.DataLake/12.1.0-dev.20200403.1",
          "(.NET Core 4.6.28325.01; Microsoft Windows 10.0.18362 )"
        ],
        "x-ms-blob-public-access": "container",
        "x-ms-client-request-id": "23ce94a7-fa24-47cb-c319-37fa98713957",
        "x-ms-date": "Fri, 03 Apr 2020 21:01:43 GMT",
        "x-ms-return-client-request-id": "true",
        "x-ms-version": "2019-12-12"
      },
      "RequestBody": null,
      "StatusCode": 201,
      "ResponseHeaders": {
        "Content-Length": "0",
        "Date": "Fri, 03 Apr 2020 21:01:41 GMT",
        "ETag": "\u00220x8D7D81235C5E10C\u0022",
        "Last-Modified": "Fri, 03 Apr 2020 21:01:41 GMT",
        "Server": [
          "Windows-Azure-Blob/1.0",
          "Microsoft-HTTPAPI/2.0"
        ],
        "x-ms-client-request-id": "23ce94a7-fa24-47cb-c319-37fa98713957",
<<<<<<< HEAD
        "x-ms-request-id": "9d99d11c-f01e-0002-4b3c-f32c83000000",
=======
        "x-ms-request-id": "96223f94-f01e-0012-2bfb-093670000000",
>>>>>>> 8d420312
        "x-ms-version": "2019-12-12"
      },
      "ResponseBody": []
    },
    {
      "RequestUri": "http://seannsecanary.dfs.core.windows.net/test-filesystem-a3017f33-debf-404a-0c32-07fbaabdd18f/test-file-1fceb77e-6998-01c6-1417-13ce5118c046?resource=file",
      "RequestMethod": "PUT",
      "RequestHeaders": {
        "Authorization": "Sanitized",
        "traceparent": "00-f581f4265ac27c4db57cd5bffa3c1dcd-93834c727ba4c946-00",
        "User-Agent": [
          "azsdk-net-Storage.Files.DataLake/12.1.0-dev.20200403.1",
          "(.NET Core 4.6.28325.01; Microsoft Windows 10.0.18362 )"
        ],
        "x-ms-client-request-id": "c8b335b8-8ef6-3e1b-cdcd-0f0ce7fdf6aa",
        "x-ms-date": "Fri, 03 Apr 2020 21:01:43 GMT",
        "x-ms-return-client-request-id": "true",
        "x-ms-version": "2019-12-12"
      },
      "RequestBody": null,
      "StatusCode": 201,
      "ResponseHeaders": {
        "Content-Length": "0",
        "Date": "Fri, 03 Apr 2020 21:01:42 GMT",
        "ETag": "\u00220x8D7D81235D537A4\u0022",
        "Last-Modified": "Fri, 03 Apr 2020 21:01:42 GMT",
        "Server": [
          "Windows-Azure-HDFS/1.0",
          "Microsoft-HTTPAPI/2.0"
        ],
        "x-ms-client-request-id": "c8b335b8-8ef6-3e1b-cdcd-0f0ce7fdf6aa",
<<<<<<< HEAD
        "x-ms-request-id": "22528e13-001f-0006-6f3c-f3a184000000",
=======
        "x-ms-request-id": "fa44015e-201f-0097-39fb-091bad000000",
>>>>>>> 8d420312
        "x-ms-version": "2019-12-12"
      },
      "ResponseBody": []
    },
    {
      "RequestUri": "http://seannsecanary.blob.core.windows.net/test-filesystem-a3017f33-debf-404a-0c32-07fbaabdd18f/test-file-1fceb77e-6998-01c6-1417-13ce5118c046?comp=lease",
      "RequestMethod": "PUT",
      "RequestHeaders": {
        "Authorization": "Sanitized",
        "traceparent": "00-67e27ef4c36b0048b569bd28504c8a88-5e403cf6c3fd6a46-00",
        "User-Agent": [
          "azsdk-net-Storage.Files.DataLake/12.1.0-dev.20200403.1",
          "(.NET Core 4.6.28325.01; Microsoft Windows 10.0.18362 )"
        ],
        "x-ms-client-request-id": "f2466bc7-d9e7-6145-a181-0d07db4731ee",
        "x-ms-date": "Fri, 03 Apr 2020 21:01:43 GMT",
        "x-ms-lease-action": "acquire",
        "x-ms-lease-duration": "15",
        "x-ms-proposed-lease-id": "4576f058-231d-d068-4c30-ea82023105a3",
        "x-ms-return-client-request-id": "true",
        "x-ms-version": "2019-12-12"
      },
      "RequestBody": null,
      "StatusCode": 201,
      "ResponseHeaders": {
        "Content-Length": "0",
        "Date": "Fri, 03 Apr 2020 21:01:42 GMT",
        "ETag": "\u00220x8D7D81235D537A4\u0022",
        "Last-Modified": "Fri, 03 Apr 2020 21:01:42 GMT",
        "Server": [
          "Windows-Azure-Blob/1.0",
          "Microsoft-HTTPAPI/2.0"
        ],
        "x-ms-client-request-id": "f2466bc7-d9e7-6145-a181-0d07db4731ee",
        "x-ms-lease-id": "4576f058-231d-d068-4c30-ea82023105a3",
<<<<<<< HEAD
        "x-ms-request-id": "9d99d12d-f01e-0002-563c-f32c83000000",
=======
        "x-ms-request-id": "96223fb5-f01e-0012-45fb-093670000000",
>>>>>>> 8d420312
        "x-ms-version": "2019-12-12"
      },
      "ResponseBody": []
    },
    {
      "RequestUri": "http://seannsecanary.blob.core.windows.net/test-filesystem-a3017f33-debf-404a-0c32-07fbaabdd18f/test-file-1fceb77e-6998-01c6-1417-13ce5118c046?comp=lease",
      "RequestMethod": "PUT",
      "RequestHeaders": {
        "Authorization": "Sanitized",
        "If-Modified-Since": "Sat, 04 Apr 2020 21:01:43 GMT",
        "traceparent": "00-484505a575ef2e4da5b73db648481587-c9beb75e4acadc47-00",
        "User-Agent": [
          "azsdk-net-Storage.Files.DataLake/12.1.0-dev.20200403.1",
          "(.NET Core 4.6.28325.01; Microsoft Windows 10.0.18362 )"
        ],
        "x-ms-client-request-id": "325aabda-c417-4650-77db-6978fef9b985",
        "x-ms-date": "Fri, 03 Apr 2020 21:01:43 GMT",
        "x-ms-lease-action": "change",
        "x-ms-lease-id": "4576f058-231d-d068-4c30-ea82023105a3",
        "x-ms-proposed-lease-id": "1c15f4c6-f765-f54f-3716-47219e5db637",
        "x-ms-return-client-request-id": "true",
        "x-ms-version": "2019-12-12"
      },
      "RequestBody": null,
      "StatusCode": 412,
      "ResponseHeaders": {
        "Content-Length": "252",
        "Content-Type": "application/xml",
        "Date": "Fri, 03 Apr 2020 21:01:42 GMT",
        "Server": [
          "Windows-Azure-Blob/1.0",
          "Microsoft-HTTPAPI/2.0"
        ],
        "x-ms-client-request-id": "325aabda-c417-4650-77db-6978fef9b985",
        "x-ms-error-code": "ConditionNotMet",
<<<<<<< HEAD
        "x-ms-request-id": "9d99d130-f01e-0002-593c-f32c83000000",
=======
        "x-ms-request-id": "96223fbd-f01e-0012-4cfb-093670000000",
>>>>>>> 8d420312
        "x-ms-version": "2019-12-12"
      },
      "ResponseBody": [
        "\uFEFF\u003C?xml version=\u00221.0\u0022 encoding=\u0022utf-8\u0022?\u003E\u003CError\u003E\u003CCode\u003EConditionNotMet\u003C/Code\u003E\u003CMessage\u003EThe condition specified using HTTP conditional header(s) is not met.\n",
        "RequestId:96223fbd-f01e-0012-4cfb-093670000000\n",
        "Time:2020-04-03T21:01:42.2118080Z\u003C/Message\u003E\u003C/Error\u003E"
      ]
    },
    {
      "RequestUri": "http://seannsecanary.blob.core.windows.net/test-filesystem-a3017f33-debf-404a-0c32-07fbaabdd18f?restype=container",
      "RequestMethod": "DELETE",
      "RequestHeaders": {
        "Authorization": "Sanitized",
        "traceparent": "00-c3d5093e21a0b246a4a669c2d3a08cf8-b565d514d6884f49-00",
        "User-Agent": [
          "azsdk-net-Storage.Files.DataLake/12.1.0-dev.20200403.1",
          "(.NET Core 4.6.28325.01; Microsoft Windows 10.0.18362 )"
        ],
        "x-ms-client-request-id": "302d6e30-feed-b5d6-621b-cd1a9231bbfb",
        "x-ms-date": "Fri, 03 Apr 2020 21:01:43 GMT",
        "x-ms-return-client-request-id": "true",
        "x-ms-version": "2019-12-12"
      },
      "RequestBody": null,
      "StatusCode": 202,
      "ResponseHeaders": {
        "Content-Length": "0",
        "Date": "Fri, 03 Apr 2020 21:01:42 GMT",
        "Server": [
          "Windows-Azure-Blob/1.0",
          "Microsoft-HTTPAPI/2.0"
        ],
        "x-ms-client-request-id": "302d6e30-feed-b5d6-621b-cd1a9231bbfb",
<<<<<<< HEAD
        "x-ms-request-id": "9d99d136-f01e-0002-5d3c-f32c83000000",
=======
        "x-ms-request-id": "96223fcb-f01e-0012-58fb-093670000000",
>>>>>>> 8d420312
        "x-ms-version": "2019-12-12"
      },
      "ResponseBody": []
    },
    {
      "RequestUri": "http://seannsecanary.blob.core.windows.net/test-filesystem-eccfc9c6-5d3c-e466-038d-708bc6e8bbb4?restype=container",
      "RequestMethod": "PUT",
      "RequestHeaders": {
        "Authorization": "Sanitized",
        "traceparent": "00-d4efba924c243147974105cd01283bc9-5d9f80f5c62da54d-00",
        "User-Agent": [
          "azsdk-net-Storage.Files.DataLake/12.1.0-dev.20200403.1",
          "(.NET Core 4.6.28325.01; Microsoft Windows 10.0.18362 )"
        ],
        "x-ms-blob-public-access": "container",
        "x-ms-client-request-id": "c0a103d0-f9f3-d2db-0848-2c5f8d4aef79",
        "x-ms-date": "Fri, 03 Apr 2020 21:01:43 GMT",
        "x-ms-return-client-request-id": "true",
        "x-ms-version": "2019-12-12"
      },
      "RequestBody": null,
      "StatusCode": 201,
      "ResponseHeaders": {
        "Content-Length": "0",
        "Date": "Fri, 03 Apr 2020 21:01:42 GMT",
        "ETag": "\u00220x8D7D812360A227E\u0022",
        "Last-Modified": "Fri, 03 Apr 2020 21:01:42 GMT",
        "Server": [
          "Windows-Azure-Blob/1.0",
          "Microsoft-HTTPAPI/2.0"
        ],
        "x-ms-client-request-id": "c0a103d0-f9f3-d2db-0848-2c5f8d4aef79",
<<<<<<< HEAD
        "x-ms-request-id": "728c6150-801e-0018-0e3c-f34d5c000000",
=======
        "x-ms-request-id": "96223fd7-f01e-0012-62fb-093670000000",
>>>>>>> 8d420312
        "x-ms-version": "2019-12-12"
      },
      "ResponseBody": []
    },
    {
      "RequestUri": "http://seannsecanary.dfs.core.windows.net/test-filesystem-eccfc9c6-5d3c-e466-038d-708bc6e8bbb4/test-file-40251960-2be9-3d2f-311c-34a5cd4abb76?resource=file",
      "RequestMethod": "PUT",
      "RequestHeaders": {
        "Authorization": "Sanitized",
        "traceparent": "00-e593518e1218e049941dabf4f4328165-4e7e77f96a52074f-00",
        "User-Agent": [
          "azsdk-net-Storage.Files.DataLake/12.1.0-dev.20200403.1",
          "(.NET Core 4.6.28325.01; Microsoft Windows 10.0.18362 )"
        ],
        "x-ms-client-request-id": "0fbc16a7-f967-a4a7-d363-8fd7c43605be",
        "x-ms-date": "Fri, 03 Apr 2020 21:01:43 GMT",
        "x-ms-return-client-request-id": "true",
        "x-ms-version": "2019-12-12"
      },
      "RequestBody": null,
      "StatusCode": 201,
      "ResponseHeaders": {
        "Content-Length": "0",
        "Date": "Fri, 03 Apr 2020 21:01:42 GMT",
        "ETag": "\u00220x8D7D8123618EEB9\u0022",
        "Last-Modified": "Fri, 03 Apr 2020 21:01:42 GMT",
        "Server": [
          "Windows-Azure-HDFS/1.0",
          "Microsoft-HTTPAPI/2.0"
        ],
        "x-ms-client-request-id": "0fbc16a7-f967-a4a7-d363-8fd7c43605be",
<<<<<<< HEAD
        "x-ms-request-id": "9ce3a63e-a01f-001f-513c-f3213f000000",
=======
        "x-ms-request-id": "fa44015f-201f-0097-3afb-091bad000000",
>>>>>>> 8d420312
        "x-ms-version": "2019-12-12"
      },
      "ResponseBody": []
    },
    {
      "RequestUri": "http://seannsecanary.blob.core.windows.net/test-filesystem-eccfc9c6-5d3c-e466-038d-708bc6e8bbb4/test-file-40251960-2be9-3d2f-311c-34a5cd4abb76?comp=lease",
      "RequestMethod": "PUT",
      "RequestHeaders": {
        "Authorization": "Sanitized",
        "traceparent": "00-7f40e35ace6ac348ada7fea008997493-bf6af3c32440654c-00",
        "User-Agent": [
          "azsdk-net-Storage.Files.DataLake/12.1.0-dev.20200403.1",
          "(.NET Core 4.6.28325.01; Microsoft Windows 10.0.18362 )"
        ],
        "x-ms-client-request-id": "fde09781-4e38-e030-a7b0-75773d4ff96f",
        "x-ms-date": "Fri, 03 Apr 2020 21:01:44 GMT",
        "x-ms-lease-action": "acquire",
        "x-ms-lease-duration": "15",
        "x-ms-proposed-lease-id": "ad0bb68d-2c8e-6533-582a-cb73a4ace1f7",
        "x-ms-return-client-request-id": "true",
        "x-ms-version": "2019-12-12"
      },
      "RequestBody": null,
      "StatusCode": 201,
      "ResponseHeaders": {
        "Content-Length": "0",
        "Date": "Fri, 03 Apr 2020 21:01:42 GMT",
        "ETag": "\u00220x8D7D8123618EEB9\u0022",
        "Last-Modified": "Fri, 03 Apr 2020 21:01:42 GMT",
        "Server": [
          "Windows-Azure-Blob/1.0",
          "Microsoft-HTTPAPI/2.0"
        ],
        "x-ms-client-request-id": "fde09781-4e38-e030-a7b0-75773d4ff96f",
        "x-ms-lease-id": "ad0bb68d-2c8e-6533-582a-cb73a4ace1f7",
<<<<<<< HEAD
        "x-ms-request-id": "728c6163-801e-0018-1d3c-f34d5c000000",
=======
        "x-ms-request-id": "96223fe5-f01e-0012-6ffb-093670000000",
>>>>>>> 8d420312
        "x-ms-version": "2019-12-12"
      },
      "ResponseBody": []
    },
    {
      "RequestUri": "http://seannsecanary.blob.core.windows.net/test-filesystem-eccfc9c6-5d3c-e466-038d-708bc6e8bbb4/test-file-40251960-2be9-3d2f-311c-34a5cd4abb76?comp=lease",
      "RequestMethod": "PUT",
      "RequestHeaders": {
        "Authorization": "Sanitized",
        "If-Unmodified-Since": "Thu, 02 Apr 2020 21:01:43 GMT",
        "traceparent": "00-cf6d4dea74ccca4490c909229b539f55-e2243fbb12f49248-00",
        "User-Agent": [
          "azsdk-net-Storage.Files.DataLake/12.1.0-dev.20200403.1",
          "(.NET Core 4.6.28325.01; Microsoft Windows 10.0.18362 )"
        ],
        "x-ms-client-request-id": "d361c717-3909-2107-9814-fe7d02663e93",
        "x-ms-date": "Fri, 03 Apr 2020 21:01:44 GMT",
        "x-ms-lease-action": "change",
        "x-ms-lease-id": "ad0bb68d-2c8e-6533-582a-cb73a4ace1f7",
        "x-ms-proposed-lease-id": "b7fdc7f6-ac8e-5a0e-3817-efe36be9363f",
        "x-ms-return-client-request-id": "true",
        "x-ms-version": "2019-12-12"
      },
      "RequestBody": null,
      "StatusCode": 412,
      "ResponseHeaders": {
        "Content-Length": "252",
        "Content-Type": "application/xml",
        "Date": "Fri, 03 Apr 2020 21:01:42 GMT",
        "Server": [
          "Windows-Azure-Blob/1.0",
          "Microsoft-HTTPAPI/2.0"
        ],
        "x-ms-client-request-id": "d361c717-3909-2107-9814-fe7d02663e93",
        "x-ms-error-code": "ConditionNotMet",
<<<<<<< HEAD
        "x-ms-request-id": "728c6167-801e-0018-213c-f34d5c000000",
=======
        "x-ms-request-id": "96223fe7-f01e-0012-71fb-093670000000",
>>>>>>> 8d420312
        "x-ms-version": "2019-12-12"
      },
      "ResponseBody": [
        "\uFEFF\u003C?xml version=\u00221.0\u0022 encoding=\u0022utf-8\u0022?\u003E\u003CError\u003E\u003CCode\u003EConditionNotMet\u003C/Code\u003E\u003CMessage\u003EThe condition specified using HTTP conditional header(s) is not met.\n",
        "RequestId:96223fe7-f01e-0012-71fb-093670000000\n",
        "Time:2020-04-03T21:01:42.6491210Z\u003C/Message\u003E\u003C/Error\u003E"
      ]
    },
    {
      "RequestUri": "http://seannsecanary.blob.core.windows.net/test-filesystem-eccfc9c6-5d3c-e466-038d-708bc6e8bbb4?restype=container",
      "RequestMethod": "DELETE",
      "RequestHeaders": {
        "Authorization": "Sanitized",
        "traceparent": "00-7361a149f17fba40a4555ec8e21fb52e-eb36f8877fea564a-00",
        "User-Agent": [
          "azsdk-net-Storage.Files.DataLake/12.1.0-dev.20200403.1",
          "(.NET Core 4.6.28325.01; Microsoft Windows 10.0.18362 )"
        ],
        "x-ms-client-request-id": "75607184-25ed-ba66-84e1-43a13e4c7c82",
        "x-ms-date": "Fri, 03 Apr 2020 21:01:44 GMT",
        "x-ms-return-client-request-id": "true",
        "x-ms-version": "2019-12-12"
      },
      "RequestBody": null,
      "StatusCode": 202,
      "ResponseHeaders": {
        "Content-Length": "0",
        "Date": "Fri, 03 Apr 2020 21:01:42 GMT",
        "Server": [
          "Windows-Azure-Blob/1.0",
          "Microsoft-HTTPAPI/2.0"
        ],
        "x-ms-client-request-id": "75607184-25ed-ba66-84e1-43a13e4c7c82",
<<<<<<< HEAD
        "x-ms-request-id": "728c616e-801e-0018-273c-f34d5c000000",
=======
        "x-ms-request-id": "96223ff4-f01e-0012-7cfb-093670000000",
>>>>>>> 8d420312
        "x-ms-version": "2019-12-12"
      },
      "ResponseBody": []
    },
    {
      "RequestUri": "http://seannsecanary.blob.core.windows.net/test-filesystem-afd93f44-8a87-f3d3-561c-06a72552a79e?restype=container",
      "RequestMethod": "PUT",
      "RequestHeaders": {
        "Authorization": "Sanitized",
        "traceparent": "00-f01bacaf83c5c741bcaf5c669f5d437e-96e7a11cf54b4d48-00",
        "User-Agent": [
          "azsdk-net-Storage.Files.DataLake/12.1.0-dev.20200403.1",
          "(.NET Core 4.6.28325.01; Microsoft Windows 10.0.18362 )"
        ],
        "x-ms-blob-public-access": "container",
        "x-ms-client-request-id": "3b7091e4-3b1f-fa4f-9d6d-1ed11fbe9531",
        "x-ms-date": "Fri, 03 Apr 2020 21:01:44 GMT",
        "x-ms-return-client-request-id": "true",
        "x-ms-version": "2019-12-12"
      },
      "RequestBody": null,
      "StatusCode": 201,
      "ResponseHeaders": {
        "Content-Length": "0",
        "Date": "Fri, 03 Apr 2020 21:01:42 GMT",
        "ETag": "\u00220x8D7D81236531FBE\u0022",
        "Last-Modified": "Fri, 03 Apr 2020 21:01:42 GMT",
        "Server": [
          "Windows-Azure-Blob/1.0",
          "Microsoft-HTTPAPI/2.0"
        ],
        "x-ms-client-request-id": "3b7091e4-3b1f-fa4f-9d6d-1ed11fbe9531",
<<<<<<< HEAD
        "x-ms-request-id": "589c2988-e01e-0021-093c-f3b640000000",
=======
        "x-ms-request-id": "96223ffd-f01e-0012-04fb-093670000000",
>>>>>>> 8d420312
        "x-ms-version": "2019-12-12"
      },
      "ResponseBody": []
    },
    {
      "RequestUri": "http://seannsecanary.dfs.core.windows.net/test-filesystem-afd93f44-8a87-f3d3-561c-06a72552a79e/test-file-1678a43a-eb54-7c7b-99a2-cef86c851287?resource=file",
      "RequestMethod": "PUT",
      "RequestHeaders": {
        "Authorization": "Sanitized",
        "traceparent": "00-e1eaa60091eefd48bfa80a0a07493727-b7e1c793d07e1f4c-00",
        "User-Agent": [
          "azsdk-net-Storage.Files.DataLake/12.1.0-dev.20200403.1",
          "(.NET Core 4.6.28325.01; Microsoft Windows 10.0.18362 )"
        ],
        "x-ms-client-request-id": "3b13ecf9-f057-f92c-16f4-a17c6c578e18",
        "x-ms-date": "Fri, 03 Apr 2020 21:01:44 GMT",
        "x-ms-return-client-request-id": "true",
        "x-ms-version": "2019-12-12"
      },
      "RequestBody": null,
      "StatusCode": 201,
      "ResponseHeaders": {
        "Content-Length": "0",
        "Date": "Fri, 03 Apr 2020 21:01:42 GMT",
        "ETag": "\u00220x8D7D81236621CE0\u0022",
        "Last-Modified": "Fri, 03 Apr 2020 21:01:42 GMT",
        "Server": [
          "Windows-Azure-HDFS/1.0",
          "Microsoft-HTTPAPI/2.0"
        ],
        "x-ms-client-request-id": "3b13ecf9-f057-f92c-16f4-a17c6c578e18",
<<<<<<< HEAD
        "x-ms-request-id": "4d3b97a4-201f-002e-223c-f3c02c000000",
=======
        "x-ms-request-id": "fa440161-201f-0097-3bfb-091bad000000",
>>>>>>> 8d420312
        "x-ms-version": "2019-12-12"
      },
      "ResponseBody": []
    },
    {
      "RequestUri": "http://seannsecanary.blob.core.windows.net/test-filesystem-afd93f44-8a87-f3d3-561c-06a72552a79e/test-file-1678a43a-eb54-7c7b-99a2-cef86c851287?comp=lease",
      "RequestMethod": "PUT",
      "RequestHeaders": {
        "Authorization": "Sanitized",
        "traceparent": "00-b4b54cb11b072849a062e5c76f095d6a-119be3470c5c664b-00",
        "User-Agent": [
          "azsdk-net-Storage.Files.DataLake/12.1.0-dev.20200403.1",
          "(.NET Core 4.6.28325.01; Microsoft Windows 10.0.18362 )"
        ],
        "x-ms-client-request-id": "bff2dd21-0e58-83a7-6797-403184610422",
        "x-ms-date": "Fri, 03 Apr 2020 21:01:44 GMT",
        "x-ms-lease-action": "acquire",
        "x-ms-lease-duration": "15",
        "x-ms-proposed-lease-id": "99bc975a-01fb-ce4f-258a-3e55f8e2d2c4",
        "x-ms-return-client-request-id": "true",
        "x-ms-version": "2019-12-12"
      },
      "RequestBody": null,
      "StatusCode": 201,
      "ResponseHeaders": {
        "Content-Length": "0",
        "Date": "Fri, 03 Apr 2020 21:01:42 GMT",
        "ETag": "\u00220x8D7D81236621CE0\u0022",
        "Last-Modified": "Fri, 03 Apr 2020 21:01:42 GMT",
        "Server": [
          "Windows-Azure-Blob/1.0",
          "Microsoft-HTTPAPI/2.0"
        ],
        "x-ms-client-request-id": "bff2dd21-0e58-83a7-6797-403184610422",
        "x-ms-lease-id": "99bc975a-01fb-ce4f-258a-3e55f8e2d2c4",
<<<<<<< HEAD
        "x-ms-request-id": "589c2992-e01e-0021-0e3c-f3b640000000",
=======
        "x-ms-request-id": "96224013-f01e-0012-16fb-093670000000",
>>>>>>> 8d420312
        "x-ms-version": "2019-12-12"
      },
      "ResponseBody": []
    },
    {
      "RequestUri": "http://seannsecanary.blob.core.windows.net/test-filesystem-afd93f44-8a87-f3d3-561c-06a72552a79e/test-file-1678a43a-eb54-7c7b-99a2-cef86c851287?comp=lease",
      "RequestMethod": "PUT",
      "RequestHeaders": {
        "Authorization": "Sanitized",
        "If-Match": "\u0022garbage\u0022",
        "traceparent": "00-182daeede9b3b5458a320d0e5a656b31-422a46e9077fb349-00",
        "User-Agent": [
          "azsdk-net-Storage.Files.DataLake/12.1.0-dev.20200403.1",
          "(.NET Core 4.6.28325.01; Microsoft Windows 10.0.18362 )"
        ],
        "x-ms-client-request-id": "edcc49c8-c110-6128-33bb-aa813df5733b",
        "x-ms-date": "Fri, 03 Apr 2020 21:01:44 GMT",
        "x-ms-lease-action": "change",
        "x-ms-lease-id": "99bc975a-01fb-ce4f-258a-3e55f8e2d2c4",
        "x-ms-proposed-lease-id": "7ffeac8a-d771-242f-59c9-7dedca028181",
        "x-ms-return-client-request-id": "true",
        "x-ms-version": "2019-12-12"
      },
      "RequestBody": null,
      "StatusCode": 412,
      "ResponseHeaders": {
        "Content-Length": "252",
        "Content-Type": "application/xml",
        "Date": "Fri, 03 Apr 2020 21:01:43 GMT",
        "Server": [
          "Windows-Azure-Blob/1.0",
          "Microsoft-HTTPAPI/2.0"
        ],
        "x-ms-client-request-id": "edcc49c8-c110-6128-33bb-aa813df5733b",
        "x-ms-error-code": "ConditionNotMet",
<<<<<<< HEAD
        "x-ms-request-id": "589c2995-e01e-0021-113c-f3b640000000",
=======
        "x-ms-request-id": "96224022-f01e-0012-22fb-093670000000",
>>>>>>> 8d420312
        "x-ms-version": "2019-12-12"
      },
      "ResponseBody": [
        "\uFEFF\u003C?xml version=\u00221.0\u0022 encoding=\u0022utf-8\u0022?\u003E\u003CError\u003E\u003CCode\u003EConditionNotMet\u003C/Code\u003E\u003CMessage\u003EThe condition specified using HTTP conditional header(s) is not met.\n",
        "RequestId:96224022-f01e-0012-22fb-093670000000\n",
        "Time:2020-04-03T21:01:43.1574853Z\u003C/Message\u003E\u003C/Error\u003E"
      ]
    },
    {
      "RequestUri": "http://seannsecanary.blob.core.windows.net/test-filesystem-afd93f44-8a87-f3d3-561c-06a72552a79e?restype=container",
      "RequestMethod": "DELETE",
      "RequestHeaders": {
        "Authorization": "Sanitized",
        "traceparent": "00-e2707bdfb0ee0349839e394784ec896f-8c2b7f548329944c-00",
        "User-Agent": [
          "azsdk-net-Storage.Files.DataLake/12.1.0-dev.20200403.1",
          "(.NET Core 4.6.28325.01; Microsoft Windows 10.0.18362 )"
        ],
        "x-ms-client-request-id": "3a68be25-1795-4712-9483-eae7152acf91",
        "x-ms-date": "Fri, 03 Apr 2020 21:01:44 GMT",
        "x-ms-return-client-request-id": "true",
        "x-ms-version": "2019-12-12"
      },
      "RequestBody": null,
      "StatusCode": 202,
      "ResponseHeaders": {
        "Content-Length": "0",
        "Date": "Fri, 03 Apr 2020 21:01:43 GMT",
        "Server": [
          "Windows-Azure-Blob/1.0",
          "Microsoft-HTTPAPI/2.0"
        ],
        "x-ms-client-request-id": "3a68be25-1795-4712-9483-eae7152acf91",
<<<<<<< HEAD
        "x-ms-request-id": "589c2997-e01e-0021-133c-f3b640000000",
=======
        "x-ms-request-id": "96224027-f01e-0012-26fb-093670000000",
>>>>>>> 8d420312
        "x-ms-version": "2019-12-12"
      },
      "ResponseBody": []
    },
    {
      "RequestUri": "http://seannsecanary.blob.core.windows.net/test-filesystem-ceeca792-7c9e-e591-b96b-bb2a87d535b8?restype=container",
      "RequestMethod": "PUT",
      "RequestHeaders": {
        "Authorization": "Sanitized",
        "traceparent": "00-c444a2d73fc58e40832a4b71dbcc3d40-b23988d4f10ef349-00",
        "User-Agent": [
          "azsdk-net-Storage.Files.DataLake/12.1.0-dev.20200403.1",
          "(.NET Core 4.6.28325.01; Microsoft Windows 10.0.18362 )"
        ],
        "x-ms-blob-public-access": "container",
        "x-ms-client-request-id": "84c0a716-f38e-a966-2c82-81295ce7c0be",
        "x-ms-date": "Fri, 03 Apr 2020 21:01:44 GMT",
        "x-ms-return-client-request-id": "true",
        "x-ms-version": "2019-12-12"
      },
      "RequestBody": null,
      "StatusCode": 201,
      "ResponseHeaders": {
        "Content-Length": "0",
        "Date": "Fri, 03 Apr 2020 21:01:43 GMT",
        "ETag": "\u00220x8D7D812369D2EA4\u0022",
        "Last-Modified": "Fri, 03 Apr 2020 21:01:43 GMT",
        "Server": [
          "Windows-Azure-Blob/1.0",
          "Microsoft-HTTPAPI/2.0"
        ],
        "x-ms-client-request-id": "84c0a716-f38e-a966-2c82-81295ce7c0be",
<<<<<<< HEAD
        "x-ms-request-id": "9d99d162-f01e-0002-023c-f32c83000000",
=======
        "x-ms-request-id": "9622402d-f01e-0012-2bfb-093670000000",
>>>>>>> 8d420312
        "x-ms-version": "2019-12-12"
      },
      "ResponseBody": []
    },
    {
      "RequestUri": "http://seannsecanary.dfs.core.windows.net/test-filesystem-ceeca792-7c9e-e591-b96b-bb2a87d535b8/test-file-70ed314e-4fcf-5804-01c3-ec221a24ed10?resource=file",
      "RequestMethod": "PUT",
      "RequestHeaders": {
        "Authorization": "Sanitized",
        "traceparent": "00-55e01ee66b86aa4783394d2c625ba65c-bbac8dc66828084e-00",
        "User-Agent": [
          "azsdk-net-Storage.Files.DataLake/12.1.0-dev.20200403.1",
          "(.NET Core 4.6.28325.01; Microsoft Windows 10.0.18362 )"
        ],
        "x-ms-client-request-id": "c71ea2bc-dabc-c637-a367-83cb06448e07",
        "x-ms-date": "Fri, 03 Apr 2020 21:01:44 GMT",
        "x-ms-return-client-request-id": "true",
        "x-ms-version": "2019-12-12"
      },
      "RequestBody": null,
      "StatusCode": 201,
      "ResponseHeaders": {
        "Content-Length": "0",
        "Date": "Fri, 03 Apr 2020 21:01:43 GMT",
        "ETag": "\u00220x8D7D81236B25E98\u0022",
        "Last-Modified": "Fri, 03 Apr 2020 21:01:43 GMT",
        "Server": [
          "Windows-Azure-HDFS/1.0",
          "Microsoft-HTTPAPI/2.0"
        ],
        "x-ms-client-request-id": "c71ea2bc-dabc-c637-a367-83cb06448e07",
<<<<<<< HEAD
        "x-ms-request-id": "6c255653-a01f-0020-5e3c-f3e99c000000",
=======
        "x-ms-request-id": "fa440162-201f-0097-3cfb-091bad000000",
>>>>>>> 8d420312
        "x-ms-version": "2019-12-12"
      },
      "ResponseBody": []
    },
    {
      "RequestUri": "http://seannsecanary.blob.core.windows.net/test-filesystem-ceeca792-7c9e-e591-b96b-bb2a87d535b8/test-file-70ed314e-4fcf-5804-01c3-ec221a24ed10",
      "RequestMethod": "HEAD",
      "RequestHeaders": {
        "Authorization": "Sanitized",
        "User-Agent": [
          "azsdk-net-Storage.Files.DataLake/12.1.0-dev.20200403.1",
          "(.NET Core 4.6.28325.01; Microsoft Windows 10.0.18362 )"
        ],
        "x-ms-client-request-id": "13d4fec6-16de-6f01-1dc3-2a84a4fb6fa6",
        "x-ms-date": "Fri, 03 Apr 2020 21:01:45 GMT",
        "x-ms-return-client-request-id": "true",
        "x-ms-version": "2019-12-12"
      },
      "RequestBody": null,
      "StatusCode": 200,
      "ResponseHeaders": {
        "Accept-Ranges": "bytes",
        "Content-Length": "0",
        "Content-Type": "application/octet-stream",
        "Date": "Fri, 03 Apr 2020 21:01:43 GMT",
        "ETag": "\u00220x8D7D81236B25E98\u0022",
        "Last-Modified": "Fri, 03 Apr 2020 21:01:43 GMT",
        "Server": [
          "Windows-Azure-Blob/1.0",
          "Microsoft-HTTPAPI/2.0"
        ],
        "x-ms-access-tier": "Hot",
        "x-ms-access-tier-inferred": "true",
        "x-ms-blob-type": "BlockBlob",
        "x-ms-client-request-id": "13d4fec6-16de-6f01-1dc3-2a84a4fb6fa6",
        "x-ms-creation-time": "Fri, 03 Apr 2020 21:01:43 GMT",
        "x-ms-lease-state": "available",
        "x-ms-lease-status": "unlocked",
        "x-ms-request-id": "96224041-f01e-0012-3afb-093670000000",
        "x-ms-server-encrypted": "true",
        "x-ms-version": "2019-12-12"
      },
      "ResponseBody": []
    },
    {
      "RequestUri": "http://seannsecanary.blob.core.windows.net/test-filesystem-ceeca792-7c9e-e591-b96b-bb2a87d535b8/test-file-70ed314e-4fcf-5804-01c3-ec221a24ed10?comp=lease",
      "RequestMethod": "PUT",
      "RequestHeaders": {
        "Authorization": "Sanitized",
        "traceparent": "00-c809dca2b5305843b90ef404a822bdcb-50ede10cc4318045-00",
        "User-Agent": [
          "azsdk-net-Storage.Files.DataLake/12.1.0-dev.20200403.1",
          "(.NET Core 4.6.28325.01; Microsoft Windows 10.0.18362 )"
        ],
        "x-ms-client-request-id": "2fe79484-eb8b-0c1c-4a04-2aaffba237fe",
        "x-ms-date": "Fri, 03 Apr 2020 21:01:45 GMT",
        "x-ms-lease-action": "acquire",
        "x-ms-lease-duration": "15",
        "x-ms-proposed-lease-id": "a7097195-e0d2-9ca9-06e6-311dfcfaa084",
        "x-ms-return-client-request-id": "true",
        "x-ms-version": "2019-12-12"
      },
      "RequestBody": null,
      "StatusCode": 201,
      "ResponseHeaders": {
        "Content-Length": "0",
        "Date": "Fri, 03 Apr 2020 21:01:43 GMT",
        "ETag": "\u00220x8D7D81236B25E98\u0022",
        "Last-Modified": "Fri, 03 Apr 2020 21:01:43 GMT",
        "Server": [
          "Windows-Azure-Blob/1.0",
          "Microsoft-HTTPAPI/2.0"
        ],
        "x-ms-client-request-id": "2fe79484-eb8b-0c1c-4a04-2aaffba237fe",
        "x-ms-lease-id": "a7097195-e0d2-9ca9-06e6-311dfcfaa084",
<<<<<<< HEAD
        "x-ms-request-id": "9d99d16d-f01e-0002-0a3c-f32c83000000",
=======
        "x-ms-request-id": "96224049-f01e-0012-40fb-093670000000",
>>>>>>> 8d420312
        "x-ms-version": "2019-12-12"
      },
      "ResponseBody": []
    },
    {
      "RequestUri": "http://seannsecanary.blob.core.windows.net/test-filesystem-ceeca792-7c9e-e591-b96b-bb2a87d535b8/test-file-70ed314e-4fcf-5804-01c3-ec221a24ed10?comp=lease",
      "RequestMethod": "PUT",
      "RequestHeaders": {
        "Authorization": "Sanitized",
        "If-None-Match": "\u00220x8D7D81236B25E98\u0022",
        "traceparent": "00-fc982e7b745f9f4783789e89ca6e3cc2-4e0df52da25dee42-00",
        "User-Agent": [
          "azsdk-net-Storage.Files.DataLake/12.1.0-dev.20200403.1",
          "(.NET Core 4.6.28325.01; Microsoft Windows 10.0.18362 )"
        ],
        "x-ms-client-request-id": "0f00c727-3f13-fb1b-19ec-66812f61d528",
        "x-ms-date": "Fri, 03 Apr 2020 21:01:45 GMT",
        "x-ms-lease-action": "change",
        "x-ms-lease-id": "a7097195-e0d2-9ca9-06e6-311dfcfaa084",
        "x-ms-proposed-lease-id": "7766f2f6-2506-4553-7d4e-3cad2d5ffffa",
        "x-ms-return-client-request-id": "true",
        "x-ms-version": "2019-12-12"
      },
      "RequestBody": null,
      "StatusCode": 412,
      "ResponseHeaders": {
        "Content-Length": "252",
        "Content-Type": "application/xml",
        "Date": "Fri, 03 Apr 2020 21:01:43 GMT",
        "Server": [
          "Windows-Azure-Blob/1.0",
          "Microsoft-HTTPAPI/2.0"
        ],
        "x-ms-client-request-id": "0f00c727-3f13-fb1b-19ec-66812f61d528",
        "x-ms-error-code": "ConditionNotMet",
<<<<<<< HEAD
        "x-ms-request-id": "9d99d16f-f01e-0002-0c3c-f32c83000000",
=======
        "x-ms-request-id": "9622404f-f01e-0012-46fb-093670000000",
>>>>>>> 8d420312
        "x-ms-version": "2019-12-12"
      },
      "ResponseBody": [
        "\uFEFF\u003C?xml version=\u00221.0\u0022 encoding=\u0022utf-8\u0022?\u003E\u003CError\u003E\u003CCode\u003EConditionNotMet\u003C/Code\u003E\u003CMessage\u003EThe condition specified using HTTP conditional header(s) is not met.\n",
        "RequestId:9622404f-f01e-0012-46fb-093670000000\n",
        "Time:2020-04-03T21:01:43.7659208Z\u003C/Message\u003E\u003C/Error\u003E"
      ]
    },
    {
      "RequestUri": "http://seannsecanary.blob.core.windows.net/test-filesystem-ceeca792-7c9e-e591-b96b-bb2a87d535b8?restype=container",
      "RequestMethod": "DELETE",
      "RequestHeaders": {
        "Authorization": "Sanitized",
        "traceparent": "00-e97cca5f0ae7994f8374c8f266bc68ae-87285eb658ac5a4f-00",
        "User-Agent": [
          "azsdk-net-Storage.Files.DataLake/12.1.0-dev.20200403.1",
          "(.NET Core 4.6.28325.01; Microsoft Windows 10.0.18362 )"
        ],
        "x-ms-client-request-id": "33878bf9-27a2-d3ea-fdf3-5933b29f3e8b",
        "x-ms-date": "Fri, 03 Apr 2020 21:01:45 GMT",
        "x-ms-return-client-request-id": "true",
        "x-ms-version": "2019-12-12"
      },
      "RequestBody": null,
      "StatusCode": 202,
      "ResponseHeaders": {
        "Content-Length": "0",
        "Date": "Fri, 03 Apr 2020 21:01:43 GMT",
        "Server": [
          "Windows-Azure-Blob/1.0",
          "Microsoft-HTTPAPI/2.0"
        ],
        "x-ms-client-request-id": "33878bf9-27a2-d3ea-fdf3-5933b29f3e8b",
<<<<<<< HEAD
        "x-ms-request-id": "9d99d171-f01e-0002-0e3c-f32c83000000",
=======
        "x-ms-request-id": "96224054-f01e-0012-4afb-093670000000",
>>>>>>> 8d420312
        "x-ms-version": "2019-12-12"
      },
      "ResponseBody": []
    }
  ],
  "Variables": {
    "DateTimeOffsetNow": "2020-04-03T14:01:43.3782783-07:00",
    "RandomSeed": "377977654",
    "Storage_TestConfigHierarchicalNamespace": "NamespaceTenant\nseannsecanary\nU2FuaXRpemVk\nhttp://seannsecanary.blob.core.windows.net\nhttp://seannsecanary.file.core.windows.net\nhttp://seannsecanary.queue.core.windows.net\nhttp://seannsecanary.table.core.windows.net\n\n\n\n\nhttp://seannsecanary-secondary.blob.core.windows.net\nhttp://seannsecanary-secondary.file.core.windows.net\nhttp://seannsecanary-secondary.queue.core.windows.net\nhttp://seannsecanary-secondary.table.core.windows.net\n68390a19-a643-458b-b726-408abf67b4fc\nSanitized\n72f988bf-86f1-41af-91ab-2d7cd011db47\nhttps://login.microsoftonline.com/\nCloud\nBlobEndpoint=http://seannsecanary.blob.core.windows.net/;QueueEndpoint=http://seannsecanary.queue.core.windows.net/;FileEndpoint=http://seannsecanary.file.core.windows.net/;BlobSecondaryEndpoint=http://seannsecanary-secondary.blob.core.windows.net/;QueueSecondaryEndpoint=http://seannsecanary-secondary.queue.core.windows.net/;FileSecondaryEndpoint=http://seannsecanary-secondary.file.core.windows.net/;AccountName=seannsecanary;AccountKey=Sanitized\n"
  }
}<|MERGE_RESOLUTION|>--- conflicted
+++ resolved
@@ -28,11 +28,7 @@
           "Microsoft-HTTPAPI/2.0"
         ],
         "x-ms-client-request-id": "23ce94a7-fa24-47cb-c319-37fa98713957",
-<<<<<<< HEAD
-        "x-ms-request-id": "9d99d11c-f01e-0002-4b3c-f32c83000000",
-=======
         "x-ms-request-id": "96223f94-f01e-0012-2bfb-093670000000",
->>>>>>> 8d420312
         "x-ms-version": "2019-12-12"
       },
       "ResponseBody": []
@@ -64,11 +60,7 @@
           "Microsoft-HTTPAPI/2.0"
         ],
         "x-ms-client-request-id": "c8b335b8-8ef6-3e1b-cdcd-0f0ce7fdf6aa",
-<<<<<<< HEAD
-        "x-ms-request-id": "22528e13-001f-0006-6f3c-f3a184000000",
-=======
         "x-ms-request-id": "fa44015e-201f-0097-39fb-091bad000000",
->>>>>>> 8d420312
         "x-ms-version": "2019-12-12"
       },
       "ResponseBody": []
@@ -104,11 +96,7 @@
         ],
         "x-ms-client-request-id": "f2466bc7-d9e7-6145-a181-0d07db4731ee",
         "x-ms-lease-id": "4576f058-231d-d068-4c30-ea82023105a3",
-<<<<<<< HEAD
-        "x-ms-request-id": "9d99d12d-f01e-0002-563c-f32c83000000",
-=======
         "x-ms-request-id": "96223fb5-f01e-0012-45fb-093670000000",
->>>>>>> 8d420312
         "x-ms-version": "2019-12-12"
       },
       "ResponseBody": []
@@ -144,11 +132,7 @@
         ],
         "x-ms-client-request-id": "325aabda-c417-4650-77db-6978fef9b985",
         "x-ms-error-code": "ConditionNotMet",
-<<<<<<< HEAD
-        "x-ms-request-id": "9d99d130-f01e-0002-593c-f32c83000000",
-=======
         "x-ms-request-id": "96223fbd-f01e-0012-4cfb-093670000000",
->>>>>>> 8d420312
         "x-ms-version": "2019-12-12"
       },
       "ResponseBody": [
@@ -182,11 +166,7 @@
           "Microsoft-HTTPAPI/2.0"
         ],
         "x-ms-client-request-id": "302d6e30-feed-b5d6-621b-cd1a9231bbfb",
-<<<<<<< HEAD
-        "x-ms-request-id": "9d99d136-f01e-0002-5d3c-f32c83000000",
-=======
         "x-ms-request-id": "96223fcb-f01e-0012-58fb-093670000000",
->>>>>>> 8d420312
         "x-ms-version": "2019-12-12"
       },
       "ResponseBody": []
@@ -219,11 +199,7 @@
           "Microsoft-HTTPAPI/2.0"
         ],
         "x-ms-client-request-id": "c0a103d0-f9f3-d2db-0848-2c5f8d4aef79",
-<<<<<<< HEAD
-        "x-ms-request-id": "728c6150-801e-0018-0e3c-f34d5c000000",
-=======
         "x-ms-request-id": "96223fd7-f01e-0012-62fb-093670000000",
->>>>>>> 8d420312
         "x-ms-version": "2019-12-12"
       },
       "ResponseBody": []
@@ -255,11 +231,7 @@
           "Microsoft-HTTPAPI/2.0"
         ],
         "x-ms-client-request-id": "0fbc16a7-f967-a4a7-d363-8fd7c43605be",
-<<<<<<< HEAD
-        "x-ms-request-id": "9ce3a63e-a01f-001f-513c-f3213f000000",
-=======
         "x-ms-request-id": "fa44015f-201f-0097-3afb-091bad000000",
->>>>>>> 8d420312
         "x-ms-version": "2019-12-12"
       },
       "ResponseBody": []
@@ -295,11 +267,7 @@
         ],
         "x-ms-client-request-id": "fde09781-4e38-e030-a7b0-75773d4ff96f",
         "x-ms-lease-id": "ad0bb68d-2c8e-6533-582a-cb73a4ace1f7",
-<<<<<<< HEAD
-        "x-ms-request-id": "728c6163-801e-0018-1d3c-f34d5c000000",
-=======
         "x-ms-request-id": "96223fe5-f01e-0012-6ffb-093670000000",
->>>>>>> 8d420312
         "x-ms-version": "2019-12-12"
       },
       "ResponseBody": []
@@ -335,11 +303,7 @@
         ],
         "x-ms-client-request-id": "d361c717-3909-2107-9814-fe7d02663e93",
         "x-ms-error-code": "ConditionNotMet",
-<<<<<<< HEAD
-        "x-ms-request-id": "728c6167-801e-0018-213c-f34d5c000000",
-=======
         "x-ms-request-id": "96223fe7-f01e-0012-71fb-093670000000",
->>>>>>> 8d420312
         "x-ms-version": "2019-12-12"
       },
       "ResponseBody": [
@@ -373,11 +337,7 @@
           "Microsoft-HTTPAPI/2.0"
         ],
         "x-ms-client-request-id": "75607184-25ed-ba66-84e1-43a13e4c7c82",
-<<<<<<< HEAD
-        "x-ms-request-id": "728c616e-801e-0018-273c-f34d5c000000",
-=======
         "x-ms-request-id": "96223ff4-f01e-0012-7cfb-093670000000",
->>>>>>> 8d420312
         "x-ms-version": "2019-12-12"
       },
       "ResponseBody": []
@@ -410,11 +370,7 @@
           "Microsoft-HTTPAPI/2.0"
         ],
         "x-ms-client-request-id": "3b7091e4-3b1f-fa4f-9d6d-1ed11fbe9531",
-<<<<<<< HEAD
-        "x-ms-request-id": "589c2988-e01e-0021-093c-f3b640000000",
-=======
         "x-ms-request-id": "96223ffd-f01e-0012-04fb-093670000000",
->>>>>>> 8d420312
         "x-ms-version": "2019-12-12"
       },
       "ResponseBody": []
@@ -446,11 +402,7 @@
           "Microsoft-HTTPAPI/2.0"
         ],
         "x-ms-client-request-id": "3b13ecf9-f057-f92c-16f4-a17c6c578e18",
-<<<<<<< HEAD
-        "x-ms-request-id": "4d3b97a4-201f-002e-223c-f3c02c000000",
-=======
         "x-ms-request-id": "fa440161-201f-0097-3bfb-091bad000000",
->>>>>>> 8d420312
         "x-ms-version": "2019-12-12"
       },
       "ResponseBody": []
@@ -486,11 +438,7 @@
         ],
         "x-ms-client-request-id": "bff2dd21-0e58-83a7-6797-403184610422",
         "x-ms-lease-id": "99bc975a-01fb-ce4f-258a-3e55f8e2d2c4",
-<<<<<<< HEAD
-        "x-ms-request-id": "589c2992-e01e-0021-0e3c-f3b640000000",
-=======
         "x-ms-request-id": "96224013-f01e-0012-16fb-093670000000",
->>>>>>> 8d420312
         "x-ms-version": "2019-12-12"
       },
       "ResponseBody": []
@@ -526,11 +474,7 @@
         ],
         "x-ms-client-request-id": "edcc49c8-c110-6128-33bb-aa813df5733b",
         "x-ms-error-code": "ConditionNotMet",
-<<<<<<< HEAD
-        "x-ms-request-id": "589c2995-e01e-0021-113c-f3b640000000",
-=======
         "x-ms-request-id": "96224022-f01e-0012-22fb-093670000000",
->>>>>>> 8d420312
         "x-ms-version": "2019-12-12"
       },
       "ResponseBody": [
@@ -564,11 +508,7 @@
           "Microsoft-HTTPAPI/2.0"
         ],
         "x-ms-client-request-id": "3a68be25-1795-4712-9483-eae7152acf91",
-<<<<<<< HEAD
-        "x-ms-request-id": "589c2997-e01e-0021-133c-f3b640000000",
-=======
         "x-ms-request-id": "96224027-f01e-0012-26fb-093670000000",
->>>>>>> 8d420312
         "x-ms-version": "2019-12-12"
       },
       "ResponseBody": []
@@ -601,11 +541,7 @@
           "Microsoft-HTTPAPI/2.0"
         ],
         "x-ms-client-request-id": "84c0a716-f38e-a966-2c82-81295ce7c0be",
-<<<<<<< HEAD
-        "x-ms-request-id": "9d99d162-f01e-0002-023c-f32c83000000",
-=======
         "x-ms-request-id": "9622402d-f01e-0012-2bfb-093670000000",
->>>>>>> 8d420312
         "x-ms-version": "2019-12-12"
       },
       "ResponseBody": []
@@ -637,11 +573,7 @@
           "Microsoft-HTTPAPI/2.0"
         ],
         "x-ms-client-request-id": "c71ea2bc-dabc-c637-a367-83cb06448e07",
-<<<<<<< HEAD
-        "x-ms-request-id": "6c255653-a01f-0020-5e3c-f3e99c000000",
-=======
         "x-ms-request-id": "fa440162-201f-0097-3cfb-091bad000000",
->>>>>>> 8d420312
         "x-ms-version": "2019-12-12"
       },
       "ResponseBody": []
@@ -717,11 +649,7 @@
         ],
         "x-ms-client-request-id": "2fe79484-eb8b-0c1c-4a04-2aaffba237fe",
         "x-ms-lease-id": "a7097195-e0d2-9ca9-06e6-311dfcfaa084",
-<<<<<<< HEAD
-        "x-ms-request-id": "9d99d16d-f01e-0002-0a3c-f32c83000000",
-=======
         "x-ms-request-id": "96224049-f01e-0012-40fb-093670000000",
->>>>>>> 8d420312
         "x-ms-version": "2019-12-12"
       },
       "ResponseBody": []
@@ -757,11 +685,7 @@
         ],
         "x-ms-client-request-id": "0f00c727-3f13-fb1b-19ec-66812f61d528",
         "x-ms-error-code": "ConditionNotMet",
-<<<<<<< HEAD
-        "x-ms-request-id": "9d99d16f-f01e-0002-0c3c-f32c83000000",
-=======
         "x-ms-request-id": "9622404f-f01e-0012-46fb-093670000000",
->>>>>>> 8d420312
         "x-ms-version": "2019-12-12"
       },
       "ResponseBody": [
@@ -795,11 +719,7 @@
           "Microsoft-HTTPAPI/2.0"
         ],
         "x-ms-client-request-id": "33878bf9-27a2-d3ea-fdf3-5933b29f3e8b",
-<<<<<<< HEAD
-        "x-ms-request-id": "9d99d171-f01e-0002-0e3c-f32c83000000",
-=======
         "x-ms-request-id": "96224054-f01e-0012-4afb-093670000000",
->>>>>>> 8d420312
         "x-ms-version": "2019-12-12"
       },
       "ResponseBody": []
