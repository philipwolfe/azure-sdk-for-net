--- conflicted
+++ resolved
@@ -28,11 +28,7 @@
           "Microsoft-HTTPAPI/2.0"
         ],
         "x-ms-client-request-id": "fa152f9f-62ac-abcf-26a9-9be9b74ed22c",
-<<<<<<< HEAD
-        "x-ms-request-id": "8095395e-a01e-0020-183b-f3e99c000000",
-=======
         "x-ms-request-id": "962203f1-f01e-0012-62fa-093670000000",
->>>>>>> 8d420312
         "x-ms-version": "2019-12-12"
       },
       "ResponseBody": []
@@ -64,11 +60,7 @@
           "Microsoft-HTTPAPI/2.0"
         ],
         "x-ms-client-request-id": "211e14c6-8f2e-839e-b979-b5abca0d5871",
-<<<<<<< HEAD
-        "x-ms-request-id": "7a82a477-e01f-001e-7d3b-f37ee3000000",
-=======
         "x-ms-request-id": "fa43ff54-201f-0097-15fa-091bad000000",
->>>>>>> 8d420312
         "x-ms-version": "2019-12-12"
       },
       "ResponseBody": []
@@ -98,11 +90,7 @@
         ],
         "x-ms-client-request-id": "7c69b760-9004-7149-a3e0-2dfdb6c690d8",
         "x-ms-error-code": "AuthenticationFailed",
-<<<<<<< HEAD
-        "x-ms-request-id": "2891cf68-f01f-002d-283b-f32148000000",
-=======
         "x-ms-request-id": "fa43ff55-201f-0097-16fa-091bad000000",
->>>>>>> 8d420312
         "x-ms-version": "2019-12-12"
       },
       "ResponseBody": {
@@ -137,11 +125,7 @@
           "Microsoft-HTTPAPI/2.0"
         ],
         "x-ms-client-request-id": "3b77e748-e277-d3f7-d188-9ab62eaf5f46",
-<<<<<<< HEAD
-        "x-ms-request-id": "80953961-a01e-0020-1a3b-f3e99c000000",
-=======
         "x-ms-request-id": "96220411-f01e-0012-7afa-093670000000",
->>>>>>> 8d420312
         "x-ms-version": "2019-12-12"
       },
       "ResponseBody": []
