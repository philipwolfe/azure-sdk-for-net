--- conflicted
+++ resolved
@@ -28,11 +28,7 @@
           "Microsoft-HTTPAPI/2.0"
         ],
         "x-ms-client-request-id": "af9a33e7-dbdd-9c1c-d411-9f095bfd6bb7",
-<<<<<<< HEAD
-        "x-ms-request-id": "15b04a5c-a01e-0042-013d-f32bbb000000",
-=======
         "x-ms-request-id": "cb2a2790-c01e-0044-2452-38c79f000000",
->>>>>>> 8d420312
         "x-ms-version": "2019-12-12"
       },
       "ResponseBody": []
@@ -64,11 +60,7 @@
           "Microsoft-HTTPAPI/2.0"
         ],
         "x-ms-client-request-id": "cd16d3ff-7472-cde7-2d9d-a2e237565230",
-<<<<<<< HEAD
-        "x-ms-request-id": "1ea170e7-701f-000c-703d-f30533000000",
-=======
         "x-ms-request-id": "2082c8c6-e01f-0031-3552-38acb3000000",
->>>>>>> 8d420312
         "x-ms-version": "2019-12-12"
       },
       "ResponseBody": []
@@ -99,11 +91,7 @@
           "Microsoft-HTTPAPI/2.0"
         ],
         "x-ms-client-request-id": "870a2610-9ee7-7745-05b3-3606cbca2e8a",
-<<<<<<< HEAD
-        "x-ms-request-id": "1ea170e8-701f-000c-713d-f30533000000",
-=======
         "x-ms-request-id": "2082c8c7-e01f-0031-3652-38acb3000000",
->>>>>>> 8d420312
         "x-ms-version": "2019-12-12"
       },
       "ResponseBody": []
@@ -176,15 +164,6 @@
         ],
         "Transfer-Encoding": "chunked",
         "x-ms-client-request-id": "11d230fb-ca4c-0b48-03ea-0434b1c7adbc",
-<<<<<<< HEAD
-        "x-ms-request-id": "959feedf-b01e-003c-0d3d-f3bbfc000000",
-        "x-ms-version": "2019-12-12"
-      },
-      "ResponseBody": "\uFEFF\u003C?xml version=\u00221.0\u0022 encoding=\u0022utf-8\u0022?\u003E\u003CUserDelegationKey\u003E\u003CSignedOid\u003Ec4f48289-bb84-4086-b250-6f94a8f64cee\u003C/SignedOid\u003E\u003CSignedTid\u003E72f988bf-86f1-41af-91ab-2d7cd011db47\u003C/SignedTid\u003E\u003CSignedStart\u003E2020-03-05T22:30:12Z\u003C/SignedStart\u003E\u003CSignedExpiry\u003E2020-03-05T23:30:12Z\u003C/SignedExpiry\u003E\u003CSignedService\u003Eb\u003C/SignedService\u003E\u003CSignedVersion\u003E2019-12-12\u003C/SignedVersion\u003E\u003CValue\u003EfibHuu\u002B7tUGKfo4YKQzJwi0zmkpNvAz0LewAG9xpbmQ=\u003C/Value\u003E\u003C/UserDelegationKey\u003E"
-    },
-    {
-      "RequestUri": "https://seanstagehierarchical.blob.core.windows.net/test-filesystem-c582294f-ab5c-f894-51cd-d4d6f15d55b9/test-directory-820a8598-a154-6cfb-c40f-b32aacdee5a1/test-file-7a7f423c-fb9d-f8b0-e34b-46fd010c23c5?skoid=c4f48289-bb84-4086-b250-6f94a8f64cee\u0026sktid=72f988bf-86f1-41af-91ab-2d7cd011db47\u0026skt=2020-03-05T22%3A30%3A12Z\u0026ske=2020-03-05T23%3A30%3A12Z\u0026sks=b\u0026skv=2019-12-12\u0026sv=2019-12-12\u0026st=2020-03-05T21%3A30%3A12Z\u0026se=2020-03-05T23%3A30%3A12Z\u0026sr=b\u0026sp=racwd\u0026sig=Sanitized",
-=======
         "x-ms-request-id": "2f2b2320-201e-0097-4a52-381bad000000",
         "x-ms-version": "2019-12-12"
       },
@@ -192,7 +171,6 @@
     },
     {
       "RequestUri": "https://seannsecanary.blob.core.windows.net/test-filesystem-c582294f-ab5c-f894-51cd-d4d6f15d55b9/test-directory-820a8598-a154-6cfb-c40f-b32aacdee5a1/test-file-7a7f423c-fb9d-f8b0-e34b-46fd010c23c5?skoid=c4f48289-bb84-4086-b250-6f94a8f64cee\u0026sktid=72f988bf-86f1-41af-91ab-2d7cd011db47\u0026skt=2020-06-01T20%3A26%3A16Z\u0026ske=2020-06-01T21%3A26%3A15Z\u0026sks=b\u0026skv=2019-12-12\u0026sv=2019-12-12\u0026st=2020-06-01T19%3A26%3A15Z\u0026se=2020-06-01T21%3A26%3A15Z\u0026sr=b\u0026sp=racwd\u0026sig=Sanitized",
->>>>>>> 8d420312
       "RequestMethod": "HEAD",
       "RequestHeaders": {
         "traceparent": "00-e13d9d0cf054e84a96c8200b480b7545-be7d51b83c8b3249-00",
@@ -255,11 +233,7 @@
           "Microsoft-HTTPAPI/2.0"
         ],
         "x-ms-client-request-id": "cc5c448c-6bd1-a6d8-bcff-d93fa0e46dd6",
-<<<<<<< HEAD
-        "x-ms-request-id": "15b04aa8-a01e-0042-453d-f32bbb000000",
-=======
         "x-ms-request-id": "cb2a2888-c01e-0044-7052-38c79f000000",
->>>>>>> 8d420312
         "x-ms-version": "2019-12-12"
       },
       "ResponseBody": []
