{
  "Entries": [
    {
      "RequestUri": "http://amandaadlscanary2.blob.core.windows.net/test-filesystem-6fa7afe5-3550-ec01-fbf6-3987c30c6f07?restype=container",
      "RequestMethod": "PUT",
      "RequestHeaders": {
        "Authorization": "Sanitized",
        "traceparent": "00-db4bfed149b6784e9b3252d2b64a8530-20602a0fd0fe2c4d-00",
        "User-Agent": [
          "azsdk-net-Storage.Files.DataLake/12.5.0-alpha.20201029.1",
          "(.NET Core 4.6.29220.03; Microsoft Windows 10.0.19042 )"
        ],
        "x-ms-blob-public-access": "container",
        "x-ms-client-request-id": "d8261af5-5459-a0be-363d-9e10cdb20796",
        "x-ms-date": "Thu, 29 Oct 2020 21:48:05 GMT",
        "x-ms-return-client-request-id": "true",
        "x-ms-version": "2020-04-08"
      },
      "RequestBody": null,
      "StatusCode": 201,
      "ResponseHeaders": {
        "Content-Length": "0",
        "Date": "Thu, 29 Oct 2020 21:48:05 GMT",
        "ETag": "\u00220x8D87C5451779B45\u0022",
        "Last-Modified": "Thu, 29 Oct 2020 21:48:05 GMT",
        "Server": [
          "Windows-Azure-Blob/1.0",
          "Microsoft-HTTPAPI/2.0"
        ],
        "x-ms-client-request-id": "d8261af5-5459-a0be-363d-9e10cdb20796",
<<<<<<< HEAD
        "x-ms-request-id": "0c9d0f8d-401e-0091-7452-382812000000",
        "x-ms-version": "2020-04-08"
=======
        "x-ms-request-id": "9b24cc90-701e-001c-423d-aea441000000",
        "x-ms-version": "2020-02-10"
>>>>>>> 6833f5c6
      },
      "ResponseBody": []
    },
    {
      "RequestUri": "http://amandaadlscanary2.dfs.core.windows.net/test-filesystem-6fa7afe5-3550-ec01-fbf6-3987c30c6f07/test-directory-0bad0445-9df9-7fbb-25db-e71da0a2011f?resource=directory",
      "RequestMethod": "PUT",
      "RequestHeaders": {
        "Authorization": "Sanitized",
        "traceparent": "00-0f10536dcf203643b96a5bd6ba34dd66-124b8d262a136540-00",
        "User-Agent": [
          "azsdk-net-Storage.Files.DataLake/12.5.0-alpha.20201029.1",
          "(.NET Core 4.6.29220.03; Microsoft Windows 10.0.19042 )"
        ],
        "x-ms-client-request-id": "5d13779d-fd67-6d30-25f4-3eaaf9ae7a41",
        "x-ms-date": "Thu, 29 Oct 2020 21:48:05 GMT",
        "x-ms-return-client-request-id": "true",
        "x-ms-version": "2020-04-08"
      },
      "RequestBody": null,
      "StatusCode": 201,
      "ResponseHeaders": {
        "Content-Length": "0",
        "Date": "Thu, 29 Oct 2020 21:48:05 GMT",
        "ETag": "\u00220x8D87C54518667ED\u0022",
        "Last-Modified": "Thu, 29 Oct 2020 21:48:05 GMT",
        "Server": [
          "Windows-Azure-HDFS/1.0",
          "Microsoft-HTTPAPI/2.0"
        ],
        "x-ms-client-request-id": "5d13779d-fd67-6d30-25f4-3eaaf9ae7a41",
<<<<<<< HEAD
        "x-ms-request-id": "185ca2ac-e01f-0098-3752-386dc1000000",
        "x-ms-version": "2020-04-08"
=======
        "x-ms-request-id": "39a1ba08-901f-00cf-7b3d-ae7873000000",
        "x-ms-version": "2020-02-10"
>>>>>>> 6833f5c6
      },
      "ResponseBody": []
    },
    {
      "RequestUri": "http://amandaadlscanary2.dfs.core.windows.net/test-filesystem-6fa7afe5-3550-ec01-fbf6-3987c30c6f07/test-directory-0bad0445-9df9-7fbb-25db-e71da0a2011f/test-file-1bb2eb61-a548-70ce-6ce8-d008788ed589?resource=file",
      "RequestMethod": "PUT",
      "RequestHeaders": {
        "Authorization": "Sanitized",
        "User-Agent": [
          "azsdk-net-Storage.Files.DataLake/12.5.0-alpha.20201029.1",
          "(.NET Core 4.6.29220.03; Microsoft Windows 10.0.19042 )"
        ],
        "x-ms-client-request-id": "5572161b-a99f-082e-2ded-96194d8cd07e",
        "x-ms-date": "Thu, 29 Oct 2020 21:48:06 GMT",
        "x-ms-return-client-request-id": "true",
        "x-ms-version": "2020-04-08"
      },
      "RequestBody": null,
      "StatusCode": 201,
      "ResponseHeaders": {
        "Content-Length": "0",
        "Date": "Thu, 29 Oct 2020 21:48:05 GMT",
        "ETag": "\u00220x8D87C545193F940\u0022",
        "Last-Modified": "Thu, 29 Oct 2020 21:48:06 GMT",
        "Server": [
          "Windows-Azure-HDFS/1.0",
          "Microsoft-HTTPAPI/2.0"
        ],
        "x-ms-client-request-id": "5572161b-a99f-082e-2ded-96194d8cd07e",
<<<<<<< HEAD
        "x-ms-request-id": "185ca2ad-e01f-0098-3852-386dc1000000",
        "x-ms-version": "2020-04-08"
=======
        "x-ms-request-id": "39a1ba09-901f-00cf-7c3d-ae7873000000",
        "x-ms-version": "2020-02-10"
>>>>>>> 6833f5c6
      },
      "ResponseBody": []
    },
    {
<<<<<<< HEAD
      "RequestUri": "https://seannsecanary.blob.core.windows.net/test-filesystem-6fa7afe5-3550-ec01-fbf6-3987c30c6f07/test-directory-0bad0445-9df9-7fbb-25db-e71da0a2011f/test-file-1bb2eb61-a548-70ce-6ce8-d008788ed589?sv=2020-04-08\u0026st=2020-06-01T19%3A25%3A49Z\u0026se=2020-06-01T21%3A25%3A49Z\u0026sr=c\u0026sp=racwdl\u0026sig=Sanitized",
=======
      "RequestUri": "http://amandaadlscanary2.blob.core.windows.net/test-filesystem-6fa7afe5-3550-ec01-fbf6-3987c30c6f07/test-directory-0bad0445-9df9-7fbb-25db-e71da0a2011f/test-file-1bb2eb61-a548-70ce-6ce8-d008788ed589?sv=2020-02-10\u0026st=2020-10-29T20%3A48%3A06Z\u0026se=2020-10-29T22%3A48%3A06Z\u0026sr=c\u0026sp=racwdlmeop\u0026sig=Sanitized",
>>>>>>> 6833f5c6
      "RequestMethod": "HEAD",
      "RequestHeaders": {
        "traceparent": "00-201047b82497504986fc61b6be1018f2-135cc97ad8712d4e-00",
        "User-Agent": [
          "azsdk-net-Storage.Files.DataLake/12.5.0-alpha.20201029.1",
          "(.NET Core 4.6.29220.03; Microsoft Windows 10.0.19042 )"
        ],
        "x-ms-client-request-id": "e38f60af-243b-76a2-8467-c39bf8311c56",
        "x-ms-return-client-request-id": "true",
        "x-ms-version": "2020-04-08"
      },
      "RequestBody": null,
      "StatusCode": 200,
      "ResponseHeaders": {
        "Accept-Ranges": "bytes",
        "Content-Length": "0",
        "Content-Type": "application/octet-stream",
        "Date": "Thu, 29 Oct 2020 21:48:05 GMT",
        "ETag": "\u00220x8D87C545193F940\u0022",
        "Last-Modified": "Thu, 29 Oct 2020 21:48:06 GMT",
        "Server": [
          "Windows-Azure-Blob/1.0",
          "Microsoft-HTTPAPI/2.0"
        ],
        "x-ms-access-tier": "Hot",
        "x-ms-access-tier-inferred": "true",
        "x-ms-blob-type": "BlockBlob",
        "x-ms-client-request-id": "e38f60af-243b-76a2-8467-c39bf8311c56",
        "x-ms-creation-time": "Thu, 29 Oct 2020 21:48:06 GMT",
        "x-ms-lease-state": "available",
        "x-ms-lease-status": "unlocked",
        "x-ms-request-id": "9b24ccca-701e-001c-703d-aea441000000",
        "x-ms-server-encrypted": "true",
        "x-ms-version": "2020-04-08"
      },
      "ResponseBody": []
    },
    {
      "RequestUri": "http://amandaadlscanary2.blob.core.windows.net/test-filesystem-6fa7afe5-3550-ec01-fbf6-3987c30c6f07?restype=container",
      "RequestMethod": "DELETE",
      "RequestHeaders": {
        "Authorization": "Sanitized",
        "traceparent": "00-03ce2c5379426e40bea657ea3e645955-96d62801c3dbb846-00",
        "User-Agent": [
          "azsdk-net-Storage.Files.DataLake/12.5.0-alpha.20201029.1",
          "(.NET Core 4.6.29220.03; Microsoft Windows 10.0.19042 )"
        ],
        "x-ms-client-request-id": "ec690fac-ecfc-cb43-438a-23816d6415fb",
        "x-ms-date": "Thu, 29 Oct 2020 21:48:06 GMT",
        "x-ms-return-client-request-id": "true",
        "x-ms-version": "2020-04-08"
      },
      "RequestBody": null,
      "StatusCode": 202,
      "ResponseHeaders": {
        "Content-Length": "0",
        "Date": "Thu, 29 Oct 2020 21:48:05 GMT",
        "Server": [
          "Windows-Azure-Blob/1.0",
          "Microsoft-HTTPAPI/2.0"
        ],
        "x-ms-client-request-id": "ec690fac-ecfc-cb43-438a-23816d6415fb",
<<<<<<< HEAD
        "x-ms-request-id": "0c9d0fe3-401e-0091-3b52-382812000000",
        "x-ms-version": "2020-04-08"
=======
        "x-ms-request-id": "9b24ccd6-701e-001c-7c3d-aea441000000",
        "x-ms-version": "2020-02-10"
>>>>>>> 6833f5c6
      },
      "ResponseBody": []
    }
  ],
  "Variables": {
    "DateTimeOffsetNow": "2020-10-29T14:48:06.1144653-07:00",
    "RandomSeed": "1915831279",
    "Storage_TestConfigHierarchicalNamespace": "NamespaceTenant\namandaadlscanary2\nU2FuaXRpemVk\nhttp://amandaadlscanary2.blob.core.windows.net\nhttp://amandaadlscanary2.file.core.windows.net\nhttp://amandaadlscanary2.queue.core.windows.net\nhttp://amandaadlscanary2.table.core.windows.net\n\n\n\n\nhttp://amandaadlscanary2-secondary.blob.core.windows.net\nhttp://amandaadlscanary2-secondary.file.core.windows.net\nhttp://amandaadlscanary2-secondary.queue.core.windows.net\n\n68390a19-a643-458b-b726-408abf67b4fc\nSanitized\n72f988bf-86f1-41af-91ab-2d7cd011db47\nhttps://login.microsoftonline.com/\nCloud\nBlobEndpoint=http://amandaadlscanary2.blob.core.windows.net/;QueueEndpoint=http://amandaadlscanary2.queue.core.windows.net/;FileEndpoint=http://amandaadlscanary2.file.core.windows.net/;BlobSecondaryEndpoint=http://amandaadlscanary2-secondary.blob.core.windows.net/;QueueSecondaryEndpoint=http://amandaadlscanary2-secondary.queue.core.windows.net/;FileSecondaryEndpoint=http://amandaadlscanary2-secondary.file.core.windows.net/;AccountName=amandaadlscanary2;AccountKey=Sanitized\n"
  }
}<|MERGE_RESOLUTION|>--- conflicted
+++ resolved
@@ -28,13 +28,8 @@
           "Microsoft-HTTPAPI/2.0"
         ],
         "x-ms-client-request-id": "d8261af5-5459-a0be-363d-9e10cdb20796",
-<<<<<<< HEAD
-        "x-ms-request-id": "0c9d0f8d-401e-0091-7452-382812000000",
+        "x-ms-request-id": "9b24cc90-701e-001c-423d-aea441000000",
         "x-ms-version": "2020-04-08"
-=======
-        "x-ms-request-id": "9b24cc90-701e-001c-423d-aea441000000",
-        "x-ms-version": "2020-02-10"
->>>>>>> 6833f5c6
       },
       "ResponseBody": []
     },
@@ -65,13 +60,8 @@
           "Microsoft-HTTPAPI/2.0"
         ],
         "x-ms-client-request-id": "5d13779d-fd67-6d30-25f4-3eaaf9ae7a41",
-<<<<<<< HEAD
-        "x-ms-request-id": "185ca2ac-e01f-0098-3752-386dc1000000",
+        "x-ms-request-id": "39a1ba08-901f-00cf-7b3d-ae7873000000",
         "x-ms-version": "2020-04-08"
-=======
-        "x-ms-request-id": "39a1ba08-901f-00cf-7b3d-ae7873000000",
-        "x-ms-version": "2020-02-10"
->>>>>>> 6833f5c6
       },
       "ResponseBody": []
     },
@@ -101,22 +91,13 @@
           "Microsoft-HTTPAPI/2.0"
         ],
         "x-ms-client-request-id": "5572161b-a99f-082e-2ded-96194d8cd07e",
-<<<<<<< HEAD
-        "x-ms-request-id": "185ca2ad-e01f-0098-3852-386dc1000000",
+        "x-ms-request-id": "39a1ba09-901f-00cf-7c3d-ae7873000000",
         "x-ms-version": "2020-04-08"
-=======
-        "x-ms-request-id": "39a1ba09-901f-00cf-7c3d-ae7873000000",
-        "x-ms-version": "2020-02-10"
->>>>>>> 6833f5c6
       },
       "ResponseBody": []
     },
     {
-<<<<<<< HEAD
-      "RequestUri": "https://seannsecanary.blob.core.windows.net/test-filesystem-6fa7afe5-3550-ec01-fbf6-3987c30c6f07/test-directory-0bad0445-9df9-7fbb-25db-e71da0a2011f/test-file-1bb2eb61-a548-70ce-6ce8-d008788ed589?sv=2020-04-08\u0026st=2020-06-01T19%3A25%3A49Z\u0026se=2020-06-01T21%3A25%3A49Z\u0026sr=c\u0026sp=racwdl\u0026sig=Sanitized",
-=======
-      "RequestUri": "http://amandaadlscanary2.blob.core.windows.net/test-filesystem-6fa7afe5-3550-ec01-fbf6-3987c30c6f07/test-directory-0bad0445-9df9-7fbb-25db-e71da0a2011f/test-file-1bb2eb61-a548-70ce-6ce8-d008788ed589?sv=2020-02-10\u0026st=2020-10-29T20%3A48%3A06Z\u0026se=2020-10-29T22%3A48%3A06Z\u0026sr=c\u0026sp=racwdlmeop\u0026sig=Sanitized",
->>>>>>> 6833f5c6
+      "RequestUri": "http://amandaadlscanary2.blob.core.windows.net/test-filesystem-6fa7afe5-3550-ec01-fbf6-3987c30c6f07/test-directory-0bad0445-9df9-7fbb-25db-e71da0a2011f/test-file-1bb2eb61-a548-70ce-6ce8-d008788ed589?sv=2020-04-08\u0026st=2020-10-29T20%3A48%3A06Z\u0026se=2020-10-29T22%3A48%3A06Z\u0026sr=c\u0026sp=racwdlmeop\u0026sig=Sanitized",
       "RequestMethod": "HEAD",
       "RequestHeaders": {
         "traceparent": "00-201047b82497504986fc61b6be1018f2-135cc97ad8712d4e-00",
@@ -179,13 +160,8 @@
           "Microsoft-HTTPAPI/2.0"
         ],
         "x-ms-client-request-id": "ec690fac-ecfc-cb43-438a-23816d6415fb",
-<<<<<<< HEAD
-        "x-ms-request-id": "0c9d0fe3-401e-0091-3b52-382812000000",
+        "x-ms-request-id": "9b24ccd6-701e-001c-7c3d-aea441000000",
         "x-ms-version": "2020-04-08"
-=======
-        "x-ms-request-id": "9b24ccd6-701e-001c-7c3d-aea441000000",
-        "x-ms-version": "2020-02-10"
->>>>>>> 6833f5c6
       },
       "ResponseBody": []
     }
