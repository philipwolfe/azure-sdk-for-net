{
  "Entries": [
    {
      "RequestUri": "http://seannsecanary.blob.core.windows.net/test-filesystem-f232c38e-c949-a12b-2641-653c37587852?restype=container",
      "RequestMethod": "PUT",
      "RequestHeaders": {
        "Authorization": "Sanitized",
        "traceparent": "00-17268a3f02367347b40384cc080884db-91f2998777632b4b-00",
        "User-Agent": [
          "azsdk-net-Storage.Files.DataLake/12.1.0-dev.20200403.1",
          "(.NET Core 4.6.28325.01; Microsoft Windows 10.0.18362 )"
        ],
        "x-ms-blob-public-access": "container",
        "x-ms-client-request-id": "5f40884c-ba73-00cc-ca8e-4f99948f75bc",
        "x-ms-date": "Fri, 03 Apr 2020 20:58:54 GMT",
        "x-ms-return-client-request-id": "true",
        "x-ms-version": "2019-12-12"
      },
      "RequestBody": null,
      "StatusCode": 201,
      "ResponseHeaders": {
        "Content-Length": "0",
        "Date": "Fri, 03 Apr 2020 20:58:52 GMT",
        "ETag": "\u00220x8D7D811D0EFF664\u0022",
        "Last-Modified": "Fri, 03 Apr 2020 20:58:52 GMT",
        "Server": [
          "Windows-Azure-Blob/1.0",
          "Microsoft-HTTPAPI/2.0"
        ],
        "x-ms-client-request-id": "5f40884c-ba73-00cc-ca8e-4f99948f75bc",
<<<<<<< HEAD
        "x-ms-request-id": "50f75db6-701e-0041-553b-f3cadf000000",
=======
        "x-ms-request-id": "9621f792-f01e-0012-2dfa-093670000000",
>>>>>>> 8d420312
        "x-ms-version": "2019-12-12"
      },
      "ResponseBody": []
    },
    {
      "RequestUri": "http://seannsecanary.dfs.core.windows.net/test-filesystem-f232c38e-c949-a12b-2641-653c37587852/test-file-67d1525d-8cec-ab79-0aa3-33006f207fb1?resource=file",
      "RequestMethod": "PUT",
      "RequestHeaders": {
        "Authorization": "Sanitized",
        "traceparent": "00-b4b03dd9aa2c1d42b058daeabc28bb04-5b4ee97ee4f97344-00",
        "User-Agent": [
          "azsdk-net-Storage.Files.DataLake/12.1.0-dev.20200403.1",
          "(.NET Core 4.6.28325.01; Microsoft Windows 10.0.18362 )"
        ],
        "x-ms-client-request-id": "d0ac9dd3-2aa4-c09e-0f94-54d087cb91a9",
        "x-ms-date": "Fri, 03 Apr 2020 20:58:54 GMT",
        "x-ms-return-client-request-id": "true",
        "x-ms-version": "2019-12-12"
      },
      "RequestBody": null,
      "StatusCode": 201,
      "ResponseHeaders": {
        "Content-Length": "0",
        "Date": "Fri, 03 Apr 2020 20:58:52 GMT",
        "ETag": "\u00220x8D7D811D1026779\u0022",
        "Last-Modified": "Fri, 03 Apr 2020 20:58:52 GMT",
        "Server": [
          "Windows-Azure-HDFS/1.0",
          "Microsoft-HTTPAPI/2.0"
        ],
        "x-ms-client-request-id": "d0ac9dd3-2aa4-c09e-0f94-54d087cb91a9",
<<<<<<< HEAD
        "x-ms-request-id": "92290a14-a01f-000f-5f3b-f3e457000000",
=======
        "x-ms-request-id": "fa43fec8-201f-0097-23fa-091bad000000",
>>>>>>> 8d420312
        "x-ms-version": "2019-12-12"
      },
      "ResponseBody": []
    },
    {
      "RequestUri": "http://seannsecanary.blob.core.windows.net/test-filesystem-f232c38e-c949-a12b-2641-653c37587852/test-file-67d1525d-8cec-ab79-0aa3-33006f207fb1?comp=lease",
      "RequestMethod": "PUT",
      "RequestHeaders": {
        "Authorization": "Sanitized",
        "traceparent": "00-ef39a33829280a4296ee7b6040d8873d-5a0d3e94a715c84f-00",
        "User-Agent": [
          "azsdk-net-Storage.Files.DataLake/12.1.0-dev.20200403.1",
          "(.NET Core 4.6.28325.01; Microsoft Windows 10.0.18362 )"
        ],
        "x-ms-client-request-id": "f5df5f35-4236-0c90-f867-5d0aeb793c84",
        "x-ms-date": "Fri, 03 Apr 2020 20:58:54 GMT",
        "x-ms-lease-action": "acquire",
        "x-ms-lease-duration": "15",
        "x-ms-proposed-lease-id": "b9e89e0e-c69f-44a4-7399-3e25838a18ea",
        "x-ms-return-client-request-id": "true",
        "x-ms-version": "2019-12-12"
      },
      "RequestBody": null,
      "StatusCode": 201,
      "ResponseHeaders": {
        "Content-Length": "0",
        "Date": "Fri, 03 Apr 2020 20:58:52 GMT",
        "ETag": "\u00220x8D7D811D1026779\u0022",
        "Last-Modified": "Fri, 03 Apr 2020 20:58:52 GMT",
        "Server": [
          "Windows-Azure-Blob/1.0",
          "Microsoft-HTTPAPI/2.0"
        ],
        "x-ms-client-request-id": "f5df5f35-4236-0c90-f867-5d0aeb793c84",
        "x-ms-lease-id": "b9e89e0e-c69f-44a4-7399-3e25838a18ea",
<<<<<<< HEAD
        "x-ms-request-id": "50f75dc9-701e-0041-663b-f3cadf000000",
=======
        "x-ms-request-id": "9621f7a6-f01e-0012-3ffa-093670000000",
>>>>>>> 8d420312
        "x-ms-version": "2019-12-12"
      },
      "ResponseBody": []
    },
    {
      "RequestUri": "http://seannsecanary.blob.core.windows.net/test-filesystem-f232c38e-c949-a12b-2641-653c37587852/test-file-67d1525d-8cec-ab79-0aa3-33006f207fb1?comp=lease",
      "RequestMethod": "PUT",
      "RequestHeaders": {
        "Authorization": "Sanitized",
        "traceparent": "00-768734bc5b87684ca3fde2bb5c8894be-96dcb3334fe0a64a-00",
        "User-Agent": [
          "azsdk-net-Storage.Files.DataLake/12.1.0-dev.20200403.1",
          "(.NET Core 4.6.28325.01; Microsoft Windows 10.0.18362 )"
        ],
        "x-ms-client-request-id": "23efe0e8-22aa-65b3-7220-d90c51029ac3",
        "x-ms-date": "Fri, 03 Apr 2020 20:58:54 GMT",
        "x-ms-lease-action": "break",
        "x-ms-return-client-request-id": "true",
        "x-ms-version": "2019-12-12"
      },
      "RequestBody": null,
      "StatusCode": 202,
      "ResponseHeaders": {
        "Content-Length": "0",
        "Date": "Fri, 03 Apr 2020 20:58:52 GMT",
        "ETag": "\u00220x8D7D811D1026779\u0022",
        "Last-Modified": "Fri, 03 Apr 2020 20:58:52 GMT",
        "Server": [
          "Windows-Azure-Blob/1.0",
          "Microsoft-HTTPAPI/2.0"
        ],
        "x-ms-client-request-id": "23efe0e8-22aa-65b3-7220-d90c51029ac3",
        "x-ms-lease-time": "0",
<<<<<<< HEAD
        "x-ms-request-id": "50f75dcc-701e-0041-693b-f3cadf000000",
=======
        "x-ms-request-id": "9621f7ac-f01e-0012-45fa-093670000000",
>>>>>>> 8d420312
        "x-ms-version": "2019-12-12"
      },
      "ResponseBody": []
    },
    {
      "RequestUri": "http://seannsecanary.blob.core.windows.net/test-filesystem-f232c38e-c949-a12b-2641-653c37587852?restype=container",
      "RequestMethod": "DELETE",
      "RequestHeaders": {
        "Authorization": "Sanitized",
        "traceparent": "00-3028cc73240f504e9f8db8d825db0137-1ab61f02f6155148-00",
        "User-Agent": [
          "azsdk-net-Storage.Files.DataLake/12.1.0-dev.20200403.1",
          "(.NET Core 4.6.28325.01; Microsoft Windows 10.0.18362 )"
        ],
        "x-ms-client-request-id": "0b22f7e7-198a-59d9-b6c3-107ee5280d8e",
        "x-ms-date": "Fri, 03 Apr 2020 20:58:54 GMT",
        "x-ms-return-client-request-id": "true",
        "x-ms-version": "2019-12-12"
      },
      "RequestBody": null,
      "StatusCode": 202,
      "ResponseHeaders": {
        "Content-Length": "0",
        "Date": "Fri, 03 Apr 2020 20:58:52 GMT",
        "Server": [
          "Windows-Azure-Blob/1.0",
          "Microsoft-HTTPAPI/2.0"
        ],
        "x-ms-client-request-id": "0b22f7e7-198a-59d9-b6c3-107ee5280d8e",
<<<<<<< HEAD
        "x-ms-request-id": "50f75dd0-701e-0041-6d3b-f3cadf000000",
=======
        "x-ms-request-id": "9621f7b7-f01e-0012-4ffa-093670000000",
>>>>>>> 8d420312
        "x-ms-version": "2019-12-12"
      },
      "ResponseBody": []
    }
  ],
  "Variables": {
    "RandomSeed": "1857136248",
    "Storage_TestConfigHierarchicalNamespace": "NamespaceTenant\nseannsecanary\nU2FuaXRpemVk\nhttp://seannsecanary.blob.core.windows.net\nhttp://seannsecanary.file.core.windows.net\nhttp://seannsecanary.queue.core.windows.net\nhttp://seannsecanary.table.core.windows.net\n\n\n\n\nhttp://seannsecanary-secondary.blob.core.windows.net\nhttp://seannsecanary-secondary.file.core.windows.net\nhttp://seannsecanary-secondary.queue.core.windows.net\nhttp://seannsecanary-secondary.table.core.windows.net\n68390a19-a643-458b-b726-408abf67b4fc\nSanitized\n72f988bf-86f1-41af-91ab-2d7cd011db47\nhttps://login.microsoftonline.com/\nCloud\nBlobEndpoint=http://seannsecanary.blob.core.windows.net/;QueueEndpoint=http://seannsecanary.queue.core.windows.net/;FileEndpoint=http://seannsecanary.file.core.windows.net/;BlobSecondaryEndpoint=http://seannsecanary-secondary.blob.core.windows.net/;QueueSecondaryEndpoint=http://seannsecanary-secondary.queue.core.windows.net/;FileSecondaryEndpoint=http://seannsecanary-secondary.file.core.windows.net/;AccountName=seannsecanary;AccountKey=Sanitized\n"
  }
}<|MERGE_RESOLUTION|>--- conflicted
+++ resolved
@@ -28,11 +28,7 @@
           "Microsoft-HTTPAPI/2.0"
         ],
         "x-ms-client-request-id": "5f40884c-ba73-00cc-ca8e-4f99948f75bc",
-<<<<<<< HEAD
-        "x-ms-request-id": "50f75db6-701e-0041-553b-f3cadf000000",
-=======
         "x-ms-request-id": "9621f792-f01e-0012-2dfa-093670000000",
->>>>>>> 8d420312
         "x-ms-version": "2019-12-12"
       },
       "ResponseBody": []
@@ -64,11 +60,7 @@
           "Microsoft-HTTPAPI/2.0"
         ],
         "x-ms-client-request-id": "d0ac9dd3-2aa4-c09e-0f94-54d087cb91a9",
-<<<<<<< HEAD
-        "x-ms-request-id": "92290a14-a01f-000f-5f3b-f3e457000000",
-=======
         "x-ms-request-id": "fa43fec8-201f-0097-23fa-091bad000000",
->>>>>>> 8d420312
         "x-ms-version": "2019-12-12"
       },
       "ResponseBody": []
@@ -104,11 +96,7 @@
         ],
         "x-ms-client-request-id": "f5df5f35-4236-0c90-f867-5d0aeb793c84",
         "x-ms-lease-id": "b9e89e0e-c69f-44a4-7399-3e25838a18ea",
-<<<<<<< HEAD
-        "x-ms-request-id": "50f75dc9-701e-0041-663b-f3cadf000000",
-=======
         "x-ms-request-id": "9621f7a6-f01e-0012-3ffa-093670000000",
->>>>>>> 8d420312
         "x-ms-version": "2019-12-12"
       },
       "ResponseBody": []
@@ -142,11 +130,7 @@
         ],
         "x-ms-client-request-id": "23efe0e8-22aa-65b3-7220-d90c51029ac3",
         "x-ms-lease-time": "0",
-<<<<<<< HEAD
-        "x-ms-request-id": "50f75dcc-701e-0041-693b-f3cadf000000",
-=======
         "x-ms-request-id": "9621f7ac-f01e-0012-45fa-093670000000",
->>>>>>> 8d420312
         "x-ms-version": "2019-12-12"
       },
       "ResponseBody": []
@@ -176,11 +160,7 @@
           "Microsoft-HTTPAPI/2.0"
         ],
         "x-ms-client-request-id": "0b22f7e7-198a-59d9-b6c3-107ee5280d8e",
-<<<<<<< HEAD
-        "x-ms-request-id": "50f75dd0-701e-0041-6d3b-f3cadf000000",
-=======
         "x-ms-request-id": "9621f7b7-f01e-0012-4ffa-093670000000",
->>>>>>> 8d420312
         "x-ms-version": "2019-12-12"
       },
       "ResponseBody": []
