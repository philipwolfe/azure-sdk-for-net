--- conflicted
+++ resolved
@@ -1,57 +1,6 @@
 {
   "Entries": [
     {
-<<<<<<< HEAD
-      "RequestUri": "https://login.microsoftonline.com/72f988bf-86f1-41af-91ab-2d7cd011db47/oauth2/v2.0/token",
-      "RequestMethod": "POST",
-      "RequestHeaders": {
-        "Content-Length": "169",
-        "Content-Type": "application/x-www-form-urlencoded",
-        "traceparent": "00-b29939aa289c2d439683550d2a50c34d-c1009226c8f31245-00",
-        "User-Agent": [
-          "azsdk-net-Identity/1.1.1",
-          "(.NET Core 4.6.28619.01; Microsoft Windows 10.0.18362 )"
-        ],
-        "x-ms-client-request-id": "8471dc134827aa1a811c9c40058b8237",
-        "x-ms-return-client-request-id": "true"
-      },
-      "RequestBody": "response_type=token\u0026grant_type=client_credentials\u0026client_id=68390a19-a643-458b-b726-408abf67b4fc\u0026client_secret=Sanitized\u0026scope=https%3A%2F%2Fstorage.azure.com%2F.default",
-      "StatusCode": 200,
-      "ResponseHeaders": {
-        "Cache-Control": "no-store, no-cache",
-        "Content-Length": "92",
-        "Content-Type": "application/json; charset=utf-8",
-        "Date": "Mon, 01 Jun 2020 20:24:41 GMT",
-        "Expires": "-1",
-        "P3P": "CP=\u0022DSP CUR OTPi IND OTRi ONL FIN\u0022",
-        "Pragma": "no-cache",
-        "Set-Cookie": [
-          "fpc=AoT5uFM5yGZBu1aT1OQXKEreSEc1AQAAAAlbZ9YOAAAA; expires=Wed, 01-Jul-2020 20:24:41 GMT; path=/; secure; HttpOnly; SameSite=None",
-          "x-ms-gateway-slice=estsfd; path=/; SameSite=None; secure; HttpOnly",
-          "stsservicecookie=estsfd; path=/; SameSite=None; secure; HttpOnly"
-        ],
-        "Strict-Transport-Security": "max-age=31536000; includeSubDomains",
-        "X-Content-Type-Options": "nosniff",
-        "x-ms-ests-server": "2.1.10656.6 - SCUS ProdSlices",
-        "x-ms-request-id": "148f3e0c-0b5e-4bd5-8d15-c92355ec0800"
-      },
-      "ResponseBody": {
-        "token_type": "Bearer",
-        "expires_in": 86399,
-        "ext_expires_in": 86399,
-        "access_token": "Sanitized"
-      }
-    },
-    {
-      "RequestUri": "https://seannsecanary.blob.core.windows.net/test-filesystem-8217bbef-fd0e-801a-f140-aafe075456b1?restype=container",
-      "RequestMethod": "PUT",
-      "RequestHeaders": {
-        "Authorization": "Sanitized",
-        "traceparent": "00-b29939aa289c2d439683550d2a50c34d-c02ced6ba198e647-00",
-        "User-Agent": [
-          "azsdk-net-Storage.Files.DataLake/12.3.0-dev.20200601.1",
-          "(.NET Core 4.6.28619.01; Microsoft Windows 10.0.18362 )"
-=======
       "RequestUri": "https://storagedotnetdatalake.blob.core.windows.net/test-filesystem-edf1258b-50c0-5c5b-14ea-e7066c4227af?restype=container",
       "RequestMethod": "PUT",
       "RequestHeaders": {
@@ -60,7 +9,6 @@
         "User-Agent": [
           "azsdk-net-Storage.Files.DataLake/12.3.0-dev.20200708.1",
           "(.NET Core 4.6.28928.01; Microsoft Windows 10.0.18363 )"
->>>>>>> 994efc63
         ],
         "x-ms-blob-public-access": "container",
         "x-ms-client-request-id": "92ef45c6-aa4a-e760-7115-9fb8c9c8d900",
@@ -71,41 +19,20 @@
       "StatusCode": 201,
       "ResponseHeaders": {
         "Content-Length": "0",
-<<<<<<< HEAD
-        "Date": "Mon, 01 Jun 2020 20:24:44 GMT",
-        "ETag": "\u00220x8D80669D14D2C95\u0022",
-        "Last-Modified": "Mon, 01 Jun 2020 20:24:42 GMT",
-=======
         "Date": "Thu, 09 Jul 2020 05:04:57 GMT",
         "ETag": "\u00220x8D823C5A03912DE\u0022",
         "Last-Modified": "Thu, 09 Jul 2020 05:04:57 GMT",
->>>>>>> 994efc63
         "Server": [
           "Windows-Azure-Blob/1.0",
           "Microsoft-HTTPAPI/2.0"
         ],
-<<<<<<< HEAD
-        "x-ms-client-request-id": "bb7637d8-e07e-afb9-fe82-44ed93f41b96",
-        "x-ms-request-id": "4f9e93b8-d01e-0048-0d52-385097000000",
-=======
         "x-ms-client-request-id": "92ef45c6-aa4a-e760-7115-9fb8c9c8d900",
         "x-ms-request-id": "7bb72645-101e-0004-7fae-55743d000000",
->>>>>>> 994efc63
         "x-ms-version": "2019-12-12"
       },
       "ResponseBody": []
     },
     {
-<<<<<<< HEAD
-      "RequestUri": "https://seannsecanary.dfs.core.windows.net/test-filesystem-8217bbef-fd0e-801a-f140-aafe075456b1/test-directory-3fee2e2d-4047-94bd-3e21-6a25655b2dce?resource=directory",
-      "RequestMethod": "PUT",
-      "RequestHeaders": {
-        "Authorization": "Sanitized",
-        "traceparent": "00-b764a701ff90c84bbf09aa430b654173-fde5e7f82e653148-00",
-        "User-Agent": [
-          "azsdk-net-Storage.Files.DataLake/12.3.0-dev.20200601.1",
-          "(.NET Core 4.6.28619.01; Microsoft Windows 10.0.18362 )"
-=======
       "RequestUri": "https://storagedotnetdatalake.dfs.core.windows.net/test-filesystem-edf1258b-50c0-5c5b-14ea-e7066c4227af/test-directory-eca61cc6-a4c4-dcb3-4e07-87938313cb8d?resource=directory",
       "RequestMethod": "PUT",
       "RequestHeaders": {
@@ -114,7 +41,6 @@
         "User-Agent": [
           "azsdk-net-Storage.Files.DataLake/12.3.0-dev.20200708.1",
           "(.NET Core 4.6.28928.01; Microsoft Windows 10.0.18363 )"
->>>>>>> 994efc63
         ],
         "x-ms-client-request-id": "3dccdfe6-3824-0543-7a32-917c47dd7ca9",
         "x-ms-return-client-request-id": "true",
@@ -124,91 +50,45 @@
       "StatusCode": 201,
       "ResponseHeaders": {
         "Content-Length": "0",
-<<<<<<< HEAD
-        "Date": "Mon, 01 Jun 2020 20:24:43 GMT",
-        "ETag": "\u00220x8D80669D2964D99\u0022",
-        "Last-Modified": "Mon, 01 Jun 2020 20:24:44 GMT",
-=======
         "Date": "Thu, 09 Jul 2020 05:04:57 GMT",
         "ETag": "\u00220x8D823C5A0A22B35\u0022",
         "Last-Modified": "Thu, 09 Jul 2020 05:04:58 GMT",
->>>>>>> 994efc63
         "Server": [
           "Windows-Azure-HDFS/1.0",
           "Microsoft-HTTPAPI/2.0"
         ],
-<<<<<<< HEAD
-        "x-ms-client-request-id": "351ea4ea-3896-90d9-1ccb-39624378a972",
-        "x-ms-request-id": "00bc4f3c-801f-008e-5e52-389b16000000",
-=======
         "x-ms-client-request-id": "3dccdfe6-3824-0543-7a32-917c47dd7ca9",
         "x-ms-request-id": "f6147d01-501f-00e6-25ae-55904f000000",
->>>>>>> 994efc63
         "x-ms-version": "2019-12-12"
       },
       "ResponseBody": []
     },
     {
-<<<<<<< HEAD
-      "RequestUri": "https://seannsecanary.blob.core.windows.net/?restype=service\u0026comp=userdelegationkey",
-=======
       "RequestUri": "https://storagedotnetdatalake.blob.core.windows.net/?restype=service\u0026comp=userdelegationkey",
->>>>>>> 994efc63
       "RequestMethod": "POST",
       "RequestHeaders": {
         "Authorization": "Sanitized",
         "Content-Length": "56",
         "Content-Type": "application/xml",
-<<<<<<< HEAD
-        "traceparent": "00-92e63f5950b6bc4f82bdd6dbd6da8103-bc4051a69b6b9a4c-00",
-        "User-Agent": [
-          "azsdk-net-Storage.Files.DataLake/12.3.0-dev.20200601.1",
-          "(.NET Core 4.6.28619.01; Microsoft Windows 10.0.18362 )"
-=======
         "traceparent": "00-2d0fb87c3b34d1448865cf6ad4b67433-7c7e35f95ce3fb47-00",
         "User-Agent": [
           "azsdk-net-Storage.Files.DataLake/12.3.0-dev.20200708.1",
           "(.NET Core 4.6.28928.01; Microsoft Windows 10.0.18363 )"
->>>>>>> 994efc63
         ],
         "x-ms-client-request-id": "e9d1237e-9bfb-e6dc-1650-16f793a097a8",
         "x-ms-return-client-request-id": "true",
         "x-ms-version": "2019-12-12"
       },
-<<<<<<< HEAD
-      "RequestBody": "\u003CKeyInfo\u003E\u003CExpiry\u003E2020-06-01T21:24:43Z\u003C/Expiry\u003E\u003C/KeyInfo\u003E",
-      "StatusCode": 200,
-      "ResponseHeaders": {
-        "Content-Type": "application/xml",
-        "Date": "Mon, 01 Jun 2020 20:24:44 GMT",
-=======
       "RequestBody": "\u003CKeyInfo\u003E\u003CExpiry\u003E2020-07-09T06:04:58Z\u003C/Expiry\u003E\u003C/KeyInfo\u003E",
       "StatusCode": 200,
       "ResponseHeaders": {
         "Content-Type": "application/xml",
         "Date": "Thu, 09 Jul 2020 05:04:57 GMT",
->>>>>>> 994efc63
         "Server": [
           "Windows-Azure-Blob/1.0",
           "Microsoft-HTTPAPI/2.0"
         ],
         "Transfer-Encoding": "chunked",
-<<<<<<< HEAD
-        "x-ms-client-request-id": "6156eedd-4d6d-2ba0-8fbc-111938ee6951",
-        "x-ms-request-id": "4f9e9519-d01e-0048-2452-385097000000",
-        "x-ms-version": "2019-12-12"
-      },
-      "ResponseBody": "\uFEFF\u003C?xml version=\u00221.0\u0022 encoding=\u0022utf-8\u0022?\u003E\u003CUserDelegationKey\u003E\u003CSignedOid\u003Ec4f48289-bb84-4086-b250-6f94a8f64cee\u003C/SignedOid\u003E\u003CSignedTid\u003E72f988bf-86f1-41af-91ab-2d7cd011db47\u003C/SignedTid\u003E\u003CSignedStart\u003E2020-06-01T20:24:44Z\u003C/SignedStart\u003E\u003CSignedExpiry\u003E2020-06-01T21:24:43Z\u003C/SignedExpiry\u003E\u003CSignedService\u003Eb\u003C/SignedService\u003E\u003CSignedVersion\u003E2019-12-12\u003C/SignedVersion\u003E\u003CValue\u003EbeowOS9/NdXdJZWC/heZOJ84oneQOMOh9M8H\u002BF9gJEc=\u003C/Value\u003E\u003C/UserDelegationKey\u003E"
-    },
-    {
-      "RequestUri": "https://seannsecanary.dfs.core.windows.net/test-filesystem-8217bbef-fd0e-801a-f140-aafe075456b1/test-directory-3fee2e2d-4047-94bd-3e21-6a25655b2dce?skoid=c4f48289-bb84-4086-b250-6f94a8f64cee\u0026sktid=72f988bf-86f1-41af-91ab-2d7cd011db47\u0026skt=2020-06-01T20%3A24%3A44Z\u0026ske=2020-06-01T21%3A24%3A43Z\u0026sks=b\u0026skv=2019-12-12\u0026sv=2019-12-12\u0026st=2020-06-01T19%3A24%3A43Z\u0026se=2020-06-01T21%3A24%3A43Z\u0026sr=c\u0026sp=racwdl\u0026sig=Sanitized\u0026action=getAccessControl",
-      "RequestMethod": "HEAD",
-      "RequestHeaders": {
-        "traceparent": "00-68bddd955eb0da41848fe3b0d814f27b-2fe8fa2af73b1a41-00",
-        "User-Agent": [
-          "azsdk-net-Storage.Files.DataLake/12.3.0-dev.20200601.1",
-          "(.NET Core 4.6.28619.01; Microsoft Windows 10.0.18362 )"
-=======
         "x-ms-client-request-id": "e9d1237e-9bfb-e6dc-1650-16f793a097a8",
         "x-ms-request-id": "7bb729d3-101e-0004-0dae-55743d000000",
         "x-ms-version": "2019-12-12"
@@ -223,7 +103,6 @@
         "User-Agent": [
           "azsdk-net-Storage.Files.DataLake/12.3.0-dev.20200708.1",
           "(.NET Core 4.6.28928.01; Microsoft Windows 10.0.18363 )"
->>>>>>> 994efc63
         ],
         "x-ms-client-request-id": "24fee8a6-930b-f8ad-6be4-d52b78870e86",
         "x-ms-return-client-request-id": "true",
@@ -232,15 +111,9 @@
       "RequestBody": null,
       "StatusCode": 200,
       "ResponseHeaders": {
-<<<<<<< HEAD
-        "Date": "Mon, 01 Jun 2020 20:24:44 GMT",
-        "ETag": "\u00220x8D80669D2964D99\u0022",
-        "Last-Modified": "Mon, 01 Jun 2020 20:24:44 GMT",
-=======
         "Date": "Thu, 09 Jul 2020 05:04:59 GMT",
         "ETag": "\u00220x8D823C5A0A22B35\u0022",
         "Last-Modified": "Thu, 09 Jul 2020 05:04:58 GMT",
->>>>>>> 994efc63
         "Server": [
           "Windows-Azure-HDFS/1.0",
           "Microsoft-HTTPAPI/2.0"
@@ -250,26 +123,12 @@
         "x-ms-group": "fdc49f93-5f8d-4904-8fd9-665911996ae1",
         "x-ms-owner": "fdc49f93-5f8d-4904-8fd9-665911996ae1",
         "x-ms-permissions": "rwxr-x---",
-<<<<<<< HEAD
-        "x-ms-request-id": "c9238586-f01f-002d-4752-38fed3000000",
-=======
         "x-ms-request-id": "4b74a4fe-e01f-0011-4dae-55b6a4000000",
->>>>>>> 994efc63
         "x-ms-version": "2019-12-12"
       },
       "ResponseBody": []
     },
     {
-<<<<<<< HEAD
-      "RequestUri": "https://seannsecanary.blob.core.windows.net/test-filesystem-8217bbef-fd0e-801a-f140-aafe075456b1?restype=container",
-      "RequestMethod": "DELETE",
-      "RequestHeaders": {
-        "Authorization": "Sanitized",
-        "traceparent": "00-ebd2813c489f9d488e11a0fd2a06703c-53126e4ed988f54e-00",
-        "User-Agent": [
-          "azsdk-net-Storage.Files.DataLake/12.3.0-dev.20200601.1",
-          "(.NET Core 4.6.28619.01; Microsoft Windows 10.0.18362 )"
-=======
       "RequestUri": "https://storagedotnetdatalake.blob.core.windows.net/test-filesystem-edf1258b-50c0-5c5b-14ea-e7066c4227af?restype=container",
       "RequestMethod": "DELETE",
       "RequestHeaders": {
@@ -278,7 +137,6 @@
         "User-Agent": [
           "azsdk-net-Storage.Files.DataLake/12.3.0-dev.20200708.1",
           "(.NET Core 4.6.28928.01; Microsoft Windows 10.0.18363 )"
->>>>>>> 994efc63
         ],
         "x-ms-client-request-id": "aa51a67b-73a2-509d-23c9-a818d6d4ded9",
         "x-ms-return-client-request-id": "true",
@@ -288,36 +146,21 @@
       "StatusCode": 202,
       "ResponseHeaders": {
         "Content-Length": "0",
-<<<<<<< HEAD
-        "Date": "Mon, 01 Jun 2020 20:24:45 GMT",
-=======
         "Date": "Thu, 09 Jul 2020 05:05:01 GMT",
->>>>>>> 994efc63
         "Server": [
           "Windows-Azure-Blob/1.0",
           "Microsoft-HTTPAPI/2.0"
         ],
-<<<<<<< HEAD
-        "x-ms-client-request-id": "c1bbfb65-1368-8d2e-9862-c4d77a1c215a",
-        "x-ms-request-id": "4f9e95ab-d01e-0048-1252-385097000000",
-=======
         "x-ms-client-request-id": "aa51a67b-73a2-509d-23c9-a818d6d4ded9",
         "x-ms-request-id": "7bb72e47-101e-0004-0eae-55743d000000",
->>>>>>> 994efc63
         "x-ms-version": "2019-12-12"
       },
       "ResponseBody": []
     }
   ],
   "Variables": {
-<<<<<<< HEAD
-    "DateTimeOffsetNow": "2020-06-01T15:24:43.8195576-05:00",
-    "RandomSeed": "80865716",
-    "Storage_TestConfigHierarchicalNamespace": "NamespaceTenant\nseannsecanary\nU2FuaXRpemVk\nhttps://seannsecanary.blob.core.windows.net\nhttps://seannsecanary.file.core.windows.net\nhttps://seannsecanary.queue.core.windows.net\nhttps://seannsecanary.table.core.windows.net\n\n\n\n\nhttps://seannsecanary-secondary.blob.core.windows.net\nhttps://seannsecanary-secondary.file.core.windows.net\nhttps://seannsecanary-secondary.queue.core.windows.net\nhttps://seannsecanary-secondary.table.core.windows.net\n68390a19-a643-458b-b726-408abf67b4fc\nSanitized\n72f988bf-86f1-41af-91ab-2d7cd011db47\nhttps://login.microsoftonline.com/\nCloud\nBlobEndpoint=https://seannsecanary.blob.core.windows.net/;QueueEndpoint=https://seannsecanary.queue.core.windows.net/;FileEndpoint=https://seannsecanary.file.core.windows.net/;BlobSecondaryEndpoint=https://seannsecanary-secondary.blob.core.windows.net/;QueueSecondaryEndpoint=https://seannsecanary-secondary.queue.core.windows.net/;FileSecondaryEndpoint=https://seannsecanary-secondary.file.core.windows.net/;AccountName=seannsecanary;AccountKey=Sanitized\n"
-=======
     "DateTimeOffsetNow": "2020-07-08T22:04:58.3995557-07:00",
     "RandomSeed": "166794425",
     "Storage_TestConfigHierarchicalNamespace": "NamespaceTenant\nstoragedotnetdatalake\nU2FuaXRpemVk\nhttps://storagedotnetdatalake.blob.core.windows.net\nhttps://storagedotnetdatalake.file.core.windows.net\nhttps://storagedotnetdatalake.queue.core.windows.net\nhttps://storagedotnetdatalake.table.core.windows.net\n\n\n\n\nhttps://storagedotnetdatalake-secondary.blob.core.windows.net\nhttps://storagedotnetdatalake-secondary.file.core.windows.net\nhttps://storagedotnetdatalake-secondary.queue.core.windows.net\nhttps://storagedotnetdatalake-secondary.table.core.windows.net\n183fee76-3bc8-488e-866f-b6562a249293\nSanitized\n72f988bf-86f1-41af-91ab-2d7cd011db47\nhttps://login.microsoftonline.com/\nCloud\nBlobEndpoint=https://storagedotnetdatalake.blob.core.windows.net/;QueueEndpoint=https://storagedotnetdatalake.queue.core.windows.net/;FileEndpoint=https://storagedotnetdatalake.file.core.windows.net/;BlobSecondaryEndpoint=https://storagedotnetdatalake-secondary.blob.core.windows.net/;QueueSecondaryEndpoint=https://storagedotnetdatalake-secondary.queue.core.windows.net/;FileSecondaryEndpoint=https://storagedotnetdatalake-secondary.file.core.windows.net/;AccountName=storagedotnetdatalake;AccountKey=Sanitized\n"
->>>>>>> 994efc63
   }
 }