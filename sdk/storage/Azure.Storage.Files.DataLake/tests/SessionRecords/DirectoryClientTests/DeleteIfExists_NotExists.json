{
  "Entries": [
    {
      "RequestUri": "http://seannsecanary.blob.core.windows.net/test-filesystem-dd8e07f7-dec2-2433-b2d6-e44cc25cbcbe?restype=container",
      "RequestMethod": "PUT",
      "RequestHeaders": {
        "Authorization": "Sanitized",
        "traceparent": "00-90cf382a27b8ab44b988df09f43ee936-87ecf1e25cdf2c45-00",
        "User-Agent": [
          "azsdk-net-Storage.Files.DataLake/12.1.0-dev.20200403.1",
          "(.NET Core 4.6.28325.01; Microsoft Windows 10.0.18362 )"
        ],
        "x-ms-blob-public-access": "container",
        "x-ms-client-request-id": "a598cf00-2cc6-73ec-831a-0eeeb9bcb0a0",
        "x-ms-date": "Fri, 03 Apr 2020 20:53:28 GMT",
        "x-ms-return-client-request-id": "true",
        "x-ms-version": "2019-12-12"
      },
      "RequestBody": null,
      "StatusCode": 201,
      "ResponseHeaders": {
        "Content-Length": "0",
        "Date": "Fri, 03 Apr 2020 20:53:26 GMT",
        "ETag": "\u00220x8D7D8110F168488\u0022",
        "Last-Modified": "Fri, 03 Apr 2020 20:53:27 GMT",
        "Server": [
          "Windows-Azure-Blob/1.0",
          "Microsoft-HTTPAPI/2.0"
        ],
        "x-ms-client-request-id": "a598cf00-2cc6-73ec-831a-0eeeb9bcb0a0",
<<<<<<< HEAD
        "x-ms-request-id": "80951fc1-a01e-0020-1a3a-f3e99c000000",
=======
        "x-ms-request-id": "96216246-f01e-0012-37f9-093670000000",
>>>>>>> 8d420312
        "x-ms-version": "2019-12-12"
      },
      "ResponseBody": []
    },
    {
      "RequestUri": "http://seannsecanary.dfs.core.windows.net/test-filesystem-dd8e07f7-dec2-2433-b2d6-e44cc25cbcbe/test-directory-bab9dff0-ef89-9c3a-f5db-e8b171522827?recursive=true",
      "RequestMethod": "DELETE",
      "RequestHeaders": {
        "Authorization": "Sanitized",
        "traceparent": "00-f78b749edbaa6249acb96f96e7dda091-148be3135d99fe44-00",
        "User-Agent": [
          "azsdk-net-Storage.Files.DataLake/12.1.0-dev.20200403.1",
          "(.NET Core 4.6.28325.01; Microsoft Windows 10.0.18362 )"
        ],
        "x-ms-client-request-id": "1cefcc60-1dd0-10f9-94fb-b0eb433a0130",
        "x-ms-date": "Fri, 03 Apr 2020 20:53:29 GMT",
        "x-ms-return-client-request-id": "true",
        "x-ms-version": "2019-12-12"
      },
      "RequestBody": null,
      "StatusCode": 404,
      "ResponseHeaders": {
        "Content-Length": "163",
        "Content-Type": "application/json; charset=utf-8",
        "Date": "Fri, 03 Apr 2020 20:53:26 GMT",
        "Server": [
          "Windows-Azure-HDFS/1.0",
          "Microsoft-HTTPAPI/2.0"
        ],
        "x-ms-client-request-id": "1cefcc60-1dd0-10f9-94fb-b0eb433a0130",
        "x-ms-error-code": "PathNotFound",
<<<<<<< HEAD
        "x-ms-request-id": "ee562100-d01f-002a-0e3a-f34d2b000000",
=======
        "x-ms-request-id": "fa43fb12-201f-0097-49f9-091bad000000",
>>>>>>> 8d420312
        "x-ms-version": "2019-12-12"
      },
      "ResponseBody": {
        "error": {
          "code": "PathNotFound",
          "message": "The specified path does not exist.\nRequestId:fa43fb12-201f-0097-49f9-091bad000000\nTime:2020-04-03T20:53:27.6320744Z"
        }
      }
    },
    {
      "RequestUri": "http://seannsecanary.blob.core.windows.net/test-filesystem-dd8e07f7-dec2-2433-b2d6-e44cc25cbcbe?restype=container",
      "RequestMethod": "DELETE",
      "RequestHeaders": {
        "Authorization": "Sanitized",
        "traceparent": "00-6e88353f477a7f428b639143dd7961a4-1afe4a5075433f4d-00",
        "User-Agent": [
          "azsdk-net-Storage.Files.DataLake/12.1.0-dev.20200403.1",
          "(.NET Core 4.6.28325.01; Microsoft Windows 10.0.18362 )"
        ],
        "x-ms-client-request-id": "a450b0e2-0b62-e257-663b-5fc8670c63e5",
        "x-ms-date": "Fri, 03 Apr 2020 20:53:29 GMT",
        "x-ms-return-client-request-id": "true",
        "x-ms-version": "2019-12-12"
      },
      "RequestBody": null,
      "StatusCode": 202,
      "ResponseHeaders": {
        "Content-Length": "0",
        "Date": "Fri, 03 Apr 2020 20:53:26 GMT",
        "Server": [
          "Windows-Azure-Blob/1.0",
          "Microsoft-HTTPAPI/2.0"
        ],
        "x-ms-client-request-id": "a450b0e2-0b62-e257-663b-5fc8670c63e5",
<<<<<<< HEAD
        "x-ms-request-id": "80951fc7-a01e-0020-1e3a-f3e99c000000",
=======
        "x-ms-request-id": "9621624e-f01e-0012-3ef9-093670000000",
>>>>>>> 8d420312
        "x-ms-version": "2019-12-12"
      },
      "ResponseBody": []
    }
  ],
  "Variables": {
    "RandomSeed": "998719483",
    "Storage_TestConfigHierarchicalNamespace": "NamespaceTenant\nseannsecanary\nU2FuaXRpemVk\nhttp://seannsecanary.blob.core.windows.net\nhttp://seannsecanary.file.core.windows.net\nhttp://seannsecanary.queue.core.windows.net\nhttp://seannsecanary.table.core.windows.net\n\n\n\n\nhttp://seannsecanary-secondary.blob.core.windows.net\nhttp://seannsecanary-secondary.file.core.windows.net\nhttp://seannsecanary-secondary.queue.core.windows.net\nhttp://seannsecanary-secondary.table.core.windows.net\n68390a19-a643-458b-b726-408abf67b4fc\nSanitized\n72f988bf-86f1-41af-91ab-2d7cd011db47\nhttps://login.microsoftonline.com/\nCloud\nBlobEndpoint=http://seannsecanary.blob.core.windows.net/;QueueEndpoint=http://seannsecanary.queue.core.windows.net/;FileEndpoint=http://seannsecanary.file.core.windows.net/;BlobSecondaryEndpoint=http://seannsecanary-secondary.blob.core.windows.net/;QueueSecondaryEndpoint=http://seannsecanary-secondary.queue.core.windows.net/;FileSecondaryEndpoint=http://seannsecanary-secondary.file.core.windows.net/;AccountName=seannsecanary;AccountKey=Sanitized\n"
  }
}<|MERGE_RESOLUTION|>--- conflicted
+++ resolved
@@ -28,11 +28,7 @@
           "Microsoft-HTTPAPI/2.0"
         ],
         "x-ms-client-request-id": "a598cf00-2cc6-73ec-831a-0eeeb9bcb0a0",
-<<<<<<< HEAD
-        "x-ms-request-id": "80951fc1-a01e-0020-1a3a-f3e99c000000",
-=======
         "x-ms-request-id": "96216246-f01e-0012-37f9-093670000000",
->>>>>>> 8d420312
         "x-ms-version": "2019-12-12"
       },
       "ResponseBody": []
@@ -64,11 +60,7 @@
         ],
         "x-ms-client-request-id": "1cefcc60-1dd0-10f9-94fb-b0eb433a0130",
         "x-ms-error-code": "PathNotFound",
-<<<<<<< HEAD
-        "x-ms-request-id": "ee562100-d01f-002a-0e3a-f34d2b000000",
-=======
         "x-ms-request-id": "fa43fb12-201f-0097-49f9-091bad000000",
->>>>>>> 8d420312
         "x-ms-version": "2019-12-12"
       },
       "ResponseBody": {
@@ -103,11 +95,7 @@
           "Microsoft-HTTPAPI/2.0"
         ],
         "x-ms-client-request-id": "a450b0e2-0b62-e257-663b-5fc8670c63e5",
-<<<<<<< HEAD
-        "x-ms-request-id": "80951fc7-a01e-0020-1e3a-f3e99c000000",
-=======
         "x-ms-request-id": "9621624e-f01e-0012-3ef9-093670000000",
->>>>>>> 8d420312
         "x-ms-version": "2019-12-12"
       },
       "ResponseBody": []
