{
  "Entries": [
    {
      "RequestUri": "http://aclcbn06stf.blob.core.windows.net/test-filesystem-02faeb8c-4c7a-f3a9-4efd-6557650d49b4?restype=container",
      "RequestMethod": "PUT",
      "RequestHeaders": {
        "Authorization": "Sanitized",
        "traceparent": "00-f13f30cdf872374d8c3268bc799a2220-80eff0f10bbaeb4f-00",
        "User-Agent": [
          "azsdk-net-Storage.Files.DataLake/12.1.0-dev.20200402.1",
          "(.NET Framework 4.8.4150.0; Microsoft Windows 10.0.18363 )"
        ],
        "x-ms-blob-public-access": "container",
        "x-ms-client-request-id": "2ffacb9e-bffc-fba0-58f9-e6d0ba6e50c4",
        "x-ms-date": "Thu, 02 Apr 2020 16:52:45 GMT",
        "x-ms-return-client-request-id": "true",
        "x-ms-version": "2019-12-12"
      },
      "RequestBody": null,
      "StatusCode": 201,
      "ResponseHeaders": {
        "Date": "Thu, 02 Apr 2020 16:52:45 GMT",
        "ETag": "\u00220x8D7D72644A64ED4\u0022",
        "Last-Modified": "Thu, 02 Apr 2020 16:52:45 GMT",
        "Server": [
          "Windows-Azure-Blob/1.0",
          "Microsoft-HTTPAPI/2.0"
        ],
        "Transfer-Encoding": "chunked",
        "x-ms-client-request-id": "2ffacb9e-bffc-fba0-58f9-e6d0ba6e50c4",
<<<<<<< HEAD
        "x-ms-request-id": "7e70e787-701e-0002-5113-f788f4000000",
        "x-ms-version": "2019-12-12"
=======
        "x-ms-request-id": "fbed4e89-501e-0077-4f0f-09e3d8000000",
        "x-ms-version": "2019-10-10"
>>>>>>> 1e01f370
      },
      "ResponseBody": []
    },
    {
      "RequestUri": "http://aclcbn06stf.dfs.core.windows.net/test-filesystem-02faeb8c-4c7a-f3a9-4efd-6557650d49b4/test-directory-fbda704e-a0cb-89fe-614d-58b2b0362808?resource=directory",
      "RequestMethod": "PUT",
      "RequestHeaders": {
        "Authorization": "Sanitized",
        "traceparent": "00-15654b2e771312448097b4812f2e76d8-6724e7667e7b7342-00",
        "User-Agent": [
          "azsdk-net-Storage.Files.DataLake/12.1.0-dev.20200402.1",
          "(.NET Framework 4.8.4150.0; Microsoft Windows 10.0.18363 )"
        ],
        "x-ms-client-request-id": "5a24d777-ea6c-fece-cc70-cdaf66ed4a22",
        "x-ms-date": "Thu, 02 Apr 2020 16:52:46 GMT",
        "x-ms-return-client-request-id": "true",
        "x-ms-version": "2019-12-12"
      },
      "RequestBody": null,
      "StatusCode": 201,
      "ResponseHeaders": {
        "Content-Length": "0",
        "Date": "Thu, 02 Apr 2020 16:52:45 GMT",
        "ETag": "\u00220x8D7D72645060651\u0022",
        "Last-Modified": "Thu, 02 Apr 2020 16:52:46 GMT",
        "Server": [
          "Windows-Azure-HDFS/1.0",
          "Microsoft-HTTPAPI/2.0"
        ],
        "x-ms-client-request-id": "5a24d777-ea6c-fece-cc70-cdaf66ed4a22",
<<<<<<< HEAD
        "x-ms-request-id": "e25f58fa-301f-005e-0c13-f7ddac000000",
        "x-ms-version": "2019-12-12"
=======
        "x-ms-request-id": "236f74fd-301f-004e-440f-0918c4000000",
        "x-ms-version": "2019-10-10"
>>>>>>> 1e01f370
      },
      "ResponseBody": []
    },
    {
      "RequestUri": "http://aclcbn06stf.dfs.core.windows.net/test-filesystem-02faeb8c-4c7a-f3a9-4efd-6557650d49b4/test-directory-fbda704e-a0cb-89fe-614d-58b2b0362808/test-directory-f0b9ded0-b6b5-34b0-b915-4e3eefd66da8?resource=directory",
      "RequestMethod": "PUT",
      "RequestHeaders": {
        "Authorization": "Sanitized",
        "User-Agent": [
          "azsdk-net-Storage.Files.DataLake/12.1.0-dev.20200402.1",
          "(.NET Framework 4.8.4150.0; Microsoft Windows 10.0.18363 )"
        ],
        "x-ms-client-request-id": "3e578e42-0200-c185-26f0-a0569c8f0ff6",
        "x-ms-date": "Thu, 02 Apr 2020 16:52:46 GMT",
        "x-ms-return-client-request-id": "true",
        "x-ms-version": "2019-12-12"
      },
      "RequestBody": null,
      "StatusCode": 201,
      "ResponseHeaders": {
        "Content-Length": "0",
        "Date": "Thu, 02 Apr 2020 16:52:46 GMT",
        "ETag": "\u00220x8D7D72645136D98\u0022",
        "Last-Modified": "Thu, 02 Apr 2020 16:52:46 GMT",
        "Server": [
          "Windows-Azure-HDFS/1.0",
          "Microsoft-HTTPAPI/2.0"
        ],
        "x-ms-client-request-id": "3e578e42-0200-c185-26f0-a0569c8f0ff6",
<<<<<<< HEAD
        "x-ms-request-id": "e25f58fb-301f-005e-0d13-f7ddac000000",
        "x-ms-version": "2019-12-12"
=======
        "x-ms-request-id": "236f74fe-301f-004e-450f-0918c4000000",
        "x-ms-version": "2019-10-10"
>>>>>>> 1e01f370
      },
      "ResponseBody": []
    },
    {
      "RequestUri": "http://aclcbn06stf.dfs.core.windows.net/test-filesystem-02faeb8c-4c7a-f3a9-4efd-6557650d49b4/test-directory-fbda704e-a0cb-89fe-614d-58b2b0362808/test-directory-f0b9ded0-b6b5-34b0-b915-4e3eefd66da8/test-file-49552503-71b3-0311-418d-f4fae90de8b2?resource=file",
      "RequestMethod": "PUT",
      "RequestHeaders": {
        "Authorization": "Sanitized",
        "User-Agent": [
          "azsdk-net-Storage.Files.DataLake/12.1.0-dev.20200402.1",
          "(.NET Framework 4.8.4150.0; Microsoft Windows 10.0.18363 )"
        ],
        "x-ms-client-request-id": "269fd6ab-13b2-d10b-7c54-fc730d8bd819",
        "x-ms-date": "Thu, 02 Apr 2020 16:52:46 GMT",
        "x-ms-return-client-request-id": "true",
        "x-ms-version": "2019-12-12"
      },
      "RequestBody": null,
      "StatusCode": 201,
      "ResponseHeaders": {
        "Content-Length": "0",
        "Date": "Thu, 02 Apr 2020 16:52:46 GMT",
        "ETag": "\u00220x8D7D726451DC140\u0022",
        "Last-Modified": "Thu, 02 Apr 2020 16:52:46 GMT",
        "Server": [
          "Windows-Azure-HDFS/1.0",
          "Microsoft-HTTPAPI/2.0"
        ],
        "x-ms-client-request-id": "269fd6ab-13b2-d10b-7c54-fc730d8bd819",
<<<<<<< HEAD
        "x-ms-request-id": "e25f58fc-301f-005e-0e13-f7ddac000000",
        "x-ms-version": "2019-12-12"
=======
        "x-ms-request-id": "236f74ff-301f-004e-460f-0918c4000000",
        "x-ms-version": "2019-10-10"
>>>>>>> 1e01f370
      },
      "ResponseBody": []
    },
    {
      "RequestUri": "http://aclcbn06stf.dfs.core.windows.net/test-filesystem-02faeb8c-4c7a-f3a9-4efd-6557650d49b4/test-directory-fbda704e-a0cb-89fe-614d-58b2b0362808/test-directory-f0b9ded0-b6b5-34b0-b915-4e3eefd66da8/test-file-0c9eee07-ae93-d477-7dfc-b23abef0d6fb?resource=file",
      "RequestMethod": "PUT",
      "RequestHeaders": {
        "Authorization": "Sanitized",
        "User-Agent": [
          "azsdk-net-Storage.Files.DataLake/12.1.0-dev.20200402.1",
          "(.NET Framework 4.8.4150.0; Microsoft Windows 10.0.18363 )"
        ],
        "x-ms-client-request-id": "3d1999a0-82a7-fdd8-5fca-a8b561d0128c",
        "x-ms-date": "Thu, 02 Apr 2020 16:52:46 GMT",
        "x-ms-return-client-request-id": "true",
        "x-ms-version": "2019-12-12"
      },
      "RequestBody": null,
      "StatusCode": 201,
      "ResponseHeaders": {
        "Content-Length": "0",
        "Date": "Thu, 02 Apr 2020 16:52:46 GMT",
        "ETag": "\u00220x8D7D7264548BBCF\u0022",
        "Last-Modified": "Thu, 02 Apr 2020 16:52:46 GMT",
        "Server": [
          "Windows-Azure-HDFS/1.0",
          "Microsoft-HTTPAPI/2.0"
        ],
        "x-ms-client-request-id": "3d1999a0-82a7-fdd8-5fca-a8b561d0128c",
<<<<<<< HEAD
        "x-ms-request-id": "e25f58fd-301f-005e-0f13-f7ddac000000",
        "x-ms-version": "2019-12-12"
=======
        "x-ms-request-id": "236f7500-301f-004e-470f-0918c4000000",
        "x-ms-version": "2019-10-10"
>>>>>>> 1e01f370
      },
      "ResponseBody": []
    },
    {
      "RequestUri": "http://aclcbn06stf.dfs.core.windows.net/test-filesystem-02faeb8c-4c7a-f3a9-4efd-6557650d49b4/test-directory-fbda704e-a0cb-89fe-614d-58b2b0362808/test-directory-8475007d-c53c-45aa-effa-8867ca4ca149?resource=directory",
      "RequestMethod": "PUT",
      "RequestHeaders": {
        "Authorization": "Sanitized",
        "User-Agent": [
          "azsdk-net-Storage.Files.DataLake/12.1.0-dev.20200402.1",
          "(.NET Framework 4.8.4150.0; Microsoft Windows 10.0.18363 )"
        ],
        "x-ms-client-request-id": "31ad5719-c5be-dbcf-eed4-4eadfa703213",
        "x-ms-date": "Thu, 02 Apr 2020 16:52:46 GMT",
        "x-ms-return-client-request-id": "true",
        "x-ms-version": "2019-12-12"
      },
      "RequestBody": null,
      "StatusCode": 201,
      "ResponseHeaders": {
        "Content-Length": "0",
        "Date": "Thu, 02 Apr 2020 16:52:46 GMT",
        "ETag": "\u00220x8D7D7264550BBD3\u0022",
        "Last-Modified": "Thu, 02 Apr 2020 16:52:46 GMT",
        "Server": [
          "Windows-Azure-HDFS/1.0",
          "Microsoft-HTTPAPI/2.0"
        ],
        "x-ms-client-request-id": "31ad5719-c5be-dbcf-eed4-4eadfa703213",
<<<<<<< HEAD
        "x-ms-request-id": "e25f58fe-301f-005e-1013-f7ddac000000",
        "x-ms-version": "2019-12-12"
=======
        "x-ms-request-id": "236f7501-301f-004e-480f-0918c4000000",
        "x-ms-version": "2019-10-10"
>>>>>>> 1e01f370
      },
      "ResponseBody": []
    },
    {
      "RequestUri": "http://aclcbn06stf.dfs.core.windows.net/test-filesystem-02faeb8c-4c7a-f3a9-4efd-6557650d49b4/test-directory-fbda704e-a0cb-89fe-614d-58b2b0362808/test-directory-8475007d-c53c-45aa-effa-8867ca4ca149/test-file-bb035f28-ec37-e5b5-acfb-d4ea12062ca5?resource=file",
      "RequestMethod": "PUT",
      "RequestHeaders": {
        "Authorization": "Sanitized",
        "User-Agent": [
          "azsdk-net-Storage.Files.DataLake/12.1.0-dev.20200402.1",
          "(.NET Framework 4.8.4150.0; Microsoft Windows 10.0.18363 )"
        ],
        "x-ms-client-request-id": "b97a9f1f-8746-2c7b-a1c8-85c3f0e5c9e7",
        "x-ms-date": "Thu, 02 Apr 2020 16:52:46 GMT",
        "x-ms-return-client-request-id": "true",
        "x-ms-version": "2019-12-12"
      },
      "RequestBody": null,
      "StatusCode": 201,
      "ResponseHeaders": {
        "Content-Length": "0",
        "Date": "Thu, 02 Apr 2020 16:52:46 GMT",
        "ETag": "\u00220x8D7D726455966B1\u0022",
        "Last-Modified": "Thu, 02 Apr 2020 16:52:46 GMT",
        "Server": [
          "Windows-Azure-HDFS/1.0",
          "Microsoft-HTTPAPI/2.0"
        ],
        "x-ms-client-request-id": "b97a9f1f-8746-2c7b-a1c8-85c3f0e5c9e7",
<<<<<<< HEAD
        "x-ms-request-id": "e25f58ff-301f-005e-1113-f7ddac000000",
        "x-ms-version": "2019-12-12"
=======
        "x-ms-request-id": "236f7502-301f-004e-490f-0918c4000000",
        "x-ms-version": "2019-10-10"
>>>>>>> 1e01f370
      },
      "ResponseBody": []
    },
    {
      "RequestUri": "http://aclcbn06stf.dfs.core.windows.net/test-filesystem-02faeb8c-4c7a-f3a9-4efd-6557650d49b4/test-directory-fbda704e-a0cb-89fe-614d-58b2b0362808/test-file-25f5a8a8-be22-b974-d416-e479b5b39a05?resource=file",
      "RequestMethod": "PUT",
      "RequestHeaders": {
        "Authorization": "Sanitized",
        "User-Agent": [
          "azsdk-net-Storage.Files.DataLake/12.1.0-dev.20200402.1",
          "(.NET Framework 4.8.4150.0; Microsoft Windows 10.0.18363 )"
        ],
        "x-ms-client-request-id": "a15a4ff4-5ab1-601d-2bc1-e530a30277ee",
        "x-ms-date": "Thu, 02 Apr 2020 16:52:46 GMT",
        "x-ms-return-client-request-id": "true",
        "x-ms-version": "2019-12-12"
      },
      "RequestBody": null,
      "StatusCode": 201,
      "ResponseHeaders": {
        "Content-Length": "0",
        "Date": "Thu, 02 Apr 2020 16:52:46 GMT",
        "ETag": "\u00220x8D7D7264562A0D6\u0022",
        "Last-Modified": "Thu, 02 Apr 2020 16:52:46 GMT",
        "Server": [
          "Windows-Azure-HDFS/1.0",
          "Microsoft-HTTPAPI/2.0"
        ],
        "x-ms-client-request-id": "a15a4ff4-5ab1-601d-2bc1-e530a30277ee",
<<<<<<< HEAD
        "x-ms-request-id": "e25f5900-301f-005e-1213-f7ddac000000",
        "x-ms-version": "2019-12-12"
=======
        "x-ms-request-id": "236f7503-301f-004e-4a0f-0918c4000000",
        "x-ms-version": "2019-10-10"
>>>>>>> 1e01f370
      },
      "ResponseBody": []
    },
    {
      "RequestUri": "http://aclcbn06stf.dfs.core.windows.net/test-filesystem-02faeb8c-4c7a-f3a9-4efd-6557650d49b4/test-directory-fbda704e-a0cb-89fe-614d-58b2b0362808?action=setAccessControlRecursive\u0026mode=modify",
      "RequestMethod": "PATCH",
      "RequestHeaders": {
        "Authorization": "Sanitized",
        "User-Agent": [
          "azsdk-net-Storage.Files.DataLake/12.1.0-dev.20200402.1",
          "(.NET Framework 4.8.4150.0; Microsoft Windows 10.0.18363 )"
        ],
        "x-ms-acl": "user::rwx,group::r--,other::---,mask::rwx",
        "x-ms-client-request-id": "6584f21a-f858-2054-7769-47ca8c2e8c56",
        "x-ms-date": "Thu, 02 Apr 2020 16:52:47 GMT",
        "x-ms-return-client-request-id": "true",
        "x-ms-version": "2019-12-12"
      },
      "RequestBody": null,
      "StatusCode": 200,
      "ResponseHeaders": {
        "Date": "Thu, 02 Apr 2020 16:52:46 GMT",
        "Server": [
          "Windows-Azure-HDFS/1.0",
          "Microsoft-HTTPAPI/2.0"
        ],
        "Transfer-Encoding": "chunked",
        "x-ms-client-request-id": "6584f21a-f858-2054-7769-47ca8c2e8c56",
        "x-ms-namespace-enabled": "true",
<<<<<<< HEAD
        "x-ms-request-id": "e25f5901-301f-005e-1313-f7ddac000000",
        "x-ms-version": "2019-12-12"
=======
        "x-ms-request-id": "236f7504-301f-004e-4b0f-0918c4000000",
        "x-ms-version": "2019-10-10"
>>>>>>> 1e01f370
      },
      "ResponseBody": "eyJkaXJlY3Rvcmllc1N1Y2Nlc3NmdWwiOjMsImZhaWxlZEVudHJpZXMiOltdLCJmYWlsdXJlQ291bnQiOjAsImZpbGVzU3VjY2Vzc2Z1bCI6NH0K"
    },
    {
      "RequestUri": "http://aclcbn06stf.blob.core.windows.net/test-filesystem-02faeb8c-4c7a-f3a9-4efd-6557650d49b4?restype=container",
      "RequestMethod": "DELETE",
      "RequestHeaders": {
        "Authorization": "Sanitized",
        "traceparent": "00-8a0c2df1482171489fe679d7a844ac1a-13123c5ce3ea0242-00",
        "User-Agent": [
          "azsdk-net-Storage.Files.DataLake/12.1.0-dev.20200402.1",
          "(.NET Framework 4.8.4150.0; Microsoft Windows 10.0.18363 )"
        ],
        "x-ms-client-request-id": "b016d8f3-127d-3495-2b27-e3b00f91a91a",
        "x-ms-date": "Thu, 02 Apr 2020 16:52:47 GMT",
        "x-ms-return-client-request-id": "true",
        "x-ms-version": "2019-12-12"
      },
      "RequestBody": null,
      "StatusCode": 202,
      "ResponseHeaders": {
        "Date": "Thu, 02 Apr 2020 16:52:46 GMT",
        "Server": [
          "Windows-Azure-Blob/1.0",
          "Microsoft-HTTPAPI/2.0"
        ],
        "Transfer-Encoding": "chunked",
        "x-ms-client-request-id": "b016d8f3-127d-3495-2b27-e3b00f91a91a",
<<<<<<< HEAD
        "x-ms-request-id": "7e70e78a-701e-0002-5213-f788f4000000",
        "x-ms-version": "2019-12-12"
=======
        "x-ms-request-id": "fbed4e90-501e-0077-530f-09e3d8000000",
        "x-ms-version": "2019-10-10"
>>>>>>> 1e01f370
      },
      "ResponseBody": []
    }
  ],
  "Variables": {
    "RandomSeed": "1525991514",
    "Storage_TestConfigHierarchicalNamespace": "NamespaceTenant\naclcbn06stf\nU2FuaXRpemVk\nhttp://aclcbn06stf.blob.core.windows.net\nhttp://aclcbn06stf.file.core.windows.net\nhttp://aclcbn06stf.queue.core.windows.net\nhttp://aclcbn06stf.table.core.windows.net\n\n\n\n\nhttp://aclcbn06stf-secondary.blob.core.windows.net\nhttp://aclcbn06stf-secondary.file.core.windows.net\nhttp://aclcbn06stf-secondary.queue.core.windows.net\nhttp://aclcbn06stf-secondary.table.core.windows.net\n68390a19-a643-458b-b726-408abf67b4fc\nSanitized\n72f988bf-86f1-41af-91ab-2d7cd011db47\nhttps://login.microsoftonline.com/\nCloud\nBlobEndpoint=http://aclcbn06stf.blob.core.windows.net/;QueueEndpoint=http://aclcbn06stf.queue.core.windows.net/;FileEndpoint=http://aclcbn06stf.file.core.windows.net/;BlobSecondaryEndpoint=http://aclcbn06stf-secondary.blob.core.windows.net/;QueueSecondaryEndpoint=http://aclcbn06stf-secondary.queue.core.windows.net/;FileSecondaryEndpoint=http://aclcbn06stf-secondary.file.core.windows.net/;AccountName=aclcbn06stf;AccountKey=Sanitized\n"
  }
}<|MERGE_RESOLUTION|>--- conflicted
+++ resolved
@@ -14,7 +14,7 @@
         "x-ms-client-request-id": "2ffacb9e-bffc-fba0-58f9-e6d0ba6e50c4",
         "x-ms-date": "Thu, 02 Apr 2020 16:52:45 GMT",
         "x-ms-return-client-request-id": "true",
-        "x-ms-version": "2019-12-12"
+        "x-ms-version": "2019-10-10"
       },
       "RequestBody": null,
       "StatusCode": 201,
@@ -28,13 +28,8 @@
         ],
         "Transfer-Encoding": "chunked",
         "x-ms-client-request-id": "2ffacb9e-bffc-fba0-58f9-e6d0ba6e50c4",
-<<<<<<< HEAD
-        "x-ms-request-id": "7e70e787-701e-0002-5113-f788f4000000",
-        "x-ms-version": "2019-12-12"
-=======
         "x-ms-request-id": "fbed4e89-501e-0077-4f0f-09e3d8000000",
         "x-ms-version": "2019-10-10"
->>>>>>> 1e01f370
       },
       "ResponseBody": []
     },
@@ -51,7 +46,7 @@
         "x-ms-client-request-id": "5a24d777-ea6c-fece-cc70-cdaf66ed4a22",
         "x-ms-date": "Thu, 02 Apr 2020 16:52:46 GMT",
         "x-ms-return-client-request-id": "true",
-        "x-ms-version": "2019-12-12"
+        "x-ms-version": "2019-10-10"
       },
       "RequestBody": null,
       "StatusCode": 201,
@@ -65,13 +60,8 @@
           "Microsoft-HTTPAPI/2.0"
         ],
         "x-ms-client-request-id": "5a24d777-ea6c-fece-cc70-cdaf66ed4a22",
-<<<<<<< HEAD
-        "x-ms-request-id": "e25f58fa-301f-005e-0c13-f7ddac000000",
-        "x-ms-version": "2019-12-12"
-=======
         "x-ms-request-id": "236f74fd-301f-004e-440f-0918c4000000",
         "x-ms-version": "2019-10-10"
->>>>>>> 1e01f370
       },
       "ResponseBody": []
     },
@@ -87,7 +77,7 @@
         "x-ms-client-request-id": "3e578e42-0200-c185-26f0-a0569c8f0ff6",
         "x-ms-date": "Thu, 02 Apr 2020 16:52:46 GMT",
         "x-ms-return-client-request-id": "true",
-        "x-ms-version": "2019-12-12"
+        "x-ms-version": "2019-10-10"
       },
       "RequestBody": null,
       "StatusCode": 201,
@@ -101,13 +91,8 @@
           "Microsoft-HTTPAPI/2.0"
         ],
         "x-ms-client-request-id": "3e578e42-0200-c185-26f0-a0569c8f0ff6",
-<<<<<<< HEAD
-        "x-ms-request-id": "e25f58fb-301f-005e-0d13-f7ddac000000",
-        "x-ms-version": "2019-12-12"
-=======
         "x-ms-request-id": "236f74fe-301f-004e-450f-0918c4000000",
         "x-ms-version": "2019-10-10"
->>>>>>> 1e01f370
       },
       "ResponseBody": []
     },
@@ -123,7 +108,7 @@
         "x-ms-client-request-id": "269fd6ab-13b2-d10b-7c54-fc730d8bd819",
         "x-ms-date": "Thu, 02 Apr 2020 16:52:46 GMT",
         "x-ms-return-client-request-id": "true",
-        "x-ms-version": "2019-12-12"
+        "x-ms-version": "2019-10-10"
       },
       "RequestBody": null,
       "StatusCode": 201,
@@ -137,13 +122,8 @@
           "Microsoft-HTTPAPI/2.0"
         ],
         "x-ms-client-request-id": "269fd6ab-13b2-d10b-7c54-fc730d8bd819",
-<<<<<<< HEAD
-        "x-ms-request-id": "e25f58fc-301f-005e-0e13-f7ddac000000",
-        "x-ms-version": "2019-12-12"
-=======
         "x-ms-request-id": "236f74ff-301f-004e-460f-0918c4000000",
         "x-ms-version": "2019-10-10"
->>>>>>> 1e01f370
       },
       "ResponseBody": []
     },
@@ -159,7 +139,7 @@
         "x-ms-client-request-id": "3d1999a0-82a7-fdd8-5fca-a8b561d0128c",
         "x-ms-date": "Thu, 02 Apr 2020 16:52:46 GMT",
         "x-ms-return-client-request-id": "true",
-        "x-ms-version": "2019-12-12"
+        "x-ms-version": "2019-10-10"
       },
       "RequestBody": null,
       "StatusCode": 201,
@@ -173,13 +153,8 @@
           "Microsoft-HTTPAPI/2.0"
         ],
         "x-ms-client-request-id": "3d1999a0-82a7-fdd8-5fca-a8b561d0128c",
-<<<<<<< HEAD
-        "x-ms-request-id": "e25f58fd-301f-005e-0f13-f7ddac000000",
-        "x-ms-version": "2019-12-12"
-=======
         "x-ms-request-id": "236f7500-301f-004e-470f-0918c4000000",
         "x-ms-version": "2019-10-10"
->>>>>>> 1e01f370
       },
       "ResponseBody": []
     },
@@ -195,7 +170,7 @@
         "x-ms-client-request-id": "31ad5719-c5be-dbcf-eed4-4eadfa703213",
         "x-ms-date": "Thu, 02 Apr 2020 16:52:46 GMT",
         "x-ms-return-client-request-id": "true",
-        "x-ms-version": "2019-12-12"
+        "x-ms-version": "2019-10-10"
       },
       "RequestBody": null,
       "StatusCode": 201,
@@ -209,13 +184,8 @@
           "Microsoft-HTTPAPI/2.0"
         ],
         "x-ms-client-request-id": "31ad5719-c5be-dbcf-eed4-4eadfa703213",
-<<<<<<< HEAD
-        "x-ms-request-id": "e25f58fe-301f-005e-1013-f7ddac000000",
-        "x-ms-version": "2019-12-12"
-=======
         "x-ms-request-id": "236f7501-301f-004e-480f-0918c4000000",
         "x-ms-version": "2019-10-10"
->>>>>>> 1e01f370
       },
       "ResponseBody": []
     },
@@ -231,7 +201,7 @@
         "x-ms-client-request-id": "b97a9f1f-8746-2c7b-a1c8-85c3f0e5c9e7",
         "x-ms-date": "Thu, 02 Apr 2020 16:52:46 GMT",
         "x-ms-return-client-request-id": "true",
-        "x-ms-version": "2019-12-12"
+        "x-ms-version": "2019-10-10"
       },
       "RequestBody": null,
       "StatusCode": 201,
@@ -245,13 +215,8 @@
           "Microsoft-HTTPAPI/2.0"
         ],
         "x-ms-client-request-id": "b97a9f1f-8746-2c7b-a1c8-85c3f0e5c9e7",
-<<<<<<< HEAD
-        "x-ms-request-id": "e25f58ff-301f-005e-1113-f7ddac000000",
-        "x-ms-version": "2019-12-12"
-=======
         "x-ms-request-id": "236f7502-301f-004e-490f-0918c4000000",
         "x-ms-version": "2019-10-10"
->>>>>>> 1e01f370
       },
       "ResponseBody": []
     },
@@ -267,7 +232,7 @@
         "x-ms-client-request-id": "a15a4ff4-5ab1-601d-2bc1-e530a30277ee",
         "x-ms-date": "Thu, 02 Apr 2020 16:52:46 GMT",
         "x-ms-return-client-request-id": "true",
-        "x-ms-version": "2019-12-12"
+        "x-ms-version": "2019-10-10"
       },
       "RequestBody": null,
       "StatusCode": 201,
@@ -281,13 +246,8 @@
           "Microsoft-HTTPAPI/2.0"
         ],
         "x-ms-client-request-id": "a15a4ff4-5ab1-601d-2bc1-e530a30277ee",
-<<<<<<< HEAD
-        "x-ms-request-id": "e25f5900-301f-005e-1213-f7ddac000000",
-        "x-ms-version": "2019-12-12"
-=======
         "x-ms-request-id": "236f7503-301f-004e-4a0f-0918c4000000",
         "x-ms-version": "2019-10-10"
->>>>>>> 1e01f370
       },
       "ResponseBody": []
     },
@@ -304,7 +264,7 @@
         "x-ms-client-request-id": "6584f21a-f858-2054-7769-47ca8c2e8c56",
         "x-ms-date": "Thu, 02 Apr 2020 16:52:47 GMT",
         "x-ms-return-client-request-id": "true",
-        "x-ms-version": "2019-12-12"
+        "x-ms-version": "2019-10-10"
       },
       "RequestBody": null,
       "StatusCode": 200,
@@ -317,13 +277,8 @@
         "Transfer-Encoding": "chunked",
         "x-ms-client-request-id": "6584f21a-f858-2054-7769-47ca8c2e8c56",
         "x-ms-namespace-enabled": "true",
-<<<<<<< HEAD
-        "x-ms-request-id": "e25f5901-301f-005e-1313-f7ddac000000",
-        "x-ms-version": "2019-12-12"
-=======
         "x-ms-request-id": "236f7504-301f-004e-4b0f-0918c4000000",
         "x-ms-version": "2019-10-10"
->>>>>>> 1e01f370
       },
       "ResponseBody": "eyJkaXJlY3Rvcmllc1N1Y2Nlc3NmdWwiOjMsImZhaWxlZEVudHJpZXMiOltdLCJmYWlsdXJlQ291bnQiOjAsImZpbGVzU3VjY2Vzc2Z1bCI6NH0K"
     },
@@ -340,7 +295,7 @@
         "x-ms-client-request-id": "b016d8f3-127d-3495-2b27-e3b00f91a91a",
         "x-ms-date": "Thu, 02 Apr 2020 16:52:47 GMT",
         "x-ms-return-client-request-id": "true",
-        "x-ms-version": "2019-12-12"
+        "x-ms-version": "2019-10-10"
       },
       "RequestBody": null,
       "StatusCode": 202,
@@ -352,13 +307,8 @@
         ],
         "Transfer-Encoding": "chunked",
         "x-ms-client-request-id": "b016d8f3-127d-3495-2b27-e3b00f91a91a",
-<<<<<<< HEAD
-        "x-ms-request-id": "7e70e78a-701e-0002-5213-f788f4000000",
-        "x-ms-version": "2019-12-12"
-=======
         "x-ms-request-id": "fbed4e90-501e-0077-530f-09e3d8000000",
         "x-ms-version": "2019-10-10"
->>>>>>> 1e01f370
       },
       "ResponseBody": []
     }
