{
  "Entries": [
    {
      "RequestUri": "http://seannsecanary.blob.core.windows.net/test-filesystem-9e2d1118-3beb-cef8-d641-c4df57c2f51f?restype=container",
      "RequestMethod": "PUT",
      "RequestHeaders": {
        "Authorization": "Sanitized",
        "traceparent": "00-72d06ea63ea53a49a3147a8e7704dfbf-9a8742236bfe134b-00",
        "User-Agent": [
          "azsdk-net-Storage.Files.DataLake/12.1.0-dev.20200403.1",
          "(.NET Core 4.6.28325.01; Microsoft Windows 10.0.18362 )"
        ],
        "x-ms-blob-public-access": "container",
        "x-ms-client-request-id": "c79e7354-84bc-1bb4-2fdb-d83505a3e9a6",
        "x-ms-date": "Fri, 03 Apr 2020 20:55:25 GMT",
        "x-ms-return-client-request-id": "true",
        "x-ms-version": "2019-12-12"
      },
      "RequestBody": null,
      "StatusCode": 201,
      "ResponseHeaders": {
        "Content-Length": "0",
        "Date": "Fri, 03 Apr 2020 20:55:24 GMT",
        "ETag": "\u00220x8D7D811549905C0\u0022",
        "Last-Modified": "Fri, 03 Apr 2020 20:55:24 GMT",
        "Server": [
          "Windows-Azure-Blob/1.0",
          "Microsoft-HTTPAPI/2.0"
        ],
        "x-ms-client-request-id": "c79e7354-84bc-1bb4-2fdb-d83505a3e9a6",
<<<<<<< HEAD
        "x-ms-request-id": "6afb317b-f01e-0012-393a-f3e9eb000000",
=======
        "x-ms-request-id": "96219580-f01e-0012-57fa-093670000000",
>>>>>>> 8d420312
        "x-ms-version": "2019-12-12"
      },
      "ResponseBody": []
    },
    {
      "RequestUri": "http://seannsecanary.dfs.core.windows.net/test-filesystem-9e2d1118-3beb-cef8-d641-c4df57c2f51f/test-directory-949693ae-b42a-fa3e-cedb-d159ba2ba5ce?resource=directory",
      "RequestMethod": "PUT",
      "RequestHeaders": {
        "Authorization": "Sanitized",
        "traceparent": "00-da63802204c59a469403217f6ab6c58b-5e07921b68c4844c-00",
        "User-Agent": [
          "azsdk-net-Storage.Files.DataLake/12.1.0-dev.20200403.1",
          "(.NET Core 4.6.28325.01; Microsoft Windows 10.0.18362 )"
        ],
        "x-ms-client-request-id": "951ddaa8-9572-9fdd-34a3-f9e1b35a6103",
        "x-ms-date": "Fri, 03 Apr 2020 20:55:25 GMT",
        "x-ms-return-client-request-id": "true",
        "x-ms-version": "2019-12-12"
      },
      "RequestBody": null,
      "StatusCode": 201,
      "ResponseHeaders": {
        "Content-Length": "0",
        "Date": "Fri, 03 Apr 2020 20:55:24 GMT",
        "ETag": "\u00220x8D7D81154A764A9\u0022",
        "Last-Modified": "Fri, 03 Apr 2020 20:55:24 GMT",
        "Server": [
          "Windows-Azure-HDFS/1.0",
          "Microsoft-HTTPAPI/2.0"
        ],
        "x-ms-client-request-id": "951ddaa8-9572-9fdd-34a3-f9e1b35a6103",
<<<<<<< HEAD
        "x-ms-request-id": "eca3c090-b01f-003c-773a-f3bbfc000000",
=======
        "x-ms-request-id": "fa43fbcb-201f-0097-34fa-091bad000000",
>>>>>>> 8d420312
        "x-ms-version": "2019-12-12"
      },
      "ResponseBody": []
    },
    {
      "RequestUri": "http://seannsecanary.blob.core.windows.net/test-filesystem-9e2d1118-3beb-cef8-d641-c4df57c2f51f/test-directory-949693ae-b42a-fa3e-cedb-d159ba2ba5ce?comp=lease",
      "RequestMethod": "PUT",
      "RequestHeaders": {
        "Authorization": "Sanitized",
        "traceparent": "00-a4d5054f035a7741b4738446ec90b37f-2fac0ba247e37949-00",
        "User-Agent": [
          "azsdk-net-Storage.Files.DataLake/12.1.0-dev.20200403.1",
          "(.NET Core 4.6.28325.01; Microsoft Windows 10.0.18362 )"
        ],
        "x-ms-client-request-id": "39acbf86-03ee-a311-579d-6405dc9aaed9",
        "x-ms-date": "Fri, 03 Apr 2020 20:55:25 GMT",
        "x-ms-lease-action": "acquire",
        "x-ms-lease-duration": "15",
        "x-ms-proposed-lease-id": "481d0a35-0518-8082-306d-b942f15bb6c2",
        "x-ms-return-client-request-id": "true",
        "x-ms-version": "2019-12-12"
      },
      "RequestBody": null,
      "StatusCode": 201,
      "ResponseHeaders": {
        "Content-Length": "0",
        "Date": "Fri, 03 Apr 2020 20:55:24 GMT",
        "ETag": "\u00220x8D7D81154A764A9\u0022",
        "Last-Modified": "Fri, 03 Apr 2020 20:55:24 GMT",
        "Server": [
          "Windows-Azure-Blob/1.0",
          "Microsoft-HTTPAPI/2.0"
        ],
        "x-ms-client-request-id": "39acbf86-03ee-a311-579d-6405dc9aaed9",
        "x-ms-lease-id": "481d0a35-0518-8082-306d-b942f15bb6c2",
<<<<<<< HEAD
        "x-ms-request-id": "6afb3181-f01e-0012-3b3a-f3e9eb000000",
=======
        "x-ms-request-id": "9621959f-f01e-0012-6ffa-093670000000",
>>>>>>> 8d420312
        "x-ms-version": "2019-12-12"
      },
      "ResponseBody": []
    },
    {
      "RequestUri": "http://seannsecanary.blob.core.windows.net/test-filesystem-9e2d1118-3beb-cef8-d641-c4df57c2f51f/test-directory-949693ae-b42a-fa3e-cedb-d159ba2ba5ce?comp=lease",
      "RequestMethod": "PUT",
      "RequestHeaders": {
        "Authorization": "Sanitized",
        "If-Modified-Since": "Sat, 04 Apr 2020 20:55:25 GMT",
        "traceparent": "00-d91da7cadddfaa48b5f8192870350178-c48e3d6270be3345-00",
        "User-Agent": [
          "azsdk-net-Storage.Files.DataLake/12.1.0-dev.20200403.1",
          "(.NET Core 4.6.28325.01; Microsoft Windows 10.0.18362 )"
        ],
        "x-ms-client-request-id": "32bc38f7-7caf-8ad3-960d-8870aa55a545",
        "x-ms-date": "Fri, 03 Apr 2020 20:55:25 GMT",
        "x-ms-lease-action": "release",
        "x-ms-lease-id": "481d0a35-0518-8082-306d-b942f15bb6c2",
        "x-ms-return-client-request-id": "true",
        "x-ms-version": "2019-12-12"
      },
      "RequestBody": null,
      "StatusCode": 412,
      "ResponseHeaders": {
        "Content-Length": "252",
        "Content-Type": "application/xml",
        "Date": "Fri, 03 Apr 2020 20:55:24 GMT",
        "Server": [
          "Windows-Azure-Blob/1.0",
          "Microsoft-HTTPAPI/2.0"
        ],
        "x-ms-client-request-id": "32bc38f7-7caf-8ad3-960d-8870aa55a545",
        "x-ms-error-code": "ConditionNotMet",
<<<<<<< HEAD
        "x-ms-request-id": "6afb3186-f01e-0012-3e3a-f3e9eb000000",
=======
        "x-ms-request-id": "962195a5-f01e-0012-74fa-093670000000",
>>>>>>> 8d420312
        "x-ms-version": "2019-12-12"
      },
      "ResponseBody": [
        "\uFEFF\u003C?xml version=\u00221.0\u0022 encoding=\u0022utf-8\u0022?\u003E\u003CError\u003E\u003CCode\u003EConditionNotMet\u003C/Code\u003E\u003CMessage\u003EThe condition specified using HTTP conditional header(s) is not met.\n",
        "RequestId:962195a5-f01e-0012-74fa-093670000000\n",
        "Time:2020-04-03T20:55:24.4134618Z\u003C/Message\u003E\u003C/Error\u003E"
      ]
    },
    {
      "RequestUri": "http://seannsecanary.blob.core.windows.net/test-filesystem-9e2d1118-3beb-cef8-d641-c4df57c2f51f?restype=container",
      "RequestMethod": "DELETE",
      "RequestHeaders": {
        "Authorization": "Sanitized",
        "traceparent": "00-ba7724952dee10409307e87435d58932-babce935d84d7e49-00",
        "User-Agent": [
          "azsdk-net-Storage.Files.DataLake/12.1.0-dev.20200403.1",
          "(.NET Core 4.6.28325.01; Microsoft Windows 10.0.18362 )"
        ],
        "x-ms-client-request-id": "a30eb550-7cde-702a-63c7-759bf8857c59",
        "x-ms-date": "Fri, 03 Apr 2020 20:55:25 GMT",
        "x-ms-return-client-request-id": "true",
        "x-ms-version": "2019-12-12"
      },
      "RequestBody": null,
      "StatusCode": 202,
      "ResponseHeaders": {
        "Content-Length": "0",
        "Date": "Fri, 03 Apr 2020 20:55:24 GMT",
        "Server": [
          "Windows-Azure-Blob/1.0",
          "Microsoft-HTTPAPI/2.0"
        ],
        "x-ms-client-request-id": "a30eb550-7cde-702a-63c7-759bf8857c59",
<<<<<<< HEAD
        "x-ms-request-id": "6afb3187-f01e-0012-3f3a-f3e9eb000000",
=======
        "x-ms-request-id": "962195ad-f01e-0012-7cfa-093670000000",
>>>>>>> 8d420312
        "x-ms-version": "2019-12-12"
      },
      "ResponseBody": []
    },
    {
      "RequestUri": "http://seannsecanary.blob.core.windows.net/test-filesystem-7fef23f6-4e6f-8d81-61b6-6828f280efb2?restype=container",
      "RequestMethod": "PUT",
      "RequestHeaders": {
        "Authorization": "Sanitized",
        "traceparent": "00-0c18efdfcb78634da7ca4fc0d371003d-47831aad174e5f42-00",
        "User-Agent": [
          "azsdk-net-Storage.Files.DataLake/12.1.0-dev.20200403.1",
          "(.NET Core 4.6.28325.01; Microsoft Windows 10.0.18362 )"
        ],
        "x-ms-blob-public-access": "container",
        "x-ms-client-request-id": "775c300a-cdf4-02e5-3480-422713017ee3",
        "x-ms-date": "Fri, 03 Apr 2020 20:55:26 GMT",
        "x-ms-return-client-request-id": "true",
        "x-ms-version": "2019-12-12"
      },
      "RequestBody": null,
      "StatusCode": 201,
      "ResponseHeaders": {
        "Content-Length": "0",
        "Date": "Fri, 03 Apr 2020 20:55:24 GMT",
        "ETag": "\u00220x8D7D81154DA605B\u0022",
        "Last-Modified": "Fri, 03 Apr 2020 20:55:24 GMT",
        "Server": [
          "Windows-Azure-Blob/1.0",
          "Microsoft-HTTPAPI/2.0"
        ],
        "x-ms-client-request-id": "775c300a-cdf4-02e5-3480-422713017ee3",
<<<<<<< HEAD
        "x-ms-request-id": "5f1aedc2-901e-003b-323a-f3d79f000000",
=======
        "x-ms-request-id": "962195b7-f01e-0012-06fa-093670000000",
>>>>>>> 8d420312
        "x-ms-version": "2019-12-12"
      },
      "ResponseBody": []
    },
    {
      "RequestUri": "http://seannsecanary.dfs.core.windows.net/test-filesystem-7fef23f6-4e6f-8d81-61b6-6828f280efb2/test-directory-c5dbc3d8-8665-f512-bc2f-d34db51a9926?resource=directory",
      "RequestMethod": "PUT",
      "RequestHeaders": {
        "Authorization": "Sanitized",
        "traceparent": "00-f545e7bfa4cb8248a3685a78c6307267-0cfcf5dcae271c44-00",
        "User-Agent": [
          "azsdk-net-Storage.Files.DataLake/12.1.0-dev.20200403.1",
          "(.NET Core 4.6.28325.01; Microsoft Windows 10.0.18362 )"
        ],
        "x-ms-client-request-id": "318eb5a3-475f-83de-1e66-bbc5f9984c1a",
        "x-ms-date": "Fri, 03 Apr 2020 20:55:26 GMT",
        "x-ms-return-client-request-id": "true",
        "x-ms-version": "2019-12-12"
      },
      "RequestBody": null,
      "StatusCode": 201,
      "ResponseHeaders": {
        "Content-Length": "0",
        "Date": "Fri, 03 Apr 2020 20:55:24 GMT",
        "ETag": "\u00220x8D7D81154ED22A0\u0022",
        "Last-Modified": "Fri, 03 Apr 2020 20:55:24 GMT",
        "Server": [
          "Windows-Azure-HDFS/1.0",
          "Microsoft-HTTPAPI/2.0"
        ],
        "x-ms-client-request-id": "318eb5a3-475f-83de-1e66-bbc5f9984c1a",
<<<<<<< HEAD
        "x-ms-request-id": "81a511b8-a01f-0042-0a3a-f32bbb000000",
=======
        "x-ms-request-id": "fa43fbcd-201f-0097-35fa-091bad000000",
>>>>>>> 8d420312
        "x-ms-version": "2019-12-12"
      },
      "ResponseBody": []
    },
    {
      "RequestUri": "http://seannsecanary.blob.core.windows.net/test-filesystem-7fef23f6-4e6f-8d81-61b6-6828f280efb2/test-directory-c5dbc3d8-8665-f512-bc2f-d34db51a9926?comp=lease",
      "RequestMethod": "PUT",
      "RequestHeaders": {
        "Authorization": "Sanitized",
        "traceparent": "00-da70c41d78ee28438ce5ffde25837af3-70924459ffbc9d42-00",
        "User-Agent": [
          "azsdk-net-Storage.Files.DataLake/12.1.0-dev.20200403.1",
          "(.NET Core 4.6.28325.01; Microsoft Windows 10.0.18362 )"
        ],
        "x-ms-client-request-id": "a3e0a6d0-bdc2-e6c8-f52e-2c77ce95bdd3",
        "x-ms-date": "Fri, 03 Apr 2020 20:55:26 GMT",
        "x-ms-lease-action": "acquire",
        "x-ms-lease-duration": "15",
        "x-ms-proposed-lease-id": "ef7d1be7-bde2-60bf-05e8-7848c54b367c",
        "x-ms-return-client-request-id": "true",
        "x-ms-version": "2019-12-12"
      },
      "RequestBody": null,
      "StatusCode": 201,
      "ResponseHeaders": {
        "Content-Length": "0",
        "Date": "Fri, 03 Apr 2020 20:55:24 GMT",
        "ETag": "\u00220x8D7D81154ED22A0\u0022",
        "Last-Modified": "Fri, 03 Apr 2020 20:55:24 GMT",
        "Server": [
          "Windows-Azure-Blob/1.0",
          "Microsoft-HTTPAPI/2.0"
        ],
        "x-ms-client-request-id": "a3e0a6d0-bdc2-e6c8-f52e-2c77ce95bdd3",
        "x-ms-lease-id": "ef7d1be7-bde2-60bf-05e8-7848c54b367c",
<<<<<<< HEAD
        "x-ms-request-id": "5f1aedc9-901e-003b-353a-f3d79f000000",
=======
        "x-ms-request-id": "962195c9-f01e-0012-15fa-093670000000",
>>>>>>> 8d420312
        "x-ms-version": "2019-12-12"
      },
      "ResponseBody": []
    },
    {
      "RequestUri": "http://seannsecanary.blob.core.windows.net/test-filesystem-7fef23f6-4e6f-8d81-61b6-6828f280efb2/test-directory-c5dbc3d8-8665-f512-bc2f-d34db51a9926?comp=lease",
      "RequestMethod": "PUT",
      "RequestHeaders": {
        "Authorization": "Sanitized",
        "If-Unmodified-Since": "Thu, 02 Apr 2020 20:55:25 GMT",
        "traceparent": "00-9c144227c9503d4ebae190386459d023-c9ef6bb8dcbbc941-00",
        "User-Agent": [
          "azsdk-net-Storage.Files.DataLake/12.1.0-dev.20200403.1",
          "(.NET Core 4.6.28325.01; Microsoft Windows 10.0.18362 )"
        ],
        "x-ms-client-request-id": "1e77c4ef-926a-c4ba-60c4-095c3b4f93b0",
        "x-ms-date": "Fri, 03 Apr 2020 20:55:26 GMT",
        "x-ms-lease-action": "release",
        "x-ms-lease-id": "ef7d1be7-bde2-60bf-05e8-7848c54b367c",
        "x-ms-return-client-request-id": "true",
        "x-ms-version": "2019-12-12"
      },
      "RequestBody": null,
      "StatusCode": 412,
      "ResponseHeaders": {
        "Content-Length": "252",
        "Content-Type": "application/xml",
        "Date": "Fri, 03 Apr 2020 20:55:24 GMT",
        "Server": [
          "Windows-Azure-Blob/1.0",
          "Microsoft-HTTPAPI/2.0"
        ],
        "x-ms-client-request-id": "1e77c4ef-926a-c4ba-60c4-095c3b4f93b0",
        "x-ms-error-code": "ConditionNotMet",
<<<<<<< HEAD
        "x-ms-request-id": "5f1aedce-901e-003b-373a-f3d79f000000",
=======
        "x-ms-request-id": "962195d5-f01e-0012-20fa-093670000000",
>>>>>>> 8d420312
        "x-ms-version": "2019-12-12"
      },
      "ResponseBody": [
        "\uFEFF\u003C?xml version=\u00221.0\u0022 encoding=\u0022utf-8\u0022?\u003E\u003CError\u003E\u003CCode\u003EConditionNotMet\u003C/Code\u003E\u003CMessage\u003EThe condition specified using HTTP conditional header(s) is not met.\n",
        "RequestId:962195d5-f01e-0012-20fa-093670000000\n",
        "Time:2020-04-03T20:55:24.8928018Z\u003C/Message\u003E\u003C/Error\u003E"
      ]
    },
    {
      "RequestUri": "http://seannsecanary.blob.core.windows.net/test-filesystem-7fef23f6-4e6f-8d81-61b6-6828f280efb2?restype=container",
      "RequestMethod": "DELETE",
      "RequestHeaders": {
        "Authorization": "Sanitized",
        "traceparent": "00-727d664223503a44aad86a67ae459c61-d9c1053f5023c54c-00",
        "User-Agent": [
          "azsdk-net-Storage.Files.DataLake/12.1.0-dev.20200403.1",
          "(.NET Core 4.6.28325.01; Microsoft Windows 10.0.18362 )"
        ],
        "x-ms-client-request-id": "0a871f8a-9e1d-9d68-847d-702943314304",
        "x-ms-date": "Fri, 03 Apr 2020 20:55:26 GMT",
        "x-ms-return-client-request-id": "true",
        "x-ms-version": "2019-12-12"
      },
      "RequestBody": null,
      "StatusCode": 202,
      "ResponseHeaders": {
        "Content-Length": "0",
        "Date": "Fri, 03 Apr 2020 20:55:24 GMT",
        "Server": [
          "Windows-Azure-Blob/1.0",
          "Microsoft-HTTPAPI/2.0"
        ],
        "x-ms-client-request-id": "0a871f8a-9e1d-9d68-847d-702943314304",
<<<<<<< HEAD
        "x-ms-request-id": "5f1aedd0-901e-003b-393a-f3d79f000000",
=======
        "x-ms-request-id": "962195da-f01e-0012-25fa-093670000000",
>>>>>>> 8d420312
        "x-ms-version": "2019-12-12"
      },
      "ResponseBody": []
    },
    {
      "RequestUri": "http://seannsecanary.blob.core.windows.net/test-filesystem-4a69f887-2575-c756-fdf4-060a4313b0df?restype=container",
      "RequestMethod": "PUT",
      "RequestHeaders": {
        "Authorization": "Sanitized",
        "traceparent": "00-1ecb205278dbb44bbb4a034fd8584871-470164dff7fd294c-00",
        "User-Agent": [
          "azsdk-net-Storage.Files.DataLake/12.1.0-dev.20200403.1",
          "(.NET Core 4.6.28325.01; Microsoft Windows 10.0.18362 )"
        ],
        "x-ms-blob-public-access": "container",
        "x-ms-client-request-id": "1c1f4a1d-8117-657d-c9c0-0d28985e5970",
        "x-ms-date": "Fri, 03 Apr 2020 20:55:26 GMT",
        "x-ms-return-client-request-id": "true",
        "x-ms-version": "2019-12-12"
      },
      "RequestBody": null,
      "StatusCode": 201,
      "ResponseHeaders": {
        "Content-Length": "0",
        "Date": "Fri, 03 Apr 2020 20:55:24 GMT",
        "ETag": "\u00220x8D7D81155235D80\u0022",
        "Last-Modified": "Fri, 03 Apr 2020 20:55:25 GMT",
        "Server": [
          "Windows-Azure-Blob/1.0",
          "Microsoft-HTTPAPI/2.0"
        ],
        "x-ms-client-request-id": "1c1f4a1d-8117-657d-c9c0-0d28985e5970",
<<<<<<< HEAD
        "x-ms-request-id": "c8d7ee0c-701e-000c-7e3a-f30533000000",
=======
        "x-ms-request-id": "962195e3-f01e-0012-2dfa-093670000000",
>>>>>>> 8d420312
        "x-ms-version": "2019-12-12"
      },
      "ResponseBody": []
    },
    {
      "RequestUri": "http://seannsecanary.dfs.core.windows.net/test-filesystem-4a69f887-2575-c756-fdf4-060a4313b0df/test-directory-2d3090cd-285f-ff3c-652a-e2862b1e0f5f?resource=directory",
      "RequestMethod": "PUT",
      "RequestHeaders": {
        "Authorization": "Sanitized",
        "traceparent": "00-d715f43d93d6384cb7f675429539a81e-61e7eddab11f0c45-00",
        "User-Agent": [
          "azsdk-net-Storage.Files.DataLake/12.1.0-dev.20200403.1",
          "(.NET Core 4.6.28325.01; Microsoft Windows 10.0.18362 )"
        ],
        "x-ms-client-request-id": "276b8995-116c-f586-0e1f-b7ed9ef739ab",
        "x-ms-date": "Fri, 03 Apr 2020 20:55:26 GMT",
        "x-ms-return-client-request-id": "true",
        "x-ms-version": "2019-12-12"
      },
      "RequestBody": null,
      "StatusCode": 201,
      "ResponseHeaders": {
        "Content-Length": "0",
        "Date": "Fri, 03 Apr 2020 20:55:25 GMT",
        "ETag": "\u00220x8D7D8115532B542\u0022",
        "Last-Modified": "Fri, 03 Apr 2020 20:55:25 GMT",
        "Server": [
          "Windows-Azure-HDFS/1.0",
          "Microsoft-HTTPAPI/2.0"
        ],
        "x-ms-client-request-id": "276b8995-116c-f586-0e1f-b7ed9ef739ab",
<<<<<<< HEAD
        "x-ms-request-id": "0234ff5d-701f-0033-1d3a-f3cd90000000",
=======
        "x-ms-request-id": "fa43fbce-201f-0097-36fa-091bad000000",
>>>>>>> 8d420312
        "x-ms-version": "2019-12-12"
      },
      "ResponseBody": []
    },
    {
      "RequestUri": "http://seannsecanary.blob.core.windows.net/test-filesystem-4a69f887-2575-c756-fdf4-060a4313b0df/test-directory-2d3090cd-285f-ff3c-652a-e2862b1e0f5f?comp=lease",
      "RequestMethod": "PUT",
      "RequestHeaders": {
        "Authorization": "Sanitized",
        "traceparent": "00-24a089c40b2b8343b462763bd5e60ca3-8ab34347ca95dc4b-00",
        "User-Agent": [
          "azsdk-net-Storage.Files.DataLake/12.1.0-dev.20200403.1",
          "(.NET Core 4.6.28325.01; Microsoft Windows 10.0.18362 )"
        ],
        "x-ms-client-request-id": "cc57a632-2ff6-3597-0c32-5eb27d931eda",
        "x-ms-date": "Fri, 03 Apr 2020 20:55:26 GMT",
        "x-ms-lease-action": "acquire",
        "x-ms-lease-duration": "15",
        "x-ms-proposed-lease-id": "7873aeb0-6071-387c-c8ba-94f3d63384fa",
        "x-ms-return-client-request-id": "true",
        "x-ms-version": "2019-12-12"
      },
      "RequestBody": null,
      "StatusCode": 201,
      "ResponseHeaders": {
        "Content-Length": "0",
        "Date": "Fri, 03 Apr 2020 20:55:25 GMT",
        "ETag": "\u00220x8D7D8115532B542\u0022",
        "Last-Modified": "Fri, 03 Apr 2020 20:55:25 GMT",
        "Server": [
          "Windows-Azure-Blob/1.0",
          "Microsoft-HTTPAPI/2.0"
        ],
        "x-ms-client-request-id": "cc57a632-2ff6-3597-0c32-5eb27d931eda",
        "x-ms-lease-id": "7873aeb0-6071-387c-c8ba-94f3d63384fa",
<<<<<<< HEAD
        "x-ms-request-id": "c8d7ee12-701e-000c-013a-f30533000000",
=======
        "x-ms-request-id": "96219603-f01e-0012-47fa-093670000000",
>>>>>>> 8d420312
        "x-ms-version": "2019-12-12"
      },
      "ResponseBody": []
    },
    {
      "RequestUri": "http://seannsecanary.blob.core.windows.net/test-filesystem-4a69f887-2575-c756-fdf4-060a4313b0df/test-directory-2d3090cd-285f-ff3c-652a-e2862b1e0f5f?comp=lease",
      "RequestMethod": "PUT",
      "RequestHeaders": {
        "Authorization": "Sanitized",
        "If-Match": "\u0022garbage\u0022",
        "traceparent": "00-2e9d21ce7cf85d4e8adb50edf77a0ba1-f9e3cee34a9d5e44-00",
        "User-Agent": [
          "azsdk-net-Storage.Files.DataLake/12.1.0-dev.20200403.1",
          "(.NET Core 4.6.28325.01; Microsoft Windows 10.0.18362 )"
        ],
        "x-ms-client-request-id": "2fc0f3e2-b7dc-5404-41bb-958189402605",
        "x-ms-date": "Fri, 03 Apr 2020 20:55:26 GMT",
        "x-ms-lease-action": "release",
        "x-ms-lease-id": "7873aeb0-6071-387c-c8ba-94f3d63384fa",
        "x-ms-return-client-request-id": "true",
        "x-ms-version": "2019-12-12"
      },
      "RequestBody": null,
      "StatusCode": 412,
      "ResponseHeaders": {
        "Content-Length": "252",
        "Content-Type": "application/xml",
        "Date": "Fri, 03 Apr 2020 20:55:25 GMT",
        "Server": [
          "Windows-Azure-Blob/1.0",
          "Microsoft-HTTPAPI/2.0"
        ],
        "x-ms-client-request-id": "2fc0f3e2-b7dc-5404-41bb-958189402605",
        "x-ms-error-code": "ConditionNotMet",
<<<<<<< HEAD
        "x-ms-request-id": "c8d7ee13-701e-000c-023a-f30533000000",
=======
        "x-ms-request-id": "9621960c-f01e-0012-4efa-093670000000",
>>>>>>> 8d420312
        "x-ms-version": "2019-12-12"
      },
      "ResponseBody": [
        "\uFEFF\u003C?xml version=\u00221.0\u0022 encoding=\u0022utf-8\u0022?\u003E\u003CError\u003E\u003CCode\u003EConditionNotMet\u003C/Code\u003E\u003CMessage\u003EThe condition specified using HTTP conditional header(s) is not met.\n",
        "RequestId:9621960c-f01e-0012-4efa-093670000000\n",
        "Time:2020-04-03T20:55:25.3211057Z\u003C/Message\u003E\u003C/Error\u003E"
      ]
    },
    {
      "RequestUri": "http://seannsecanary.blob.core.windows.net/test-filesystem-4a69f887-2575-c756-fdf4-060a4313b0df?restype=container",
      "RequestMethod": "DELETE",
      "RequestHeaders": {
        "Authorization": "Sanitized",
        "traceparent": "00-c103d1fe957513489d8e5ab401e268f2-f8b5c54416340542-00",
        "User-Agent": [
          "azsdk-net-Storage.Files.DataLake/12.1.0-dev.20200403.1",
          "(.NET Core 4.6.28325.01; Microsoft Windows 10.0.18362 )"
        ],
        "x-ms-client-request-id": "89cf71d6-efd3-e4fe-b715-834b02773f7b",
        "x-ms-date": "Fri, 03 Apr 2020 20:55:26 GMT",
        "x-ms-return-client-request-id": "true",
        "x-ms-version": "2019-12-12"
      },
      "RequestBody": null,
      "StatusCode": 202,
      "ResponseHeaders": {
        "Content-Length": "0",
        "Date": "Fri, 03 Apr 2020 20:55:25 GMT",
        "Server": [
          "Windows-Azure-Blob/1.0",
          "Microsoft-HTTPAPI/2.0"
        ],
        "x-ms-client-request-id": "89cf71d6-efd3-e4fe-b715-834b02773f7b",
<<<<<<< HEAD
        "x-ms-request-id": "c8d7ee14-701e-000c-033a-f30533000000",
=======
        "x-ms-request-id": "96219619-f01e-0012-59fa-093670000000",
>>>>>>> 8d420312
        "x-ms-version": "2019-12-12"
      },
      "ResponseBody": []
    },
    {
      "RequestUri": "http://seannsecanary.blob.core.windows.net/test-filesystem-65a0d9a9-3a6e-d07c-5824-814da5dd0423?restype=container",
      "RequestMethod": "PUT",
      "RequestHeaders": {
        "Authorization": "Sanitized",
        "traceparent": "00-7bb3b85e2b16a24b99d2df56f89f4976-0d035d79d8171847-00",
        "User-Agent": [
          "azsdk-net-Storage.Files.DataLake/12.1.0-dev.20200403.1",
          "(.NET Core 4.6.28325.01; Microsoft Windows 10.0.18362 )"
        ],
        "x-ms-blob-public-access": "container",
        "x-ms-client-request-id": "767d964f-5a7e-9cf6-f4fe-30ae6eb03eda",
        "x-ms-date": "Fri, 03 Apr 2020 20:55:26 GMT",
        "x-ms-return-client-request-id": "true",
        "x-ms-version": "2019-12-12"
      },
      "RequestBody": null,
      "StatusCode": 201,
      "ResponseHeaders": {
        "Content-Length": "0",
        "Date": "Fri, 03 Apr 2020 20:55:25 GMT",
        "ETag": "\u00220x8D7D8115565064D\u0022",
        "Last-Modified": "Fri, 03 Apr 2020 20:55:25 GMT",
        "Server": [
          "Windows-Azure-Blob/1.0",
          "Microsoft-HTTPAPI/2.0"
        ],
        "x-ms-client-request-id": "767d964f-5a7e-9cf6-f4fe-30ae6eb03eda",
<<<<<<< HEAD
        "x-ms-request-id": "1dff4e37-501e-000b-3f3a-f36950000000",
=======
        "x-ms-request-id": "9621961e-f01e-0012-5dfa-093670000000",
>>>>>>> 8d420312
        "x-ms-version": "2019-12-12"
      },
      "ResponseBody": []
    },
    {
      "RequestUri": "http://seannsecanary.dfs.core.windows.net/test-filesystem-65a0d9a9-3a6e-d07c-5824-814da5dd0423/test-directory-d1505f11-27cc-0c0a-a8b6-531ad021410a?resource=directory",
      "RequestMethod": "PUT",
      "RequestHeaders": {
        "Authorization": "Sanitized",
        "traceparent": "00-b69ce2d47d363a4bb14ca544d299fb2d-e4687310a9e9db49-00",
        "User-Agent": [
          "azsdk-net-Storage.Files.DataLake/12.1.0-dev.20200403.1",
          "(.NET Core 4.6.28325.01; Microsoft Windows 10.0.18362 )"
        ],
        "x-ms-client-request-id": "2f498f15-c7fd-276a-8b71-cdc707dccbd2",
        "x-ms-date": "Fri, 03 Apr 2020 20:55:27 GMT",
        "x-ms-return-client-request-id": "true",
        "x-ms-version": "2019-12-12"
      },
      "RequestBody": null,
      "StatusCode": 201,
      "ResponseHeaders": {
        "Content-Length": "0",
        "Date": "Fri, 03 Apr 2020 20:55:25 GMT",
        "ETag": "\u00220x8D7D81155762719\u0022",
        "Last-Modified": "Fri, 03 Apr 2020 20:55:25 GMT",
        "Server": [
          "Windows-Azure-HDFS/1.0",
          "Microsoft-HTTPAPI/2.0"
        ],
        "x-ms-client-request-id": "2f498f15-c7fd-276a-8b71-cdc707dccbd2",
<<<<<<< HEAD
        "x-ms-request-id": "6c25551a-a01f-0020-353a-f3e99c000000",
=======
        "x-ms-request-id": "fa43fbcf-201f-0097-37fa-091bad000000",
>>>>>>> 8d420312
        "x-ms-version": "2019-12-12"
      },
      "ResponseBody": []
    },
    {
      "RequestUri": "http://seannsecanary.blob.core.windows.net/test-filesystem-65a0d9a9-3a6e-d07c-5824-814da5dd0423/test-directory-d1505f11-27cc-0c0a-a8b6-531ad021410a",
      "RequestMethod": "HEAD",
      "RequestHeaders": {
        "Authorization": "Sanitized",
        "User-Agent": [
          "azsdk-net-Storage.Files.DataLake/12.1.0-dev.20200403.1",
          "(.NET Core 4.6.28325.01; Microsoft Windows 10.0.18362 )"
        ],
        "x-ms-client-request-id": "44b55143-565f-e6ae-14c5-744d2fab23f4",
        "x-ms-date": "Fri, 03 Apr 2020 20:55:27 GMT",
        "x-ms-return-client-request-id": "true",
        "x-ms-version": "2019-12-12"
      },
      "RequestBody": null,
      "StatusCode": 200,
      "ResponseHeaders": {
        "Accept-Ranges": "bytes",
        "Content-Length": "0",
        "Content-Type": "application/octet-stream",
        "Date": "Fri, 03 Apr 2020 20:55:25 GMT",
        "ETag": "\u00220x8D7D81155762719\u0022",
        "Last-Modified": "Fri, 03 Apr 2020 20:55:25 GMT",
        "Server": [
          "Windows-Azure-Blob/1.0",
          "Microsoft-HTTPAPI/2.0"
        ],
        "x-ms-access-tier": "Hot",
        "x-ms-access-tier-inferred": "true",
        "x-ms-blob-type": "BlockBlob",
        "x-ms-client-request-id": "44b55143-565f-e6ae-14c5-744d2fab23f4",
        "x-ms-creation-time": "Fri, 03 Apr 2020 20:55:25 GMT",
        "x-ms-lease-state": "available",
        "x-ms-lease-status": "unlocked",
        "x-ms-meta-hdi_isfolder": "true",
        "x-ms-request-id": "96219636-f01e-0012-72fa-093670000000",
        "x-ms-server-encrypted": "true",
        "x-ms-version": "2019-12-12"
      },
      "ResponseBody": []
    },
    {
      "RequestUri": "http://seannsecanary.blob.core.windows.net/test-filesystem-65a0d9a9-3a6e-d07c-5824-814da5dd0423/test-directory-d1505f11-27cc-0c0a-a8b6-531ad021410a?comp=lease",
      "RequestMethod": "PUT",
      "RequestHeaders": {
        "Authorization": "Sanitized",
        "traceparent": "00-ebbab4efc5da1a458f1b5a62fe182923-649da113eecd8c40-00",
        "User-Agent": [
          "azsdk-net-Storage.Files.DataLake/12.1.0-dev.20200403.1",
          "(.NET Core 4.6.28325.01; Microsoft Windows 10.0.18362 )"
        ],
        "x-ms-client-request-id": "b27b3a17-5be2-e5c5-421e-2d139cbe9534",
        "x-ms-date": "Fri, 03 Apr 2020 20:55:27 GMT",
        "x-ms-lease-action": "acquire",
        "x-ms-lease-duration": "15",
        "x-ms-proposed-lease-id": "242226bd-2fb2-837a-bab0-98be0397a025",
        "x-ms-return-client-request-id": "true",
        "x-ms-version": "2019-12-12"
      },
      "RequestBody": null,
      "StatusCode": 201,
      "ResponseHeaders": {
        "Content-Length": "0",
        "Date": "Fri, 03 Apr 2020 20:55:25 GMT",
        "ETag": "\u00220x8D7D81155762719\u0022",
        "Last-Modified": "Fri, 03 Apr 2020 20:55:25 GMT",
        "Server": [
          "Windows-Azure-Blob/1.0",
          "Microsoft-HTTPAPI/2.0"
        ],
        "x-ms-client-request-id": "b27b3a17-5be2-e5c5-421e-2d139cbe9534",
        "x-ms-lease-id": "242226bd-2fb2-837a-bab0-98be0397a025",
<<<<<<< HEAD
        "x-ms-request-id": "1dff4e40-501e-000b-443a-f36950000000",
=======
        "x-ms-request-id": "9621963d-f01e-0012-79fa-093670000000",
>>>>>>> 8d420312
        "x-ms-version": "2019-12-12"
      },
      "ResponseBody": []
    },
    {
      "RequestUri": "http://seannsecanary.blob.core.windows.net/test-filesystem-65a0d9a9-3a6e-d07c-5824-814da5dd0423/test-directory-d1505f11-27cc-0c0a-a8b6-531ad021410a?comp=lease",
      "RequestMethod": "PUT",
      "RequestHeaders": {
        "Authorization": "Sanitized",
        "If-None-Match": "\u00220x8D7D81155762719\u0022",
        "traceparent": "00-6c75f5b147dc644c90108041f2ca2f9b-bfb17575f82a6840-00",
        "User-Agent": [
          "azsdk-net-Storage.Files.DataLake/12.1.0-dev.20200403.1",
          "(.NET Core 4.6.28325.01; Microsoft Windows 10.0.18362 )"
        ],
        "x-ms-client-request-id": "f4369702-7130-7411-e2a6-d3b85be60e5c",
        "x-ms-date": "Fri, 03 Apr 2020 20:55:27 GMT",
        "x-ms-lease-action": "release",
        "x-ms-lease-id": "242226bd-2fb2-837a-bab0-98be0397a025",
        "x-ms-return-client-request-id": "true",
        "x-ms-version": "2019-12-12"
      },
      "RequestBody": null,
      "StatusCode": 412,
      "ResponseHeaders": {
        "Content-Length": "252",
        "Content-Type": "application/xml",
        "Date": "Fri, 03 Apr 2020 20:55:25 GMT",
        "Server": [
          "Windows-Azure-Blob/1.0",
          "Microsoft-HTTPAPI/2.0"
        ],
        "x-ms-client-request-id": "f4369702-7130-7411-e2a6-d3b85be60e5c",
        "x-ms-error-code": "ConditionNotMet",
<<<<<<< HEAD
        "x-ms-request-id": "1dff4e41-501e-000b-453a-f36950000000",
=======
        "x-ms-request-id": "96219640-f01e-0012-7cfa-093670000000",
>>>>>>> 8d420312
        "x-ms-version": "2019-12-12"
      },
      "ResponseBody": [
        "\uFEFF\u003C?xml version=\u00221.0\u0022 encoding=\u0022utf-8\u0022?\u003E\u003CError\u003E\u003CCode\u003EConditionNotMet\u003C/Code\u003E\u003CMessage\u003EThe condition specified using HTTP conditional header(s) is not met.\n",
        "RequestId:96219640-f01e-0012-7cfa-093670000000\n",
        "Time:2020-04-03T20:55:25.8454777Z\u003C/Message\u003E\u003C/Error\u003E"
      ]
    },
    {
      "RequestUri": "http://seannsecanary.blob.core.windows.net/test-filesystem-65a0d9a9-3a6e-d07c-5824-814da5dd0423?restype=container",
      "RequestMethod": "DELETE",
      "RequestHeaders": {
        "Authorization": "Sanitized",
        "traceparent": "00-6ea425889d06ad42b3bf506b25cbf8ec-14b9d8948de73d48-00",
        "User-Agent": [
          "azsdk-net-Storage.Files.DataLake/12.1.0-dev.20200403.1",
          "(.NET Core 4.6.28325.01; Microsoft Windows 10.0.18362 )"
        ],
        "x-ms-client-request-id": "0511a5e3-a187-4103-7da8-36abafce5d71",
        "x-ms-date": "Fri, 03 Apr 2020 20:55:27 GMT",
        "x-ms-return-client-request-id": "true",
        "x-ms-version": "2019-12-12"
      },
      "RequestBody": null,
      "StatusCode": 202,
      "ResponseHeaders": {
        "Content-Length": "0",
        "Date": "Fri, 03 Apr 2020 20:55:25 GMT",
        "Server": [
          "Windows-Azure-Blob/1.0",
          "Microsoft-HTTPAPI/2.0"
        ],
        "x-ms-client-request-id": "0511a5e3-a187-4103-7da8-36abafce5d71",
<<<<<<< HEAD
        "x-ms-request-id": "1dff4e42-501e-000b-463a-f36950000000",
=======
        "x-ms-request-id": "9621964b-f01e-0012-06fa-093670000000",
>>>>>>> 8d420312
        "x-ms-version": "2019-12-12"
      },
      "ResponseBody": []
    }
  ],
  "Variables": {
    "DateTimeOffsetNow": "2020-04-03T13:55:25.5959395-07:00",
    "RandomSeed": "1061650112",
    "Storage_TestConfigHierarchicalNamespace": "NamespaceTenant\nseannsecanary\nU2FuaXRpemVk\nhttp://seannsecanary.blob.core.windows.net\nhttp://seannsecanary.file.core.windows.net\nhttp://seannsecanary.queue.core.windows.net\nhttp://seannsecanary.table.core.windows.net\n\n\n\n\nhttp://seannsecanary-secondary.blob.core.windows.net\nhttp://seannsecanary-secondary.file.core.windows.net\nhttp://seannsecanary-secondary.queue.core.windows.net\nhttp://seannsecanary-secondary.table.core.windows.net\n68390a19-a643-458b-b726-408abf67b4fc\nSanitized\n72f988bf-86f1-41af-91ab-2d7cd011db47\nhttps://login.microsoftonline.com/\nCloud\nBlobEndpoint=http://seannsecanary.blob.core.windows.net/;QueueEndpoint=http://seannsecanary.queue.core.windows.net/;FileEndpoint=http://seannsecanary.file.core.windows.net/;BlobSecondaryEndpoint=http://seannsecanary-secondary.blob.core.windows.net/;QueueSecondaryEndpoint=http://seannsecanary-secondary.queue.core.windows.net/;FileSecondaryEndpoint=http://seannsecanary-secondary.file.core.windows.net/;AccountName=seannsecanary;AccountKey=Sanitized\n"
  }
}<|MERGE_RESOLUTION|>--- conflicted
+++ resolved
@@ -28,11 +28,7 @@
           "Microsoft-HTTPAPI/2.0"
         ],
         "x-ms-client-request-id": "c79e7354-84bc-1bb4-2fdb-d83505a3e9a6",
-<<<<<<< HEAD
-        "x-ms-request-id": "6afb317b-f01e-0012-393a-f3e9eb000000",
-=======
         "x-ms-request-id": "96219580-f01e-0012-57fa-093670000000",
->>>>>>> 8d420312
         "x-ms-version": "2019-12-12"
       },
       "ResponseBody": []
@@ -64,11 +60,7 @@
           "Microsoft-HTTPAPI/2.0"
         ],
         "x-ms-client-request-id": "951ddaa8-9572-9fdd-34a3-f9e1b35a6103",
-<<<<<<< HEAD
-        "x-ms-request-id": "eca3c090-b01f-003c-773a-f3bbfc000000",
-=======
         "x-ms-request-id": "fa43fbcb-201f-0097-34fa-091bad000000",
->>>>>>> 8d420312
         "x-ms-version": "2019-12-12"
       },
       "ResponseBody": []
@@ -104,11 +96,7 @@
         ],
         "x-ms-client-request-id": "39acbf86-03ee-a311-579d-6405dc9aaed9",
         "x-ms-lease-id": "481d0a35-0518-8082-306d-b942f15bb6c2",
-<<<<<<< HEAD
-        "x-ms-request-id": "6afb3181-f01e-0012-3b3a-f3e9eb000000",
-=======
         "x-ms-request-id": "9621959f-f01e-0012-6ffa-093670000000",
->>>>>>> 8d420312
         "x-ms-version": "2019-12-12"
       },
       "ResponseBody": []
@@ -143,11 +131,7 @@
         ],
         "x-ms-client-request-id": "32bc38f7-7caf-8ad3-960d-8870aa55a545",
         "x-ms-error-code": "ConditionNotMet",
-<<<<<<< HEAD
-        "x-ms-request-id": "6afb3186-f01e-0012-3e3a-f3e9eb000000",
-=======
         "x-ms-request-id": "962195a5-f01e-0012-74fa-093670000000",
->>>>>>> 8d420312
         "x-ms-version": "2019-12-12"
       },
       "ResponseBody": [
@@ -181,11 +165,7 @@
           "Microsoft-HTTPAPI/2.0"
         ],
         "x-ms-client-request-id": "a30eb550-7cde-702a-63c7-759bf8857c59",
-<<<<<<< HEAD
-        "x-ms-request-id": "6afb3187-f01e-0012-3f3a-f3e9eb000000",
-=======
         "x-ms-request-id": "962195ad-f01e-0012-7cfa-093670000000",
->>>>>>> 8d420312
         "x-ms-version": "2019-12-12"
       },
       "ResponseBody": []
@@ -218,11 +198,7 @@
           "Microsoft-HTTPAPI/2.0"
         ],
         "x-ms-client-request-id": "775c300a-cdf4-02e5-3480-422713017ee3",
-<<<<<<< HEAD
-        "x-ms-request-id": "5f1aedc2-901e-003b-323a-f3d79f000000",
-=======
         "x-ms-request-id": "962195b7-f01e-0012-06fa-093670000000",
->>>>>>> 8d420312
         "x-ms-version": "2019-12-12"
       },
       "ResponseBody": []
@@ -254,11 +230,7 @@
           "Microsoft-HTTPAPI/2.0"
         ],
         "x-ms-client-request-id": "318eb5a3-475f-83de-1e66-bbc5f9984c1a",
-<<<<<<< HEAD
-        "x-ms-request-id": "81a511b8-a01f-0042-0a3a-f32bbb000000",
-=======
         "x-ms-request-id": "fa43fbcd-201f-0097-35fa-091bad000000",
->>>>>>> 8d420312
         "x-ms-version": "2019-12-12"
       },
       "ResponseBody": []
@@ -294,11 +266,7 @@
         ],
         "x-ms-client-request-id": "a3e0a6d0-bdc2-e6c8-f52e-2c77ce95bdd3",
         "x-ms-lease-id": "ef7d1be7-bde2-60bf-05e8-7848c54b367c",
-<<<<<<< HEAD
-        "x-ms-request-id": "5f1aedc9-901e-003b-353a-f3d79f000000",
-=======
         "x-ms-request-id": "962195c9-f01e-0012-15fa-093670000000",
->>>>>>> 8d420312
         "x-ms-version": "2019-12-12"
       },
       "ResponseBody": []
@@ -333,11 +301,7 @@
         ],
         "x-ms-client-request-id": "1e77c4ef-926a-c4ba-60c4-095c3b4f93b0",
         "x-ms-error-code": "ConditionNotMet",
-<<<<<<< HEAD
-        "x-ms-request-id": "5f1aedce-901e-003b-373a-f3d79f000000",
-=======
         "x-ms-request-id": "962195d5-f01e-0012-20fa-093670000000",
->>>>>>> 8d420312
         "x-ms-version": "2019-12-12"
       },
       "ResponseBody": [
@@ -371,11 +335,7 @@
           "Microsoft-HTTPAPI/2.0"
         ],
         "x-ms-client-request-id": "0a871f8a-9e1d-9d68-847d-702943314304",
-<<<<<<< HEAD
-        "x-ms-request-id": "5f1aedd0-901e-003b-393a-f3d79f000000",
-=======
         "x-ms-request-id": "962195da-f01e-0012-25fa-093670000000",
->>>>>>> 8d420312
         "x-ms-version": "2019-12-12"
       },
       "ResponseBody": []
@@ -408,11 +368,7 @@
           "Microsoft-HTTPAPI/2.0"
         ],
         "x-ms-client-request-id": "1c1f4a1d-8117-657d-c9c0-0d28985e5970",
-<<<<<<< HEAD
-        "x-ms-request-id": "c8d7ee0c-701e-000c-7e3a-f30533000000",
-=======
         "x-ms-request-id": "962195e3-f01e-0012-2dfa-093670000000",
->>>>>>> 8d420312
         "x-ms-version": "2019-12-12"
       },
       "ResponseBody": []
@@ -444,11 +400,7 @@
           "Microsoft-HTTPAPI/2.0"
         ],
         "x-ms-client-request-id": "276b8995-116c-f586-0e1f-b7ed9ef739ab",
-<<<<<<< HEAD
-        "x-ms-request-id": "0234ff5d-701f-0033-1d3a-f3cd90000000",
-=======
         "x-ms-request-id": "fa43fbce-201f-0097-36fa-091bad000000",
->>>>>>> 8d420312
         "x-ms-version": "2019-12-12"
       },
       "ResponseBody": []
@@ -484,11 +436,7 @@
         ],
         "x-ms-client-request-id": "cc57a632-2ff6-3597-0c32-5eb27d931eda",
         "x-ms-lease-id": "7873aeb0-6071-387c-c8ba-94f3d63384fa",
-<<<<<<< HEAD
-        "x-ms-request-id": "c8d7ee12-701e-000c-013a-f30533000000",
-=======
         "x-ms-request-id": "96219603-f01e-0012-47fa-093670000000",
->>>>>>> 8d420312
         "x-ms-version": "2019-12-12"
       },
       "ResponseBody": []
@@ -523,11 +471,7 @@
         ],
         "x-ms-client-request-id": "2fc0f3e2-b7dc-5404-41bb-958189402605",
         "x-ms-error-code": "ConditionNotMet",
-<<<<<<< HEAD
-        "x-ms-request-id": "c8d7ee13-701e-000c-023a-f30533000000",
-=======
         "x-ms-request-id": "9621960c-f01e-0012-4efa-093670000000",
->>>>>>> 8d420312
         "x-ms-version": "2019-12-12"
       },
       "ResponseBody": [
@@ -561,11 +505,7 @@
           "Microsoft-HTTPAPI/2.0"
         ],
         "x-ms-client-request-id": "89cf71d6-efd3-e4fe-b715-834b02773f7b",
-<<<<<<< HEAD
-        "x-ms-request-id": "c8d7ee14-701e-000c-033a-f30533000000",
-=======
         "x-ms-request-id": "96219619-f01e-0012-59fa-093670000000",
->>>>>>> 8d420312
         "x-ms-version": "2019-12-12"
       },
       "ResponseBody": []
@@ -598,11 +538,7 @@
           "Microsoft-HTTPAPI/2.0"
         ],
         "x-ms-client-request-id": "767d964f-5a7e-9cf6-f4fe-30ae6eb03eda",
-<<<<<<< HEAD
-        "x-ms-request-id": "1dff4e37-501e-000b-3f3a-f36950000000",
-=======
         "x-ms-request-id": "9621961e-f01e-0012-5dfa-093670000000",
->>>>>>> 8d420312
         "x-ms-version": "2019-12-12"
       },
       "ResponseBody": []
@@ -634,11 +570,7 @@
           "Microsoft-HTTPAPI/2.0"
         ],
         "x-ms-client-request-id": "2f498f15-c7fd-276a-8b71-cdc707dccbd2",
-<<<<<<< HEAD
-        "x-ms-request-id": "6c25551a-a01f-0020-353a-f3e99c000000",
-=======
         "x-ms-request-id": "fa43fbcf-201f-0097-37fa-091bad000000",
->>>>>>> 8d420312
         "x-ms-version": "2019-12-12"
       },
       "ResponseBody": []
@@ -715,11 +647,7 @@
         ],
         "x-ms-client-request-id": "b27b3a17-5be2-e5c5-421e-2d139cbe9534",
         "x-ms-lease-id": "242226bd-2fb2-837a-bab0-98be0397a025",
-<<<<<<< HEAD
-        "x-ms-request-id": "1dff4e40-501e-000b-443a-f36950000000",
-=======
         "x-ms-request-id": "9621963d-f01e-0012-79fa-093670000000",
->>>>>>> 8d420312
         "x-ms-version": "2019-12-12"
       },
       "ResponseBody": []
@@ -754,11 +682,7 @@
         ],
         "x-ms-client-request-id": "f4369702-7130-7411-e2a6-d3b85be60e5c",
         "x-ms-error-code": "ConditionNotMet",
-<<<<<<< HEAD
-        "x-ms-request-id": "1dff4e41-501e-000b-453a-f36950000000",
-=======
         "x-ms-request-id": "96219640-f01e-0012-7cfa-093670000000",
->>>>>>> 8d420312
         "x-ms-version": "2019-12-12"
       },
       "ResponseBody": [
@@ -792,11 +716,7 @@
           "Microsoft-HTTPAPI/2.0"
         ],
         "x-ms-client-request-id": "0511a5e3-a187-4103-7da8-36abafce5d71",
-<<<<<<< HEAD
-        "x-ms-request-id": "1dff4e42-501e-000b-463a-f36950000000",
-=======
         "x-ms-request-id": "9621964b-f01e-0012-06fa-093670000000",
->>>>>>> 8d420312
         "x-ms-version": "2019-12-12"
       },
       "ResponseBody": []
