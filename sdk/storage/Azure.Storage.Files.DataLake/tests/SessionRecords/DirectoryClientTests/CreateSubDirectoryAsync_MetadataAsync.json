{
  "Entries": [
    {
      "RequestUri": "http://seannsecanary.blob.core.windows.net/test-filesystem-1d816928-71df-26b2-eab3-757a5d953dcd?restype=container",
      "RequestMethod": "PUT",
      "RequestHeaders": {
        "Authorization": "Sanitized",
        "traceparent": "00-69a8021282e1d443b07a9594f74799e4-cbafd9030e077948-00",
        "User-Agent": [
          "azsdk-net-Storage.Files.DataLake/12.1.0-dev.20200403.1",
          "(.NET Core 4.6.28325.01; Microsoft Windows 10.0.18362 )"
        ],
        "x-ms-blob-public-access": "container",
        "x-ms-client-request-id": "9375f370-df38-1c6c-79b2-51ca73d209e0",
        "x-ms-date": "Fri, 03 Apr 2020 20:56:40 GMT",
        "x-ms-return-client-request-id": "true",
        "x-ms-version": "2019-12-12"
      },
      "RequestBody": null,
      "StatusCode": 201,
      "ResponseHeaders": {
        "Content-Length": "0",
        "Date": "Fri, 03 Apr 2020 20:56:38 GMT",
        "ETag": "\u00220x8D7D811815F50FE\u0022",
        "Last-Modified": "Fri, 03 Apr 2020 20:56:39 GMT",
        "Server": [
          "Windows-Azure-Blob/1.0",
          "Microsoft-HTTPAPI/2.0"
        ],
        "x-ms-client-request-id": "9375f370-df38-1c6c-79b2-51ca73d209e0",
<<<<<<< HEAD
        "x-ms-request-id": "6090b517-901e-0049-5d3b-f3d0d0000000",
=======
        "x-ms-request-id": "9621b8c0-f01e-0012-5efa-093670000000",
>>>>>>> 8d420312
        "x-ms-version": "2019-12-12"
      },
      "ResponseBody": []
    },
    {
      "RequestUri": "http://seannsecanary.dfs.core.windows.net/test-filesystem-1d816928-71df-26b2-eab3-757a5d953dcd/test-directory-1983acd5-0edd-535e-bf9a-776dab431bec?resource=directory",
      "RequestMethod": "PUT",
      "RequestHeaders": {
        "Authorization": "Sanitized",
        "traceparent": "00-fec0b094fed43a4bbb19472e860ec02e-60008934df834742-00",
        "User-Agent": [
          "azsdk-net-Storage.Files.DataLake/12.1.0-dev.20200403.1",
          "(.NET Core 4.6.28325.01; Microsoft Windows 10.0.18362 )"
        ],
        "x-ms-client-request-id": "5e99e668-3b7b-613e-9521-d49e68ff7035",
        "x-ms-date": "Fri, 03 Apr 2020 20:56:40 GMT",
        "x-ms-return-client-request-id": "true",
        "x-ms-version": "2019-12-12"
      },
      "RequestBody": null,
      "StatusCode": 201,
      "ResponseHeaders": {
        "Content-Length": "0",
        "Date": "Fri, 03 Apr 2020 20:56:39 GMT",
        "ETag": "\u00220x8D7D811816F312F\u0022",
        "Last-Modified": "Fri, 03 Apr 2020 20:56:39 GMT",
        "Server": [
          "Windows-Azure-HDFS/1.0",
          "Microsoft-HTTPAPI/2.0"
        ],
        "x-ms-client-request-id": "5e99e668-3b7b-613e-9521-d49e68ff7035",
<<<<<<< HEAD
        "x-ms-request-id": "cd6e4261-001f-0016-583b-f364ec000000",
=======
        "x-ms-request-id": "fa43fd25-201f-0097-52fa-091bad000000",
>>>>>>> 8d420312
        "x-ms-version": "2019-12-12"
      },
      "ResponseBody": []
    },
    {
      "RequestUri": "http://seannsecanary.dfs.core.windows.net/test-filesystem-1d816928-71df-26b2-eab3-757a5d953dcd/test-directory-1983acd5-0edd-535e-bf9a-776dab431bec/test-directory-196b6596-9fc8-2bc0-1771-773422d6d1df?resource=directory",
      "RequestMethod": "PUT",
      "RequestHeaders": {
        "Authorization": "Sanitized",
        "User-Agent": [
          "azsdk-net-Storage.Files.DataLake/12.1.0-dev.20200403.1",
          "(.NET Core 4.6.28325.01; Microsoft Windows 10.0.18362 )"
        ],
        "x-ms-client-request-id": "1df0b638-5974-c90c-256d-4609c40a3ebf",
        "x-ms-date": "Fri, 03 Apr 2020 20:56:40 GMT",
        "x-ms-properties": "foo=YmFy,meta=ZGF0YQ==,Capital=bGV0dGVy,UPPER=Y2FzZQ==",
        "x-ms-return-client-request-id": "true",
        "x-ms-version": "2019-12-12"
      },
      "RequestBody": null,
      "StatusCode": 201,
      "ResponseHeaders": {
        "Content-Length": "0",
        "Date": "Fri, 03 Apr 2020 20:56:39 GMT",
        "ETag": "\u00220x8D7D811817B527E\u0022",
        "Last-Modified": "Fri, 03 Apr 2020 20:56:39 GMT",
        "Server": [
          "Windows-Azure-HDFS/1.0",
          "Microsoft-HTTPAPI/2.0"
        ],
        "x-ms-client-request-id": "1df0b638-5974-c90c-256d-4609c40a3ebf",
<<<<<<< HEAD
        "x-ms-request-id": "cd6e4262-001f-0016-593b-f364ec000000",
=======
        "x-ms-request-id": "fa43fd26-201f-0097-53fa-091bad000000",
>>>>>>> 8d420312
        "x-ms-version": "2019-12-12"
      },
      "ResponseBody": []
    },
    {
      "RequestUri": "http://seannsecanary.blob.core.windows.net/test-filesystem-1d816928-71df-26b2-eab3-757a5d953dcd/test-directory-1983acd5-0edd-535e-bf9a-776dab431bec/test-directory-196b6596-9fc8-2bc0-1771-773422d6d1df",
      "RequestMethod": "HEAD",
      "RequestHeaders": {
        "Authorization": "Sanitized",
        "User-Agent": [
          "azsdk-net-Storage.Files.DataLake/12.1.0-dev.20200403.1",
          "(.NET Core 4.6.28325.01; Microsoft Windows 10.0.18362 )"
        ],
        "x-ms-client-request-id": "6bfbd3c7-b3e5-cd6a-963b-9f3d77675e0f",
        "x-ms-date": "Fri, 03 Apr 2020 20:56:40 GMT",
        "x-ms-return-client-request-id": "true",
        "x-ms-version": "2019-12-12"
      },
      "RequestBody": null,
      "StatusCode": 200,
      "ResponseHeaders": {
        "Accept-Ranges": "bytes",
        "Content-Length": "0",
        "Content-Type": "application/octet-stream",
        "Date": "Fri, 03 Apr 2020 20:56:39 GMT",
        "ETag": "\u00220x8D7D811817B527E\u0022",
        "Last-Modified": "Fri, 03 Apr 2020 20:56:39 GMT",
        "Server": [
          "Windows-Azure-Blob/1.0",
          "Microsoft-HTTPAPI/2.0"
        ],
        "x-ms-access-tier": "Hot",
        "x-ms-access-tier-inferred": "true",
        "x-ms-blob-type": "BlockBlob",
        "x-ms-client-request-id": "6bfbd3c7-b3e5-cd6a-963b-9f3d77675e0f",
        "x-ms-creation-time": "Fri, 03 Apr 2020 20:56:39 GMT",
        "x-ms-lease-state": "available",
        "x-ms-lease-status": "unlocked",
        "x-ms-meta-Capital": "letter",
        "x-ms-meta-foo": "bar",
        "x-ms-meta-hdi_isfolder": "true",
        "x-ms-meta-meta": "data",
        "x-ms-meta-UPPER": "case",
        "x-ms-request-id": "9621b8e2-f01e-0012-7cfa-093670000000",
        "x-ms-server-encrypted": "true",
        "x-ms-version": "2019-12-12"
      },
      "ResponseBody": []
    },
    {
      "RequestUri": "http://seannsecanary.blob.core.windows.net/test-filesystem-1d816928-71df-26b2-eab3-757a5d953dcd?restype=container",
      "RequestMethod": "DELETE",
      "RequestHeaders": {
        "Authorization": "Sanitized",
        "traceparent": "00-ccccad41ee47104c9fd3454a022e3e40-8383d632efa67849-00",
        "User-Agent": [
          "azsdk-net-Storage.Files.DataLake/12.1.0-dev.20200403.1",
          "(.NET Core 4.6.28325.01; Microsoft Windows 10.0.18362 )"
        ],
        "x-ms-client-request-id": "f0412517-d30f-9cd9-8aa9-30bf0c4d628c",
        "x-ms-date": "Fri, 03 Apr 2020 20:56:41 GMT",
        "x-ms-return-client-request-id": "true",
        "x-ms-version": "2019-12-12"
      },
      "RequestBody": null,
      "StatusCode": 202,
      "ResponseHeaders": {
        "Content-Length": "0",
        "Date": "Fri, 03 Apr 2020 20:56:39 GMT",
        "Server": [
          "Windows-Azure-Blob/1.0",
          "Microsoft-HTTPAPI/2.0"
        ],
        "x-ms-client-request-id": "f0412517-d30f-9cd9-8aa9-30bf0c4d628c",
<<<<<<< HEAD
        "x-ms-request-id": "6090b537-901e-0049-7c3b-f3d0d0000000",
=======
        "x-ms-request-id": "9621b8ea-f01e-0012-02fa-093670000000",
>>>>>>> 8d420312
        "x-ms-version": "2019-12-12"
      },
      "ResponseBody": []
    }
  ],
  "Variables": {
    "RandomSeed": "330821317",
    "Storage_TestConfigHierarchicalNamespace": "NamespaceTenant\nseannsecanary\nU2FuaXRpemVk\nhttp://seannsecanary.blob.core.windows.net\nhttp://seannsecanary.file.core.windows.net\nhttp://seannsecanary.queue.core.windows.net\nhttp://seannsecanary.table.core.windows.net\n\n\n\n\nhttp://seannsecanary-secondary.blob.core.windows.net\nhttp://seannsecanary-secondary.file.core.windows.net\nhttp://seannsecanary-secondary.queue.core.windows.net\nhttp://seannsecanary-secondary.table.core.windows.net\n68390a19-a643-458b-b726-408abf67b4fc\nSanitized\n72f988bf-86f1-41af-91ab-2d7cd011db47\nhttps://login.microsoftonline.com/\nCloud\nBlobEndpoint=http://seannsecanary.blob.core.windows.net/;QueueEndpoint=http://seannsecanary.queue.core.windows.net/;FileEndpoint=http://seannsecanary.file.core.windows.net/;BlobSecondaryEndpoint=http://seannsecanary-secondary.blob.core.windows.net/;QueueSecondaryEndpoint=http://seannsecanary-secondary.queue.core.windows.net/;FileSecondaryEndpoint=http://seannsecanary-secondary.file.core.windows.net/;AccountName=seannsecanary;AccountKey=Sanitized\n"
  }
}<|MERGE_RESOLUTION|>--- conflicted
+++ resolved
@@ -28,11 +28,7 @@
           "Microsoft-HTTPAPI/2.0"
         ],
         "x-ms-client-request-id": "9375f370-df38-1c6c-79b2-51ca73d209e0",
-<<<<<<< HEAD
-        "x-ms-request-id": "6090b517-901e-0049-5d3b-f3d0d0000000",
-=======
         "x-ms-request-id": "9621b8c0-f01e-0012-5efa-093670000000",
->>>>>>> 8d420312
         "x-ms-version": "2019-12-12"
       },
       "ResponseBody": []
@@ -64,11 +60,7 @@
           "Microsoft-HTTPAPI/2.0"
         ],
         "x-ms-client-request-id": "5e99e668-3b7b-613e-9521-d49e68ff7035",
-<<<<<<< HEAD
-        "x-ms-request-id": "cd6e4261-001f-0016-583b-f364ec000000",
-=======
         "x-ms-request-id": "fa43fd25-201f-0097-52fa-091bad000000",
->>>>>>> 8d420312
         "x-ms-version": "2019-12-12"
       },
       "ResponseBody": []
@@ -100,11 +92,7 @@
           "Microsoft-HTTPAPI/2.0"
         ],
         "x-ms-client-request-id": "1df0b638-5974-c90c-256d-4609c40a3ebf",
-<<<<<<< HEAD
-        "x-ms-request-id": "cd6e4262-001f-0016-593b-f364ec000000",
-=======
         "x-ms-request-id": "fa43fd26-201f-0097-53fa-091bad000000",
->>>>>>> 8d420312
         "x-ms-version": "2019-12-12"
       },
       "ResponseBody": []
@@ -179,11 +167,7 @@
           "Microsoft-HTTPAPI/2.0"
         ],
         "x-ms-client-request-id": "f0412517-d30f-9cd9-8aa9-30bf0c4d628c",
-<<<<<<< HEAD
-        "x-ms-request-id": "6090b537-901e-0049-7c3b-f3d0d0000000",
-=======
         "x-ms-request-id": "9621b8ea-f01e-0012-02fa-093670000000",
->>>>>>> 8d420312
         "x-ms-version": "2019-12-12"
       },
       "ResponseBody": []
