--- conflicted
+++ resolved
@@ -27,13 +27,8 @@
           "Windows-Azure-Blob/1.0",
           "Microsoft-HTTPAPI/2.0"
         ],
-<<<<<<< HEAD
-        "x-ms-client-request-id": "4d53d9c8-515f-ae15-08b6-437200c6223c",
-        "x-ms-request-id": "a8f4cd8f-c01e-0019-453b-f31280000000",
-=======
         "x-ms-client-request-id": "9cb3210a-3ed3-51e4-73ea-e6d964cfb79a",
         "x-ms-request-id": "ee12ebcf-601e-0072-2754-1f4aef000000",
->>>>>>> 8d420312
         "x-ms-version": "2019-12-12"
       },
       "ResponseBody": []
@@ -64,13 +59,8 @@
           "Windows-Azure-HDFS/1.0",
           "Microsoft-HTTPAPI/2.0"
         ],
-<<<<<<< HEAD
-        "x-ms-client-request-id": "3a50a0fb-e2d3-0a5a-6d3f-dc05eb79a0b2",
-        "x-ms-request-id": "c4760e7b-301f-0040-633b-f39503000000",
-=======
         "x-ms-client-request-id": "34c13b66-8ac6-e9c2-7e37-1a5cb16778b9",
         "x-ms-request-id": "3e22046f-d01f-003a-1554-1f57d8000000",
->>>>>>> 8d420312
         "x-ms-version": "2019-12-12"
       },
       "ResponseBody": []
@@ -101,13 +91,8 @@
           "Windows-Azure-HDFS/1.0",
           "Microsoft-HTTPAPI/2.0"
         ],
-<<<<<<< HEAD
-        "x-ms-client-request-id": "ee620632-0793-4de7-b7a6-14ca6d0f056b",
-        "x-ms-request-id": "c4760e7c-301f-0040-643b-f39503000000",
-=======
         "x-ms-client-request-id": "692990c4-b87c-f0db-70bc-8b96ac2412eb",
         "x-ms-request-id": "3e2204a6-d01f-003a-4c54-1f57d8000000",
->>>>>>> 8d420312
         "x-ms-version": "2019-12-12"
       },
       "ResponseBody": []
@@ -136,13 +121,8 @@
           "Windows-Azure-HDFS/1.0",
           "Microsoft-HTTPAPI/2.0"
         ],
-<<<<<<< HEAD
-        "x-ms-client-request-id": "ff17fd58-ab9f-fd94-5452-b55d5e1a6b48",
-        "x-ms-request-id": "c4760e7d-301f-0040-653b-f39503000000",
-=======
         "x-ms-client-request-id": "47d99748-df69-8b22-6926-2d3a44bf3b01",
         "x-ms-request-id": "3e2204d7-d01f-003a-7d54-1f57d8000000",
->>>>>>> 8d420312
         "x-ms-version": "2019-12-12"
       },
       "ResponseBody": []
@@ -212,13 +192,8 @@
           "Windows-Azure-Blob/1.0",
           "Microsoft-HTTPAPI/2.0"
         ],
-<<<<<<< HEAD
-        "x-ms-client-request-id": "acc6d2ac-faa8-6e51-cf73-c4bea7168208",
-        "x-ms-request-id": "a8f4cd97-c01e-0019-4a3b-f31280000000",
-=======
         "x-ms-client-request-id": "f501f0e9-2671-9ab6-559a-acc476cc3b48",
         "x-ms-request-id": "ee12ed65-601e-0072-2954-1f4aef000000",
->>>>>>> 8d420312
         "x-ms-version": "2019-12-12"
       },
       "ResponseBody": []
@@ -250,13 +225,8 @@
           "Windows-Azure-Blob/1.0",
           "Microsoft-HTTPAPI/2.0"
         ],
-<<<<<<< HEAD
-        "x-ms-client-request-id": "a23f9e95-8b9c-106c-5759-998be9720fd5",
-        "x-ms-request-id": "64e3c450-b01e-0003-7e3b-f3735f000000",
-=======
         "x-ms-client-request-id": "a81630b3-1669-862d-3c45-91f1b25b482a",
         "x-ms-request-id": "c8738625-d01e-0083-1f54-1f53c2000000",
->>>>>>> 8d420312
         "x-ms-version": "2019-12-12"
       },
       "ResponseBody": []
@@ -287,13 +257,8 @@
           "Windows-Azure-HDFS/1.0",
           "Microsoft-HTTPAPI/2.0"
         ],
-<<<<<<< HEAD
-        "x-ms-client-request-id": "e21766d6-2b38-bd0d-2038-c5d18689b1ce",
-        "x-ms-request-id": "30548b41-501f-000b-243b-f36950000000",
-=======
         "x-ms-client-request-id": "597a5aad-62c8-354a-6cb4-accba0cdaa78",
         "x-ms-request-id": "1c155cb7-801f-0055-0954-1f5d2b000000",
->>>>>>> 8d420312
         "x-ms-version": "2019-12-12"
       },
       "ResponseBody": []
@@ -324,13 +289,8 @@
           "Windows-Azure-HDFS/1.0",
           "Microsoft-HTTPAPI/2.0"
         ],
-<<<<<<< HEAD
-        "x-ms-client-request-id": "8bdd8518-6e36-87c1-4a31-041c5e9c39d1",
-        "x-ms-request-id": "30548b42-501f-000b-253b-f36950000000",
-=======
         "x-ms-client-request-id": "f8e5080f-5587-878c-4482-acbbbe7838e9",
         "x-ms-request-id": "1c155ccb-801f-0055-1b54-1f5d2b000000",
->>>>>>> 8d420312
         "x-ms-version": "2019-12-12"
       },
       "ResponseBody": []
@@ -348,11 +308,7 @@
         "x-ms-date": "Fri, 01 May 2020 01:04:06 GMT",
         "x-ms-rename-source": "%2Ftest-filesystem-11bb403f-6255-bcb3-647f-735b522b2534%2Ftest-directory-f65d7774-7e8b-62c3-fc9e-7560dcc4eb3e=",
         "x-ms-return-client-request-id": "true",
-<<<<<<< HEAD
-        "x-ms-source-if-modified-since": "Wed, 04 Mar 2020 22:13:19 GMT",
-=======
         "x-ms-source-if-modified-since": "Thu, 30 Apr 2020 01:04:03 GMT",
->>>>>>> 8d420312
         "x-ms-version": "2019-12-12"
       },
       "RequestBody": null,
@@ -364,13 +320,8 @@
           "Windows-Azure-HDFS/1.0",
           "Microsoft-HTTPAPI/2.0"
         ],
-<<<<<<< HEAD
-        "x-ms-client-request-id": "ff599f16-8871-cd4f-5885-ae3f20dde11e",
-        "x-ms-request-id": "30548b43-501f-000b-263b-f36950000000",
-=======
         "x-ms-client-request-id": "f4c21f5d-1d9d-df23-a92c-3cc6e5ba05db",
         "x-ms-request-id": "1c155cd5-801f-0055-2554-1f5d2b000000",
->>>>>>> 8d420312
         "x-ms-version": "2019-12-12"
       },
       "ResponseBody": []
@@ -440,13 +391,8 @@
           "Windows-Azure-Blob/1.0",
           "Microsoft-HTTPAPI/2.0"
         ],
-<<<<<<< HEAD
-        "x-ms-client-request-id": "25c3feab-22d7-18db-6ebf-037786ba540c",
-        "x-ms-request-id": "64e3c484-b01e-0003-273b-f3735f000000",
-=======
         "x-ms-client-request-id": "e56aae14-665b-f424-7f42-efb1837cfb6f",
         "x-ms-request-id": "c87386bd-d01e-0083-2154-1f53c2000000",
->>>>>>> 8d420312
         "x-ms-version": "2019-12-12"
       },
       "ResponseBody": []
@@ -478,13 +424,8 @@
           "Windows-Azure-Blob/1.0",
           "Microsoft-HTTPAPI/2.0"
         ],
-<<<<<<< HEAD
-        "x-ms-client-request-id": "dc1bcaa6-059c-b158-8e09-f34f5093b4ce",
-        "x-ms-request-id": "5f1afece-901e-003b-4e3b-f3d79f000000",
-=======
         "x-ms-client-request-id": "0a44abdf-9c24-a01d-1368-28157c49ccb2",
         "x-ms-request-id": "d2714bd6-c01e-0044-4354-1fc79f000000",
->>>>>>> 8d420312
         "x-ms-version": "2019-12-12"
       },
       "ResponseBody": []
@@ -515,13 +456,8 @@
           "Windows-Azure-HDFS/1.0",
           "Microsoft-HTTPAPI/2.0"
         ],
-<<<<<<< HEAD
-        "x-ms-client-request-id": "b4f1a17c-4fdb-5ec4-175e-071bb0ae289c",
-        "x-ms-request-id": "0234ffd4-701f-0033-5c3b-f3cd90000000",
-=======
         "x-ms-client-request-id": "b5ec7147-734c-2095-3908-d93faff05129",
         "x-ms-request-id": "f1f13077-a01f-0020-2c54-1f3607000000",
->>>>>>> 8d420312
         "x-ms-version": "2019-12-12"
       },
       "ResponseBody": []
@@ -552,13 +488,8 @@
           "Windows-Azure-HDFS/1.0",
           "Microsoft-HTTPAPI/2.0"
         ],
-<<<<<<< HEAD
-        "x-ms-client-request-id": "de3fe171-d6ac-61e7-56b9-035f30ef95b4",
-        "x-ms-request-id": "0234ffd5-701f-0033-5d3b-f3cd90000000",
-=======
         "x-ms-client-request-id": "d6c6ffe7-524d-f829-479b-17d6962b8c5e",
         "x-ms-request-id": "f1f1307c-a01f-0020-3154-1f3607000000",
->>>>>>> 8d420312
         "x-ms-version": "2019-12-12"
       },
       "ResponseBody": []
@@ -576,11 +507,7 @@
         "x-ms-date": "Fri, 01 May 2020 01:04:07 GMT",
         "x-ms-rename-source": "%2Ftest-filesystem-ae7ef83a-7341-029a-bc46-e9db28cc7d3b%2Ftest-directory-2145b4c4-bea3-3c71-31e4-ed2d4fe9992a=",
         "x-ms-return-client-request-id": "true",
-<<<<<<< HEAD
-        "x-ms-source-if-unmodified-since": "Fri, 06 Mar 2020 22:13:19 GMT",
-=======
         "x-ms-source-if-unmodified-since": "Sat, 02 May 2020 01:04:03 GMT",
->>>>>>> 8d420312
         "x-ms-version": "2019-12-12"
       },
       "RequestBody": null,
@@ -592,13 +519,8 @@
           "Windows-Azure-HDFS/1.0",
           "Microsoft-HTTPAPI/2.0"
         ],
-<<<<<<< HEAD
-        "x-ms-client-request-id": "e7644530-eb23-21be-94cb-914541a312e9",
-        "x-ms-request-id": "0234ffd6-701f-0033-5e3b-f3cd90000000",
-=======
         "x-ms-client-request-id": "94838856-9115-7432-4cec-9660cc07a7f1",
         "x-ms-request-id": "f1f13081-a01f-0020-3654-1f3607000000",
->>>>>>> 8d420312
         "x-ms-version": "2019-12-12"
       },
       "ResponseBody": []
@@ -668,13 +590,8 @@
           "Windows-Azure-Blob/1.0",
           "Microsoft-HTTPAPI/2.0"
         ],
-<<<<<<< HEAD
-        "x-ms-client-request-id": "ae765f02-2774-005e-3de7-d41976a181eb",
-        "x-ms-request-id": "5f1afee1-901e-003b-5e3b-f3d79f000000",
-=======
         "x-ms-client-request-id": "797cfaff-9988-5749-9ccf-195bf82c9606",
         "x-ms-request-id": "d2714c3b-c01e-0044-1f54-1fc79f000000",
->>>>>>> 8d420312
         "x-ms-version": "2019-12-12"
       },
       "ResponseBody": []
@@ -706,13 +623,8 @@
           "Windows-Azure-Blob/1.0",
           "Microsoft-HTTPAPI/2.0"
         ],
-<<<<<<< HEAD
-        "x-ms-client-request-id": "bfc5b8b1-18be-031a-c1e0-715f2a07f65c",
-        "x-ms-request-id": "2d195533-901e-0004-623b-f31f3c000000",
-=======
         "x-ms-client-request-id": "3d7dbc79-ed60-3700-290e-8e79c8b1228c",
         "x-ms-request-id": "230537a9-101e-001a-1c54-1f2c7f000000",
->>>>>>> 8d420312
         "x-ms-version": "2019-12-12"
       },
       "ResponseBody": []
@@ -743,13 +655,8 @@
           "Windows-Azure-HDFS/1.0",
           "Microsoft-HTTPAPI/2.0"
         ],
-<<<<<<< HEAD
-        "x-ms-client-request-id": "e14e2f06-7200-7f5e-aeb7-58309eda91ce",
-        "x-ms-request-id": "2b8c0930-101f-001a-6a3b-f3f3e4000000",
-=======
         "x-ms-client-request-id": "605ffca8-d8e1-c502-0665-309b7d36f853",
         "x-ms-request-id": "ff58c408-701f-008a-2454-1f1611000000",
->>>>>>> 8d420312
         "x-ms-version": "2019-12-12"
       },
       "ResponseBody": []
@@ -780,13 +687,8 @@
           "Windows-Azure-HDFS/1.0",
           "Microsoft-HTTPAPI/2.0"
         ],
-<<<<<<< HEAD
-        "x-ms-client-request-id": "f851c01e-9bad-6228-edbc-f38a6e20dca4",
-        "x-ms-request-id": "2b8c0931-101f-001a-6b3b-f3f3e4000000",
-=======
         "x-ms-client-request-id": "684565ee-1332-fe2f-01ba-21fa92daca92",
         "x-ms-request-id": "ff58c409-701f-008a-2554-1f1611000000",
->>>>>>> 8d420312
         "x-ms-version": "2019-12-12"
       },
       "ResponseBody": []
@@ -845,11 +747,7 @@
         "x-ms-date": "Fri, 01 May 2020 01:04:09 GMT",
         "x-ms-rename-source": "%2Ftest-filesystem-e4a99dbc-c894-6ed1-eb0e-d097350f341d%2Ftest-directory-9f2afc9b-b30e-17b5-0dc4-6fc93ed511e0=",
         "x-ms-return-client-request-id": "true",
-<<<<<<< HEAD
-        "x-ms-source-if-match": "\u00220x8D7C1526B81C20C\u0022",
-=======
         "x-ms-source-if-match": "\u00220x8D7ED6B8DEF717D\u0022",
->>>>>>> 8d420312
         "x-ms-version": "2019-12-12"
       },
       "RequestBody": null,
@@ -861,13 +759,8 @@
           "Windows-Azure-HDFS/1.0",
           "Microsoft-HTTPAPI/2.0"
         ],
-<<<<<<< HEAD
-        "x-ms-client-request-id": "bc3a689d-f901-64ec-6ed9-e5c8f94304fa",
-        "x-ms-request-id": "2b8c0932-101f-001a-6c3b-f3f3e4000000",
-=======
         "x-ms-client-request-id": "6dda03da-36a0-cc64-755d-53f27522bbaa",
         "x-ms-request-id": "ff58c413-701f-008a-2f54-1f1611000000",
->>>>>>> 8d420312
         "x-ms-version": "2019-12-12"
       },
       "ResponseBody": []
@@ -937,13 +830,8 @@
           "Windows-Azure-Blob/1.0",
           "Microsoft-HTTPAPI/2.0"
         ],
-<<<<<<< HEAD
-        "x-ms-client-request-id": "b4520c6f-10f9-86be-c7a1-ee9dc00c4316",
-        "x-ms-request-id": "2d195547-901e-0004-733b-f31f3c000000",
-=======
         "x-ms-client-request-id": "6898ca8e-2f41-3c81-2655-d90b3c1e89fc",
         "x-ms-request-id": "23053820-101e-001a-0854-1f2c7f000000",
->>>>>>> 8d420312
         "x-ms-version": "2019-12-12"
       },
       "ResponseBody": []
@@ -975,13 +863,8 @@
           "Windows-Azure-Blob/1.0",
           "Microsoft-HTTPAPI/2.0"
         ],
-<<<<<<< HEAD
-        "x-ms-client-request-id": "b23ba520-a949-8117-2f3c-f415a5e56d4b",
-        "x-ms-request-id": "96268fa3-f01e-002d-7d3b-f32148000000",
-=======
         "x-ms-client-request-id": "83605a26-203a-1d1b-89af-88e8b607d482",
         "x-ms-request-id": "71baf701-e01e-0053-0d54-1f6e94000000",
->>>>>>> 8d420312
         "x-ms-version": "2019-12-12"
       },
       "ResponseBody": []
@@ -1012,13 +895,8 @@
           "Windows-Azure-HDFS/1.0",
           "Microsoft-HTTPAPI/2.0"
         ],
-<<<<<<< HEAD
-        "x-ms-client-request-id": "715d6a70-4af7-64d3-26e5-104be3fc4aae",
-        "x-ms-request-id": "6c7e845d-101f-0047-603b-f3f960000000",
-=======
         "x-ms-client-request-id": "0ac9b402-6623-741a-df7d-0253e04ee539",
         "x-ms-request-id": "8aaf7cad-c01f-0019-6854-1fcd1b000000",
->>>>>>> 8d420312
         "x-ms-version": "2019-12-12"
       },
       "ResponseBody": []
@@ -1049,13 +927,8 @@
           "Windows-Azure-HDFS/1.0",
           "Microsoft-HTTPAPI/2.0"
         ],
-<<<<<<< HEAD
-        "x-ms-client-request-id": "13c3a897-7f6f-77bc-604e-160b410b0003",
-        "x-ms-request-id": "6c7e845e-101f-0047-613b-f3f960000000",
-=======
         "x-ms-client-request-id": "0773133f-2562-3bd1-744c-8e10bf630e38",
         "x-ms-request-id": "8aaf7cbb-c01f-0019-7654-1fcd1b000000",
->>>>>>> 8d420312
         "x-ms-version": "2019-12-12"
       },
       "ResponseBody": []
@@ -1085,13 +958,8 @@
           "Windows-Azure-HDFS/1.0",
           "Microsoft-HTTPAPI/2.0"
         ],
-<<<<<<< HEAD
-        "x-ms-client-request-id": "bb30b6cb-145f-47ee-1f32-6cd41bd6b50f",
-        "x-ms-request-id": "6c7e845f-101f-0047-623b-f3f960000000",
-=======
         "x-ms-client-request-id": "5176b807-0a34-68e1-e78e-0f39b689e706",
         "x-ms-request-id": "8aaf7cca-c01f-0019-0554-1fcd1b000000",
->>>>>>> 8d420312
         "x-ms-version": "2019-12-12"
       },
       "ResponseBody": []
@@ -1161,13 +1029,8 @@
           "Windows-Azure-Blob/1.0",
           "Microsoft-HTTPAPI/2.0"
         ],
-<<<<<<< HEAD
-        "x-ms-client-request-id": "06b3bb67-2a96-0c35-a5f4-6a972fdf0766",
-        "x-ms-request-id": "96268fc0-f01e-002d-173b-f32148000000",
-=======
         "x-ms-client-request-id": "e4c316ec-e080-1219-f0f7-0d9da3728ce5",
         "x-ms-request-id": "71baf752-e01e-0053-5054-1f6e94000000",
->>>>>>> 8d420312
         "x-ms-version": "2019-12-12"
       },
       "ResponseBody": []
@@ -1199,13 +1062,8 @@
           "Windows-Azure-Blob/1.0",
           "Microsoft-HTTPAPI/2.0"
         ],
-<<<<<<< HEAD
-        "x-ms-client-request-id": "bdf13710-0cf6-00e7-1d93-1f0855726604",
-        "x-ms-request-id": "33bace5e-201e-002e-463b-f3c02c000000",
-=======
         "x-ms-client-request-id": "03e50c0b-71ca-f0fd-403a-d59a27c447c7",
         "x-ms-request-id": "913835a0-701e-0051-5554-1fd02c000000",
->>>>>>> 8d420312
         "x-ms-version": "2019-12-12"
       },
       "ResponseBody": []
@@ -1236,13 +1094,8 @@
           "Windows-Azure-HDFS/1.0",
           "Microsoft-HTTPAPI/2.0"
         ],
-<<<<<<< HEAD
-        "x-ms-client-request-id": "9198ba16-fdd7-5eb1-d324-0c8d0d0d579b",
-        "x-ms-request-id": "c0bb0dca-501f-0024-483b-f3649b000000",
-=======
         "x-ms-client-request-id": "fc62ecae-2dd8-ba73-de6e-fa4d8102a894",
         "x-ms-request-id": "57e33e8b-701f-000c-6d54-1fdaa8000000",
->>>>>>> 8d420312
         "x-ms-version": "2019-12-12"
       },
       "ResponseBody": []
@@ -1273,13 +1126,8 @@
           "Windows-Azure-HDFS/1.0",
           "Microsoft-HTTPAPI/2.0"
         ],
-<<<<<<< HEAD
-        "x-ms-client-request-id": "55649d61-50c3-1f25-64c6-fbe43a45e5dd",
-        "x-ms-request-id": "c0bb0dcb-501f-0024-493b-f3649b000000",
-=======
         "x-ms-client-request-id": "bcec6570-f857-2568-69c4-7c6a2f24632b",
         "x-ms-request-id": "57e33e8f-701f-000c-7154-1fdaa8000000",
->>>>>>> 8d420312
         "x-ms-version": "2019-12-12"
       },
       "ResponseBody": []
@@ -1313,15 +1161,9 @@
           "Windows-Azure-Blob/1.0",
           "Microsoft-HTTPAPI/2.0"
         ],
-<<<<<<< HEAD
-        "x-ms-client-request-id": "880ebe6e-cd14-f86b-eb53-01d243b9c599",
-        "x-ms-lease-id": "f2cd1d7b-6849-11b1-54f1-0c6b5acb2cb3",
-        "x-ms-request-id": "33bace78-201e-002e-5a3b-f3c02c000000",
-=======
         "x-ms-client-request-id": "b435b32a-e8ff-239c-1909-e25b17797bbb",
         "x-ms-lease-id": "75147ca0-4db5-e24c-dafb-e1eea9ae6c6d",
         "x-ms-request-id": "91383602-701e-0051-1f54-1fd02c000000",
->>>>>>> 8d420312
         "x-ms-version": "2019-12-12"
       },
       "ResponseBody": []
@@ -1339,11 +1181,7 @@
         "x-ms-date": "Fri, 01 May 2020 01:04:11 GMT",
         "x-ms-rename-source": "%2Ftest-filesystem-9ae62ff5-fcf1-89d6-0ee5-b854ca292e2b%2Ftest-directory-524de2c8-5168-772e-097c-f0fb47abaae9=",
         "x-ms-return-client-request-id": "true",
-<<<<<<< HEAD
-        "x-ms-source-lease-id": "f2cd1d7b-6849-11b1-54f1-0c6b5acb2cb3",
-=======
         "x-ms-source-lease-id": "75147ca0-4db5-e24c-dafb-e1eea9ae6c6d",
->>>>>>> 8d420312
         "x-ms-version": "2019-12-12"
       },
       "RequestBody": null,
@@ -1355,13 +1193,8 @@
           "Windows-Azure-HDFS/1.0",
           "Microsoft-HTTPAPI/2.0"
         ],
-<<<<<<< HEAD
-        "x-ms-client-request-id": "9bfd061f-a4bc-659e-a211-f03d52592b3b",
-        "x-ms-request-id": "c0bb0dcc-501f-0024-4a3b-f3649b000000",
-=======
         "x-ms-client-request-id": "f5c49cf2-b878-276d-0ebb-d6bc2eca2929",
         "x-ms-request-id": "57e33eb1-701f-000c-1354-1fdaa8000000",
->>>>>>> 8d420312
         "x-ms-version": "2019-12-12"
       },
       "ResponseBody": []
@@ -1432,13 +1265,8 @@
           "Windows-Azure-Blob/1.0",
           "Microsoft-HTTPAPI/2.0"
         ],
-<<<<<<< HEAD
-        "x-ms-client-request-id": "0fff94f7-eea6-b47f-1394-0b9819a24c62",
-        "x-ms-request-id": "33bace80-201e-002e-623b-f3c02c000000",
-=======
         "x-ms-client-request-id": "7f6385f3-af61-2574-f48c-81190f741ba3",
         "x-ms-request-id": "9138362f-701e-0051-4654-1fd02c000000",
->>>>>>> 8d420312
         "x-ms-version": "2019-12-12"
       },
       "ResponseBody": []
