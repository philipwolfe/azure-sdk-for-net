--- conflicted
+++ resolved
@@ -1,57 +1,6 @@
 {
   "Entries": [
     {
-<<<<<<< HEAD
-      "RequestUri": "https://login.microsoftonline.com/72f988bf-86f1-41af-91ab-2d7cd011db47/oauth2/v2.0/token",
-      "RequestMethod": "POST",
-      "RequestHeaders": {
-        "Content-Length": "169",
-        "Content-Type": "application/x-www-form-urlencoded",
-        "traceparent": "00-8b102305cfed574fb3afd7b9b195e0b7-9e7cde1de567f345-00",
-        "User-Agent": [
-          "azsdk-net-Identity/1.1.1",
-          "(.NET Core 4.6.28619.01; Microsoft Windows 10.0.18362 )"
-        ],
-        "x-ms-client-request-id": "1d2843179db93b90bbad3e2e4244e9da",
-        "x-ms-return-client-request-id": "true"
-      },
-      "RequestBody": "response_type=token\u0026grant_type=client_credentials\u0026client_id=68390a19-a643-458b-b726-408abf67b4fc\u0026client_secret=Sanitized\u0026scope=https%3A%2F%2Fstorage.azure.com%2F.default",
-      "StatusCode": 200,
-      "ResponseHeaders": {
-        "Cache-Control": "no-store, no-cache",
-        "Content-Length": "92",
-        "Content-Type": "application/json; charset=utf-8",
-        "Date": "Mon, 01 Jun 2020 20:24:52 GMT",
-        "Expires": "-1",
-        "P3P": "CP=\u0022DSP CUR OTPi IND OTRi ONL FIN\u0022",
-        "Pragma": "no-cache",
-        "Set-Cookie": [
-          "fpc=AoT5uFM5yGZBu1aT1OQXKEreSEc1BAAAAAlbZ9YOAAAA; expires=Wed, 01-Jul-2020 20:24:53 GMT; path=/; secure; HttpOnly; SameSite=None",
-          "x-ms-gateway-slice=estsfd; path=/; SameSite=None; secure; HttpOnly",
-          "stsservicecookie=estsfd; path=/; secure; HttpOnly; SameSite=None"
-        ],
-        "Strict-Transport-Security": "max-age=31536000; includeSubDomains",
-        "X-Content-Type-Options": "nosniff",
-        "x-ms-ests-server": "2.1.10656.6 - NCUS ProdSlices",
-        "x-ms-request-id": "d4fdbd6c-7630-452d-8389-69a800811200"
-      },
-      "ResponseBody": {
-        "token_type": "Bearer",
-        "expires_in": 86399,
-        "ext_expires_in": 86399,
-        "access_token": "Sanitized"
-      }
-    },
-    {
-      "RequestUri": "https://seannsecanary.blob.core.windows.net/test-filesystem-d1c56297-d0c8-a8c5-0b1f-74922dab307c?restype=container",
-      "RequestMethod": "PUT",
-      "RequestHeaders": {
-        "Authorization": "Sanitized",
-        "traceparent": "00-8b102305cfed574fb3afd7b9b195e0b7-17aa7478bf4f4543-00",
-        "User-Agent": [
-          "azsdk-net-Storage.Files.DataLake/12.3.0-dev.20200601.1",
-          "(.NET Core 4.6.28619.01; Microsoft Windows 10.0.18362 )"
-=======
       "RequestUri": "https://storagedotnetdatalake.blob.core.windows.net/test-filesystem-83d78e69-d182-3652-aed2-f10947121d81?restype=container",
       "RequestMethod": "PUT",
       "RequestHeaders": {
@@ -60,7 +9,6 @@
         "User-Agent": [
           "azsdk-net-Storage.Files.DataLake/12.3.0-dev.20200708.1",
           "(.NET Core 4.6.28928.01; Microsoft Windows 10.0.18363 )"
->>>>>>> 994efc63
         ],
         "x-ms-blob-public-access": "container",
         "x-ms-client-request-id": "1760f7fe-87a0-88a3-2610-5a570e086f71",
@@ -71,41 +19,20 @@
       "StatusCode": 201,
       "ResponseHeaders": {
         "Content-Length": "0",
-<<<<<<< HEAD
-        "Date": "Mon, 01 Jun 2020 20:24:53 GMT",
-        "ETag": "\u00220x8D80669D7DB5A72\u0022",
-        "Last-Modified": "Mon, 01 Jun 2020 20:24:53 GMT",
-=======
         "Date": "Thu, 09 Jul 2020 05:05:09 GMT",
         "ETag": "\u00220x8D823C5A7A049B9\u0022",
         "Last-Modified": "Thu, 09 Jul 2020 05:05:10 GMT",
->>>>>>> 994efc63
         "Server": [
           "Windows-Azure-Blob/1.0",
           "Microsoft-HTTPAPI/2.0"
         ],
-<<<<<<< HEAD
-        "x-ms-client-request-id": "cd30d1e3-861c-124b-f25e-cc59ce3a399d",
-        "x-ms-request-id": "ff6185ec-401e-004a-5252-38ee2f000000",
-=======
         "x-ms-client-request-id": "1760f7fe-87a0-88a3-2610-5a570e086f71",
         "x-ms-request-id": "2fcfd79e-c01e-0049-01ae-55b2df000000",
->>>>>>> 994efc63
         "x-ms-version": "2019-12-12"
       },
       "ResponseBody": []
     },
     {
-<<<<<<< HEAD
-      "RequestUri": "https://seannsecanary.dfs.core.windows.net/test-filesystem-d1c56297-d0c8-a8c5-0b1f-74922dab307c/test-directory-f87c2552-8444-6770-056f-028a6f6d0730?resource=directory",
-      "RequestMethod": "PUT",
-      "RequestHeaders": {
-        "Authorization": "Sanitized",
-        "traceparent": "00-dd9159d071f1ae42aa6ffb299f91f6ff-2b486975ebdb174f-00",
-        "User-Agent": [
-          "azsdk-net-Storage.Files.DataLake/12.3.0-dev.20200601.1",
-          "(.NET Core 4.6.28619.01; Microsoft Windows 10.0.18362 )"
-=======
       "RequestUri": "https://storagedotnetdatalake.dfs.core.windows.net/test-filesystem-83d78e69-d182-3652-aed2-f10947121d81/test-directory-1f495558-e0d2-c767-292a-c24ac73c1460?resource=directory",
       "RequestMethod": "PUT",
       "RequestHeaders": {
@@ -114,7 +41,6 @@
         "User-Agent": [
           "azsdk-net-Storage.Files.DataLake/12.3.0-dev.20200708.1",
           "(.NET Core 4.6.28928.01; Microsoft Windows 10.0.18363 )"
->>>>>>> 994efc63
         ],
         "x-ms-client-request-id": "cf4b353a-fcdb-b4bf-5f57-8f9097720c81",
         "x-ms-return-client-request-id": "true",
@@ -124,91 +50,45 @@
       "StatusCode": 201,
       "ResponseHeaders": {
         "Content-Length": "0",
-<<<<<<< HEAD
-        "Date": "Mon, 01 Jun 2020 20:24:54 GMT",
-        "ETag": "\u00220x8D80669D86DFF73\u0022",
-        "Last-Modified": "Mon, 01 Jun 2020 20:24:54 GMT",
-=======
         "Date": "Thu, 09 Jul 2020 05:05:09 GMT",
         "ETag": "\u00220x8D823C5A7C26CF3\u0022",
         "Last-Modified": "Thu, 09 Jul 2020 05:05:10 GMT",
->>>>>>> 994efc63
         "Server": [
           "Windows-Azure-HDFS/1.0",
           "Microsoft-HTTPAPI/2.0"
         ],
-<<<<<<< HEAD
-        "x-ms-client-request-id": "3914a4db-dc02-45db-41f5-126f481ccfae",
-        "x-ms-request-id": "76f3d6e5-301f-001d-0952-38401c000000",
-=======
         "x-ms-client-request-id": "cf4b353a-fcdb-b4bf-5f57-8f9097720c81",
         "x-ms-request-id": "367b6184-601f-0104-3fae-553268000000",
->>>>>>> 994efc63
         "x-ms-version": "2019-12-12"
       },
       "ResponseBody": []
     },
     {
-<<<<<<< HEAD
-      "RequestUri": "https://seannsecanary.blob.core.windows.net/?restype=service\u0026comp=userdelegationkey",
-=======
       "RequestUri": "https://storagedotnetdatalake.blob.core.windows.net/?restype=service\u0026comp=userdelegationkey",
->>>>>>> 994efc63
       "RequestMethod": "POST",
       "RequestHeaders": {
         "Authorization": "Sanitized",
         "Content-Length": "56",
         "Content-Type": "application/xml",
-<<<<<<< HEAD
-        "traceparent": "00-e3233e3367c153429723a605a7a49100-65ea3ff26f638e43-00",
-        "User-Agent": [
-          "azsdk-net-Storage.Files.DataLake/12.3.0-dev.20200601.1",
-          "(.NET Core 4.6.28619.01; Microsoft Windows 10.0.18362 )"
-=======
         "traceparent": "00-b3f42f3d9dc2164c9cab441976546feb-d0728c8d7cc2cb4e-00",
         "User-Agent": [
           "azsdk-net-Storage.Files.DataLake/12.3.0-dev.20200708.1",
           "(.NET Core 4.6.28928.01; Microsoft Windows 10.0.18363 )"
->>>>>>> 994efc63
         ],
         "x-ms-client-request-id": "d91db8a5-9fbd-c196-d117-e4d9d950d018",
         "x-ms-return-client-request-id": "true",
         "x-ms-version": "2019-12-12"
       },
-<<<<<<< HEAD
-      "RequestBody": "\u003CKeyInfo\u003E\u003CExpiry\u003E2020-06-01T21:24:53Z\u003C/Expiry\u003E\u003C/KeyInfo\u003E",
-      "StatusCode": 200,
-      "ResponseHeaders": {
-        "Content-Type": "application/xml",
-        "Date": "Mon, 01 Jun 2020 20:24:54 GMT",
-=======
       "RequestBody": "\u003CKeyInfo\u003E\u003CExpiry\u003E2020-07-09T06:05:10Z\u003C/Expiry\u003E\u003C/KeyInfo\u003E",
       "StatusCode": 200,
       "ResponseHeaders": {
         "Content-Type": "application/xml",
         "Date": "Thu, 09 Jul 2020 05:05:11 GMT",
->>>>>>> 994efc63
         "Server": [
           "Windows-Azure-Blob/1.0",
           "Microsoft-HTTPAPI/2.0"
         ],
         "Transfer-Encoding": "chunked",
-<<<<<<< HEAD
-        "x-ms-client-request-id": "9d53beab-b02f-99d7-9161-5b4726a49aa7",
-        "x-ms-request-id": "ff61868e-401e-004a-5c52-38ee2f000000",
-        "x-ms-version": "2019-12-12"
-      },
-      "ResponseBody": "\uFEFF\u003C?xml version=\u00221.0\u0022 encoding=\u0022utf-8\u0022?\u003E\u003CUserDelegationKey\u003E\u003CSignedOid\u003Ec4f48289-bb84-4086-b250-6f94a8f64cee\u003C/SignedOid\u003E\u003CSignedTid\u003E72f988bf-86f1-41af-91ab-2d7cd011db47\u003C/SignedTid\u003E\u003CSignedStart\u003E2020-06-01T20:24:54Z\u003C/SignedStart\u003E\u003CSignedExpiry\u003E2020-06-01T21:24:53Z\u003C/SignedExpiry\u003E\u003CSignedService\u003Eb\u003C/SignedService\u003E\u003CSignedVersion\u003E2019-12-12\u003C/SignedVersion\u003E\u003CValue\u003ESGEfKEJD2vXr8/jp0ThePDT4zlIeJ7CncJb8LhhQOr0=\u003C/Value\u003E\u003C/UserDelegationKey\u003E"
-    },
-    {
-      "RequestUri": "https://seannsecanary.blob.core.windows.net/test-filesystem-d1c56297-d0c8-a8c5-0b1f-74922dab307c/test-directory-f87c2552-8444-6770-056f-028a6f6d0730?skoid=c4f48289-bb84-4086-b250-6f94a8f64cee\u0026sktid=72f988bf-86f1-41af-91ab-2d7cd011db47\u0026skt=2020-06-01T20%3A24%3A54Z\u0026ske=2020-06-01T21%3A24%3A53Z\u0026sks=b\u0026skv=2019-12-12\u0026sv=2019-12-12\u0026st=2020-06-01T19%3A24%3A53Z\u0026se=2020-06-01T21%3A24%3A53Z\u0026sr=b\u0026sp=racwd\u0026sig=Sanitized",
-      "RequestMethod": "HEAD",
-      "RequestHeaders": {
-        "traceparent": "00-376097e512b566468660b8f9bd380591-36f96db26bc8e745-00",
-        "User-Agent": [
-          "azsdk-net-Storage.Files.DataLake/12.3.0-dev.20200601.1",
-          "(.NET Core 4.6.28619.01; Microsoft Windows 10.0.18362 )"
-=======
         "x-ms-client-request-id": "d91db8a5-9fbd-c196-d117-e4d9d950d018",
         "x-ms-request-id": "2fcfd83f-c01e-0049-07ae-55b2df000000",
         "x-ms-version": "2019-12-12"
@@ -223,7 +103,6 @@
         "User-Agent": [
           "azsdk-net-Storage.Files.DataLake/12.3.0-dev.20200708.1",
           "(.NET Core 4.6.28928.01; Microsoft Windows 10.0.18363 )"
->>>>>>> 994efc63
         ],
         "x-ms-client-request-id": "deeb2262-3355-00c3-442d-fba3c682bdc6",
         "x-ms-return-client-request-id": "true",
@@ -235,15 +114,9 @@
         "Accept-Ranges": "bytes",
         "Content-Length": "0",
         "Content-Type": "application/octet-stream",
-<<<<<<< HEAD
-        "Date": "Mon, 01 Jun 2020 20:24:54 GMT",
-        "ETag": "\u00220x8D80669D86DFF73\u0022",
-        "Last-Modified": "Mon, 01 Jun 2020 20:24:54 GMT",
-=======
         "Date": "Thu, 09 Jul 2020 05:05:12 GMT",
         "ETag": "\u00220x8D823C5A7C26CF3\u0022",
         "Last-Modified": "Thu, 09 Jul 2020 05:05:10 GMT",
->>>>>>> 994efc63
         "Server": [
           "Windows-Azure-Blob/1.0",
           "Microsoft-HTTPAPI/2.0"
@@ -251,37 +124,18 @@
         "x-ms-access-tier": "Hot",
         "x-ms-access-tier-inferred": "true",
         "x-ms-blob-type": "BlockBlob",
-<<<<<<< HEAD
-        "x-ms-client-request-id": "89c36804-32c9-c47e-1a49-d0323f19b78a",
-        "x-ms-creation-time": "Mon, 01 Jun 2020 20:24:54 GMT",
-        "x-ms-lease-state": "available",
-        "x-ms-lease-status": "unlocked",
-        "x-ms-meta-hdi_isfolder": "true",
-        "x-ms-request-id": "2e24a125-501e-0056-0152-38bc4f000000",
-=======
         "x-ms-client-request-id": "deeb2262-3355-00c3-442d-fba3c682bdc6",
         "x-ms-creation-time": "Thu, 09 Jul 2020 05:05:10 GMT",
         "x-ms-lease-state": "available",
         "x-ms-lease-status": "unlocked",
         "x-ms-meta-hdi_isfolder": "true",
         "x-ms-request-id": "432b1d16-d01e-0030-40ae-55db95000000",
->>>>>>> 994efc63
         "x-ms-server-encrypted": "true",
         "x-ms-version": "2019-12-12"
       },
       "ResponseBody": []
     },
     {
-<<<<<<< HEAD
-      "RequestUri": "https://seannsecanary.blob.core.windows.net/test-filesystem-d1c56297-d0c8-a8c5-0b1f-74922dab307c?restype=container",
-      "RequestMethod": "DELETE",
-      "RequestHeaders": {
-        "Authorization": "Sanitized",
-        "traceparent": "00-6a3aa43b7c18e943b917ef1b3279e4a1-c1df37d5c5a4ad4a-00",
-        "User-Agent": [
-          "azsdk-net-Storage.Files.DataLake/12.3.0-dev.20200601.1",
-          "(.NET Core 4.6.28619.01; Microsoft Windows 10.0.18362 )"
-=======
       "RequestUri": "https://storagedotnetdatalake.blob.core.windows.net/test-filesystem-83d78e69-d182-3652-aed2-f10947121d81?restype=container",
       "RequestMethod": "DELETE",
       "RequestHeaders": {
@@ -290,7 +144,6 @@
         "User-Agent": [
           "azsdk-net-Storage.Files.DataLake/12.3.0-dev.20200708.1",
           "(.NET Core 4.6.28928.01; Microsoft Windows 10.0.18363 )"
->>>>>>> 994efc63
         ],
         "x-ms-client-request-id": "b6766554-f165-eec2-5021-749ea243c956",
         "x-ms-return-client-request-id": "true",
@@ -300,36 +153,21 @@
       "StatusCode": 202,
       "ResponseHeaders": {
         "Content-Length": "0",
-<<<<<<< HEAD
-        "Date": "Mon, 01 Jun 2020 20:24:54 GMT",
-=======
         "Date": "Thu, 09 Jul 2020 05:05:13 GMT",
->>>>>>> 994efc63
         "Server": [
           "Windows-Azure-Blob/1.0",
           "Microsoft-HTTPAPI/2.0"
         ],
-<<<<<<< HEAD
-        "x-ms-client-request-id": "be421c18-10e1-dddd-7454-3ee3cfb9002a",
-        "x-ms-request-id": "ff6186e2-401e-004a-2352-38ee2f000000",
-=======
         "x-ms-client-request-id": "b6766554-f165-eec2-5021-749ea243c956",
         "x-ms-request-id": "2fcfdcd4-c01e-0049-52ae-55b2df000000",
->>>>>>> 994efc63
         "x-ms-version": "2019-12-12"
       },
       "ResponseBody": []
     }
   ],
   "Variables": {
-<<<<<<< HEAD
-    "DateTimeOffsetNow": "2020-06-01T15:24:53.6210881-05:00",
-    "RandomSeed": "2134721814",
-    "Storage_TestConfigHierarchicalNamespace": "NamespaceTenant\nseannsecanary\nU2FuaXRpemVk\nhttps://seannsecanary.blob.core.windows.net\nhttps://seannsecanary.file.core.windows.net\nhttps://seannsecanary.queue.core.windows.net\nhttps://seannsecanary.table.core.windows.net\n\n\n\n\nhttps://seannsecanary-secondary.blob.core.windows.net\nhttps://seannsecanary-secondary.file.core.windows.net\nhttps://seannsecanary-secondary.queue.core.windows.net\nhttps://seannsecanary-secondary.table.core.windows.net\n68390a19-a643-458b-b726-408abf67b4fc\nSanitized\n72f988bf-86f1-41af-91ab-2d7cd011db47\nhttps://login.microsoftonline.com/\nCloud\nBlobEndpoint=https://seannsecanary.blob.core.windows.net/;QueueEndpoint=https://seannsecanary.queue.core.windows.net/;FileEndpoint=https://seannsecanary.file.core.windows.net/;BlobSecondaryEndpoint=https://seannsecanary-secondary.blob.core.windows.net/;QueueSecondaryEndpoint=https://seannsecanary-secondary.queue.core.windows.net/;FileSecondaryEndpoint=https://seannsecanary-secondary.file.core.windows.net/;AccountName=seannsecanary;AccountKey=Sanitized\n"
-=======
     "DateTimeOffsetNow": "2020-07-08T22:05:10.3396879-07:00",
     "RandomSeed": "186365610",
     "Storage_TestConfigHierarchicalNamespace": "NamespaceTenant\nstoragedotnetdatalake\nU2FuaXRpemVk\nhttps://storagedotnetdatalake.blob.core.windows.net\nhttps://storagedotnetdatalake.file.core.windows.net\nhttps://storagedotnetdatalake.queue.core.windows.net\nhttps://storagedotnetdatalake.table.core.windows.net\n\n\n\n\nhttps://storagedotnetdatalake-secondary.blob.core.windows.net\nhttps://storagedotnetdatalake-secondary.file.core.windows.net\nhttps://storagedotnetdatalake-secondary.queue.core.windows.net\nhttps://storagedotnetdatalake-secondary.table.core.windows.net\n183fee76-3bc8-488e-866f-b6562a249293\nSanitized\n72f988bf-86f1-41af-91ab-2d7cd011db47\nhttps://login.microsoftonline.com/\nCloud\nBlobEndpoint=https://storagedotnetdatalake.blob.core.windows.net/;QueueEndpoint=https://storagedotnetdatalake.queue.core.windows.net/;FileEndpoint=https://storagedotnetdatalake.file.core.windows.net/;BlobSecondaryEndpoint=https://storagedotnetdatalake-secondary.blob.core.windows.net/;QueueSecondaryEndpoint=https://storagedotnetdatalake-secondary.queue.core.windows.net/;FileSecondaryEndpoint=https://storagedotnetdatalake-secondary.file.core.windows.net/;AccountName=storagedotnetdatalake;AccountKey=Sanitized\n"
->>>>>>> 994efc63
   }
 }