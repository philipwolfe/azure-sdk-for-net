--- conflicted
+++ resolved
@@ -28,11 +28,7 @@
           "Microsoft-HTTPAPI/2.0"
         ],
         "x-ms-client-request-id": "7d9b91f7-5c32-0e76-9726-041e0268b8a5",
-<<<<<<< HEAD
-        "x-ms-request-id": "c74eef5a-a01e-000f-0f3a-f3e457000000",
-=======
         "x-ms-request-id": "96214c88-f01e-0012-6af9-093670000000",
->>>>>>> 8d420312
         "x-ms-version": "2019-12-12"
       },
       "ResponseBody": []
@@ -64,11 +60,7 @@
           "Microsoft-HTTPAPI/2.0"
         ],
         "x-ms-client-request-id": "0fd42869-7a74-a8b2-8846-866d18215e06",
-<<<<<<< HEAD
-        "x-ms-request-id": "f4f1cba5-601f-0010-1d3a-f35753000000",
-=======
         "x-ms-request-id": "fa43fa52-201f-0097-27f9-091bad000000",
->>>>>>> 8d420312
         "x-ms-version": "2019-12-12"
       },
       "ResponseBody": []
@@ -104,11 +96,7 @@
         ],
         "x-ms-client-request-id": "700c569b-fd0d-20b4-9d7c-bf0723e2b682",
         "x-ms-lease-id": "82dfabf5-498b-588a-4f6d-56d0f106390a",
-<<<<<<< HEAD
-        "x-ms-request-id": "c74eef6a-a01e-000f-193a-f3e457000000",
-=======
         "x-ms-request-id": "96214cf1-f01e-0012-34f9-093670000000",
->>>>>>> 8d420312
         "x-ms-version": "2019-12-12"
       },
       "ResponseBody": []
@@ -138,11 +126,7 @@
           "Microsoft-HTTPAPI/2.0"
         ],
         "x-ms-client-request-id": "9b34c086-c9fa-48fd-4dcb-e94061dca0eb",
-<<<<<<< HEAD
-        "x-ms-request-id": "c74eef6d-a01e-000f-1c3a-f3e457000000",
-=======
         "x-ms-request-id": "96214d6c-f01e-0012-0ff9-093670000000",
->>>>>>> 8d420312
         "x-ms-version": "2019-12-12"
       },
       "ResponseBody": []
