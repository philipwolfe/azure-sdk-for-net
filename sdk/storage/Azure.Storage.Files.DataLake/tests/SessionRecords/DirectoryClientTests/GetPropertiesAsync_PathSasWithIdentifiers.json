{
  "Entries": [
    {
      "RequestUri": "https://seannsecanary.blob.core.windows.net/test-filesystem-1cd564e9-03b1-f859-cf9b-74cc7baade14?restype=container",
      "RequestMethod": "PUT",
      "RequestHeaders": {
        "Authorization": "Sanitized",
        "traceparent": "00-c721ee53660d0a4c9c2f40dc8dfe6a31-eca14ed4a9b0b843-00",
        "User-Agent": [
          "azsdk-net-Storage.Files.DataLake/12.3.0-dev.20200601.1",
          "(.NET Core 4.6.28619.01; Microsoft Windows 10.0.18362 )"
        ],
        "x-ms-blob-public-access": "container",
        "x-ms-client-request-id": "57e2d8be-cccf-d9d4-3259-2041a87fc33a",
        "x-ms-date": "Mon, 01 Jun 2020 20:24:56 GMT",
        "x-ms-return-client-request-id": "true",
        "x-ms-version": "2019-12-12"
      },
      "RequestBody": null,
      "StatusCode": 201,
      "ResponseHeaders": {
        "Content-Length": "0",
        "Date": "Mon, 01 Jun 2020 20:24:56 GMT",
        "ETag": "\u00220x8D80669DA0ED89B\u0022",
        "Last-Modified": "Mon, 01 Jun 2020 20:24:57 GMT",
        "Server": [
          "Windows-Azure-Blob/1.0",
          "Microsoft-HTTPAPI/2.0"
        ],
        "x-ms-client-request-id": "57e2d8be-cccf-d9d4-3259-2041a87fc33a",
<<<<<<< HEAD
        "x-ms-request-id": "00475993-101e-001a-0c3e-f3f3e4000000",
=======
        "x-ms-request-id": "bb8edfc2-801e-0045-3b52-389843000000",
>>>>>>> 8d420312
        "x-ms-version": "2019-12-12"
      },
      "ResponseBody": []
    },
    {
      "RequestUri": "https://seannsecanary.dfs.core.windows.net/test-filesystem-1cd564e9-03b1-f859-cf9b-74cc7baade14/test-directory-35fb97e1-01f8-6170-e02f-80d938fc3a1f?resource=directory",
      "RequestMethod": "PUT",
      "RequestHeaders": {
        "Authorization": "Sanitized",
        "traceparent": "00-7e8c03673f2a2e42831b90efdd3d5b2a-324f0c286b53274e-00",
        "User-Agent": [
          "azsdk-net-Storage.Files.DataLake/12.3.0-dev.20200601.1",
          "(.NET Core 4.6.28619.01; Microsoft Windows 10.0.18362 )"
        ],
        "x-ms-client-request-id": "3d42e2d2-811b-b41f-4aec-b49a54fbda03",
        "x-ms-date": "Mon, 01 Jun 2020 20:24:56 GMT",
        "x-ms-return-client-request-id": "true",
        "x-ms-version": "2019-12-12"
      },
      "RequestBody": null,
      "StatusCode": 201,
      "ResponseHeaders": {
        "Content-Length": "0",
        "Date": "Mon, 01 Jun 2020 20:24:57 GMT",
        "ETag": "\u00220x8D80669DA318654\u0022",
        "Last-Modified": "Mon, 01 Jun 2020 20:24:57 GMT",
        "Server": [
          "Windows-Azure-HDFS/1.0",
          "Microsoft-HTTPAPI/2.0"
        ],
        "x-ms-client-request-id": "3d42e2d2-811b-b41f-4aec-b49a54fbda03",
<<<<<<< HEAD
        "x-ms-request-id": "2891d135-f01f-002d-153e-f32148000000",
=======
        "x-ms-request-id": "fd14fe00-901f-0066-4252-380280000000",
>>>>>>> 8d420312
        "x-ms-version": "2019-12-12"
      },
      "ResponseBody": []
    },
    {
      "RequestUri": "https://seannsecanary.blob.core.windows.net/test-filesystem-1cd564e9-03b1-f859-cf9b-74cc7baade14?restype=container\u0026comp=acl",
      "RequestMethod": "PUT",
      "RequestHeaders": {
        "Authorization": "Sanitized",
        "Content-Length": "249",
        "Content-Type": "application/xml",
        "traceparent": "00-ee56b37ea780f343bcae1ac6d156183c-0769d1b46506814d-00",
        "User-Agent": [
          "azsdk-net-Storage.Files.DataLake/12.3.0-dev.20200601.1",
          "(.NET Core 4.6.28619.01; Microsoft Windows 10.0.18362 )"
        ],
        "x-ms-client-request-id": "c56e34a2-863d-a11f-2bea-962451786951",
        "x-ms-date": "Mon, 01 Jun 2020 20:24:56 GMT",
        "x-ms-return-client-request-id": "true",
        "x-ms-version": "2019-12-12"
      },
      "RequestBody": "\u003CSignedIdentifiers\u003E\u003CSignedIdentifier\u003E\u003CId\u003Esnvjyjmoccwugqaqsuwj\u003C/Id\u003E\u003CAccessPolicy\u003E\u003CStart\u003E2020-06-01T19:24:56.5806753Z\u003C/Start\u003E\u003CExpiry\u003E2020-06-01T21:24:56.5806753Z\u003C/Expiry\u003E\u003CPermission\u003Erw\u003C/Permission\u003E\u003C/AccessPolicy\u003E\u003C/SignedIdentifier\u003E\u003C/SignedIdentifiers\u003E",
      "StatusCode": 200,
      "ResponseHeaders": {
        "Content-Length": "0",
        "Date": "Mon, 01 Jun 2020 20:24:56 GMT",
        "ETag": "\u00220x8D80669DA3AF583\u0022",
        "Last-Modified": "Mon, 01 Jun 2020 20:24:57 GMT",
        "Server": [
          "Windows-Azure-Blob/1.0",
          "Microsoft-HTTPAPI/2.0"
        ],
        "x-ms-client-request-id": "c56e34a2-863d-a11f-2bea-962451786951",
<<<<<<< HEAD
        "x-ms-request-id": "00475999-101e-001a-0f3e-f3f3e4000000",
=======
        "x-ms-request-id": "bb8edff6-801e-0045-6552-389843000000",
>>>>>>> 8d420312
        "x-ms-version": "2019-12-12"
      },
      "ResponseBody": []
    },
    {
<<<<<<< HEAD
      "RequestUri": "https://seanstagehierarchical.blob.core.windows.net/test-filesystem-1cd564e9-03b1-f859-cf9b-74cc7baade14/test-directory-35fb97e1-01f8-6170-e02f-80d938fc3a1f?sv=2019-12-12\u0026si=snvjyjmoccwugqaqsuwj\u0026sr=c\u0026sig=Sanitized",
=======
      "RequestUri": "https://seannsecanary.blob.core.windows.net/test-filesystem-1cd564e9-03b1-f859-cf9b-74cc7baade14/test-directory-35fb97e1-01f8-6170-e02f-80d938fc3a1f?sv=2019-12-12\u0026si=snvjyjmoccwugqaqsuwj\u0026sr=c\u0026sig=Sanitized",
>>>>>>> 8d420312
      "RequestMethod": "HEAD",
      "RequestHeaders": {
        "User-Agent": [
          "azsdk-net-Storage.Files.DataLake/12.3.0-dev.20200601.1",
          "(.NET Core 4.6.28619.01; Microsoft Windows 10.0.18362 )"
        ],
        "x-ms-client-request-id": "20f77d72-158c-35c6-640e-eacc546f674c",
        "x-ms-return-client-request-id": "true",
        "x-ms-version": "2019-12-12"
      },
      "RequestBody": null,
      "StatusCode": 200,
      "ResponseHeaders": {
        "Accept-Ranges": "bytes",
        "Content-Length": "0",
        "Content-Type": "application/octet-stream",
        "Date": "Mon, 01 Jun 2020 20:24:57 GMT",
        "ETag": "\u00220x8D80669DA318654\u0022",
        "Last-Modified": "Mon, 01 Jun 2020 20:24:57 GMT",
        "Server": [
          "Windows-Azure-Blob/1.0",
          "Microsoft-HTTPAPI/2.0"
        ],
        "x-ms-access-tier": "Hot",
        "x-ms-access-tier-inferred": "true",
        "x-ms-blob-type": "BlockBlob",
        "x-ms-client-request-id": "20f77d72-158c-35c6-640e-eacc546f674c",
        "x-ms-creation-time": "Mon, 01 Jun 2020 20:24:57 GMT",
        "x-ms-lease-state": "available",
        "x-ms-lease-status": "unlocked",
        "x-ms-meta-hdi_isfolder": "true",
        "x-ms-request-id": "43b9b4ac-501e-0079-7a52-38b184000000",
        "x-ms-server-encrypted": "true",
        "x-ms-version": "2019-12-12"
      },
      "ResponseBody": []
    },
    {
      "RequestUri": "https://seannsecanary.blob.core.windows.net/test-filesystem-1cd564e9-03b1-f859-cf9b-74cc7baade14?restype=container",
      "RequestMethod": "DELETE",
      "RequestHeaders": {
        "Authorization": "Sanitized",
        "traceparent": "00-3e2a5989a46fd7459baeaceaf46b3b04-b119bf853578d74a-00",
        "User-Agent": [
          "azsdk-net-Storage.Files.DataLake/12.3.0-dev.20200601.1",
          "(.NET Core 4.6.28619.01; Microsoft Windows 10.0.18362 )"
        ],
        "x-ms-client-request-id": "d3b13e58-4980-55c4-e0ef-763db56894e0",
        "x-ms-date": "Mon, 01 Jun 2020 20:24:56 GMT",
        "x-ms-return-client-request-id": "true",
        "x-ms-version": "2019-12-12"
      },
      "RequestBody": null,
      "StatusCode": 202,
      "ResponseHeaders": {
        "Content-Length": "0",
        "Date": "Mon, 01 Jun 2020 20:24:57 GMT",
        "Server": [
          "Windows-Azure-Blob/1.0",
          "Microsoft-HTTPAPI/2.0"
        ],
        "x-ms-client-request-id": "d3b13e58-4980-55c4-e0ef-763db56894e0",
<<<<<<< HEAD
        "x-ms-request-id": "0047599c-101e-001a-113e-f3f3e4000000",
=======
        "x-ms-request-id": "bb8ee01f-801e-0045-0852-389843000000",
>>>>>>> 8d420312
        "x-ms-version": "2019-12-12"
      },
      "ResponseBody": []
    }
  ],
  "Variables": {
    "DateTimeOffsetNow": "2020-06-01T15:24:56.5806753-05:00",
    "RandomSeed": "1437476596",
    "Storage_TestConfigHierarchicalNamespace": "NamespaceTenant\nseannsecanary\nU2FuaXRpemVk\nhttps://seannsecanary.blob.core.windows.net\nhttps://seannsecanary.file.core.windows.net\nhttps://seannsecanary.queue.core.windows.net\nhttps://seannsecanary.table.core.windows.net\n\n\n\n\nhttps://seannsecanary-secondary.blob.core.windows.net\nhttps://seannsecanary-secondary.file.core.windows.net\nhttps://seannsecanary-secondary.queue.core.windows.net\nhttps://seannsecanary-secondary.table.core.windows.net\n68390a19-a643-458b-b726-408abf67b4fc\nSanitized\n72f988bf-86f1-41af-91ab-2d7cd011db47\nhttps://login.microsoftonline.com/\nCloud\nBlobEndpoint=https://seannsecanary.blob.core.windows.net/;QueueEndpoint=https://seannsecanary.queue.core.windows.net/;FileEndpoint=https://seannsecanary.file.core.windows.net/;BlobSecondaryEndpoint=https://seannsecanary-secondary.blob.core.windows.net/;QueueSecondaryEndpoint=https://seannsecanary-secondary.queue.core.windows.net/;FileSecondaryEndpoint=https://seannsecanary-secondary.file.core.windows.net/;AccountName=seannsecanary;AccountKey=Sanitized\n"
  }
}<|MERGE_RESOLUTION|>--- conflicted
+++ resolved
@@ -28,11 +28,7 @@
           "Microsoft-HTTPAPI/2.0"
         ],
         "x-ms-client-request-id": "57e2d8be-cccf-d9d4-3259-2041a87fc33a",
-<<<<<<< HEAD
-        "x-ms-request-id": "00475993-101e-001a-0c3e-f3f3e4000000",
-=======
         "x-ms-request-id": "bb8edfc2-801e-0045-3b52-389843000000",
->>>>>>> 8d420312
         "x-ms-version": "2019-12-12"
       },
       "ResponseBody": []
@@ -64,11 +60,7 @@
           "Microsoft-HTTPAPI/2.0"
         ],
         "x-ms-client-request-id": "3d42e2d2-811b-b41f-4aec-b49a54fbda03",
-<<<<<<< HEAD
-        "x-ms-request-id": "2891d135-f01f-002d-153e-f32148000000",
-=======
         "x-ms-request-id": "fd14fe00-901f-0066-4252-380280000000",
->>>>>>> 8d420312
         "x-ms-version": "2019-12-12"
       },
       "ResponseBody": []
@@ -102,21 +94,13 @@
           "Microsoft-HTTPAPI/2.0"
         ],
         "x-ms-client-request-id": "c56e34a2-863d-a11f-2bea-962451786951",
-<<<<<<< HEAD
-        "x-ms-request-id": "00475999-101e-001a-0f3e-f3f3e4000000",
-=======
         "x-ms-request-id": "bb8edff6-801e-0045-6552-389843000000",
->>>>>>> 8d420312
         "x-ms-version": "2019-12-12"
       },
       "ResponseBody": []
     },
     {
-<<<<<<< HEAD
-      "RequestUri": "https://seanstagehierarchical.blob.core.windows.net/test-filesystem-1cd564e9-03b1-f859-cf9b-74cc7baade14/test-directory-35fb97e1-01f8-6170-e02f-80d938fc3a1f?sv=2019-12-12\u0026si=snvjyjmoccwugqaqsuwj\u0026sr=c\u0026sig=Sanitized",
-=======
       "RequestUri": "https://seannsecanary.blob.core.windows.net/test-filesystem-1cd564e9-03b1-f859-cf9b-74cc7baade14/test-directory-35fb97e1-01f8-6170-e02f-80d938fc3a1f?sv=2019-12-12\u0026si=snvjyjmoccwugqaqsuwj\u0026sr=c\u0026sig=Sanitized",
->>>>>>> 8d420312
       "RequestMethod": "HEAD",
       "RequestHeaders": {
         "User-Agent": [
@@ -179,11 +163,7 @@
           "Microsoft-HTTPAPI/2.0"
         ],
         "x-ms-client-request-id": "d3b13e58-4980-55c4-e0ef-763db56894e0",
-<<<<<<< HEAD
-        "x-ms-request-id": "0047599c-101e-001a-113e-f3f3e4000000",
-=======
         "x-ms-request-id": "bb8ee01f-801e-0045-0852-389843000000",
->>>>>>> 8d420312
         "x-ms-version": "2019-12-12"
       },
       "ResponseBody": []
