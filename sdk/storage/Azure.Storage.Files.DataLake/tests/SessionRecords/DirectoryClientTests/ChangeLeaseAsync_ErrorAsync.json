{
  "Entries": [
    {
      "RequestUri": "http://seannsecanary.blob.core.windows.net/test-filesystem-3e09b7e1-f007-4b3f-5881-089ebd4e08a8?restype=container",
      "RequestMethod": "PUT",
      "RequestHeaders": {
        "Authorization": "Sanitized",
        "traceparent": "00-f42bcfcb7f560e4c8e14e5737b875145-92063d27d0da7f49-00",
        "User-Agent": [
          "azsdk-net-Storage.Files.DataLake/12.1.0-dev.20200403.1",
          "(.NET Core 4.6.28325.01; Microsoft Windows 10.0.18362 )"
        ],
        "x-ms-blob-public-access": "container",
        "x-ms-client-request-id": "cff94cac-7663-e343-240e-e2580aef2828",
        "x-ms-date": "Fri, 03 Apr 2020 20:56:25 GMT",
        "x-ms-return-client-request-id": "true",
        "x-ms-version": "2019-12-12"
      },
      "RequestBody": null,
      "StatusCode": 201,
      "ResponseHeaders": {
        "Content-Length": "0",
        "Date": "Fri, 03 Apr 2020 20:56:24 GMT",
        "ETag": "\u00220x8D7D8117870B0CE\u0022",
        "Last-Modified": "Fri, 03 Apr 2020 20:56:24 GMT",
        "Server": [
          "Windows-Azure-Blob/1.0",
          "Microsoft-HTTPAPI/2.0"
        ],
        "x-ms-client-request-id": "cff94cac-7663-e343-240e-e2580aef2828",
<<<<<<< HEAD
        "x-ms-request-id": "728c3099-801e-0018-713a-f34d5c000000",
=======
        "x-ms-request-id": "9621b149-f01e-0012-1bfa-093670000000",
>>>>>>> 8d420312
        "x-ms-version": "2019-12-12"
      },
      "ResponseBody": []
    },
    {
      "RequestUri": "http://seannsecanary.blob.core.windows.net/test-filesystem-3e09b7e1-f007-4b3f-5881-089ebd4e08a8/test-directory-0f065317-1a9b-b411-f224-c3597962fd33?comp=lease",
      "RequestMethod": "PUT",
      "RequestHeaders": {
        "Authorization": "Sanitized",
        "traceparent": "00-a6dd14ab035f3f4384d989e57d6e9913-6eafa001f6a10e4e-00",
        "User-Agent": [
          "azsdk-net-Storage.Files.DataLake/12.1.0-dev.20200403.1",
          "(.NET Core 4.6.28325.01; Microsoft Windows 10.0.18362 )"
        ],
        "x-ms-client-request-id": "2ad33849-029b-f913-895e-360f5c0645f5",
        "x-ms-date": "Fri, 03 Apr 2020 20:56:25 GMT",
        "x-ms-lease-action": "change",
        "x-ms-lease-id": "71f17b36-3955-f945-e091-67194a6cda8b",
        "x-ms-proposed-lease-id": "fac64e85-3c1f-92f1-3a45-dc3eb3ea69c2",
        "x-ms-return-client-request-id": "true",
        "x-ms-version": "2019-12-12"
      },
      "RequestBody": null,
      "StatusCode": 404,
      "ResponseHeaders": {
        "Content-Length": "215",
        "Content-Type": "application/xml",
        "Date": "Fri, 03 Apr 2020 20:56:24 GMT",
        "Server": [
          "Windows-Azure-Blob/1.0",
          "Microsoft-HTTPAPI/2.0"
        ],
        "x-ms-client-request-id": "2ad33849-029b-f913-895e-360f5c0645f5",
        "x-ms-error-code": "BlobNotFound",
<<<<<<< HEAD
        "x-ms-request-id": "728c30a0-801e-0018-753a-f34d5c000000",
=======
        "x-ms-request-id": "9621b15b-f01e-0012-29fa-093670000000",
>>>>>>> 8d420312
        "x-ms-version": "2019-12-12"
      },
      "ResponseBody": [
        "\uFEFF\u003C?xml version=\u00221.0\u0022 encoding=\u0022utf-8\u0022?\u003E\u003CError\u003E\u003CCode\u003EBlobNotFound\u003C/Code\u003E\u003CMessage\u003EThe specified blob does not exist.\n",
        "RequestId:9621b15b-f01e-0012-29fa-093670000000\n",
        "Time:2020-04-03T20:56:24.3820031Z\u003C/Message\u003E\u003C/Error\u003E"
      ]
    },
    {
      "RequestUri": "http://seannsecanary.blob.core.windows.net/test-filesystem-3e09b7e1-f007-4b3f-5881-089ebd4e08a8?restype=container",
      "RequestMethod": "DELETE",
      "RequestHeaders": {
        "Authorization": "Sanitized",
        "traceparent": "00-b3f1f31b09b98847a97e049094066eea-a8ff75f1f5b21642-00",
        "User-Agent": [
          "azsdk-net-Storage.Files.DataLake/12.1.0-dev.20200403.1",
          "(.NET Core 4.6.28325.01; Microsoft Windows 10.0.18362 )"
        ],
        "x-ms-client-request-id": "7bf555db-3f17-0e26-9b29-059f80c38108",
        "x-ms-date": "Fri, 03 Apr 2020 20:56:25 GMT",
        "x-ms-return-client-request-id": "true",
        "x-ms-version": "2019-12-12"
      },
      "RequestBody": null,
      "StatusCode": 202,
      "ResponseHeaders": {
        "Content-Length": "0",
        "Date": "Fri, 03 Apr 2020 20:56:24 GMT",
        "Server": [
          "Windows-Azure-Blob/1.0",
          "Microsoft-HTTPAPI/2.0"
        ],
        "x-ms-client-request-id": "7bf555db-3f17-0e26-9b29-059f80c38108",
<<<<<<< HEAD
        "x-ms-request-id": "728c30a3-801e-0018-783a-f34d5c000000",
=======
        "x-ms-request-id": "9621b165-f01e-0012-33fa-093670000000",
>>>>>>> 8d420312
        "x-ms-version": "2019-12-12"
      },
      "ResponseBody": []
    }
  ],
  "Variables": {
    "RandomSeed": "756412833",
    "Storage_TestConfigHierarchicalNamespace": "NamespaceTenant\nseannsecanary\nU2FuaXRpemVk\nhttp://seannsecanary.blob.core.windows.net\nhttp://seannsecanary.file.core.windows.net\nhttp://seannsecanary.queue.core.windows.net\nhttp://seannsecanary.table.core.windows.net\n\n\n\n\nhttp://seannsecanary-secondary.blob.core.windows.net\nhttp://seannsecanary-secondary.file.core.windows.net\nhttp://seannsecanary-secondary.queue.core.windows.net\nhttp://seannsecanary-secondary.table.core.windows.net\n68390a19-a643-458b-b726-408abf67b4fc\nSanitized\n72f988bf-86f1-41af-91ab-2d7cd011db47\nhttps://login.microsoftonline.com/\nCloud\nBlobEndpoint=http://seannsecanary.blob.core.windows.net/;QueueEndpoint=http://seannsecanary.queue.core.windows.net/;FileEndpoint=http://seannsecanary.file.core.windows.net/;BlobSecondaryEndpoint=http://seannsecanary-secondary.blob.core.windows.net/;QueueSecondaryEndpoint=http://seannsecanary-secondary.queue.core.windows.net/;FileSecondaryEndpoint=http://seannsecanary-secondary.file.core.windows.net/;AccountName=seannsecanary;AccountKey=Sanitized\n"
  }
}<|MERGE_RESOLUTION|>--- conflicted
+++ resolved
@@ -28,11 +28,7 @@
           "Microsoft-HTTPAPI/2.0"
         ],
         "x-ms-client-request-id": "cff94cac-7663-e343-240e-e2580aef2828",
-<<<<<<< HEAD
-        "x-ms-request-id": "728c3099-801e-0018-713a-f34d5c000000",
-=======
         "x-ms-request-id": "9621b149-f01e-0012-1bfa-093670000000",
->>>>>>> 8d420312
         "x-ms-version": "2019-12-12"
       },
       "ResponseBody": []
@@ -67,11 +63,7 @@
         ],
         "x-ms-client-request-id": "2ad33849-029b-f913-895e-360f5c0645f5",
         "x-ms-error-code": "BlobNotFound",
-<<<<<<< HEAD
-        "x-ms-request-id": "728c30a0-801e-0018-753a-f34d5c000000",
-=======
         "x-ms-request-id": "9621b15b-f01e-0012-29fa-093670000000",
->>>>>>> 8d420312
         "x-ms-version": "2019-12-12"
       },
       "ResponseBody": [
@@ -105,11 +97,7 @@
           "Microsoft-HTTPAPI/2.0"
         ],
         "x-ms-client-request-id": "7bf555db-3f17-0e26-9b29-059f80c38108",
-<<<<<<< HEAD
-        "x-ms-request-id": "728c30a3-801e-0018-783a-f34d5c000000",
-=======
         "x-ms-request-id": "9621b165-f01e-0012-33fa-093670000000",
->>>>>>> 8d420312
         "x-ms-version": "2019-12-12"
       },
       "ResponseBody": []
