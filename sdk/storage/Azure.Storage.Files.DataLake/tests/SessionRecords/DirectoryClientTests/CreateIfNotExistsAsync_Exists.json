--- conflicted
+++ resolved
@@ -28,11 +28,7 @@
           "Microsoft-HTTPAPI/2.0"
         ],
         "x-ms-client-request-id": "8edf4b05-97e6-2716-444a-8dd1792e4512",
-<<<<<<< HEAD
-        "x-ms-request-id": "96215a37-f01e-0012-5af9-093670000000",
-=======
         "x-ms-request-id": "3a177e84-c01e-00ac-1148-98a028000000",
->>>>>>> 365f255a
         "x-ms-version": "2020-02-10"
       },
       "ResponseBody": []
@@ -65,11 +61,7 @@
           "Microsoft-HTTPAPI/2.0"
         ],
         "x-ms-client-request-id": "7f83ef86-9323-bc0d-2a62-0a600776bcdb",
-<<<<<<< HEAD
-        "x-ms-request-id": "fa43fab8-201f-0097-73f9-091bad000000",
-=======
         "x-ms-request-id": "6c913039-701f-009c-4f48-98fa02000000",
->>>>>>> 365f255a
         "x-ms-version": "2020-02-10"
       },
       "ResponseBody": []
@@ -102,11 +94,7 @@
         ],
         "x-ms-client-request-id": "7b1a498a-c1e5-0c80-a6b9-ddf8e9518306",
         "x-ms-error-code": "PathAlreadyExists",
-<<<<<<< HEAD
-        "x-ms-request-id": "fa43fab9-201f-0097-74f9-091bad000000",
-=======
         "x-ms-request-id": "6c91303a-701f-009c-5048-98fa02000000",
->>>>>>> 365f255a
         "x-ms-version": "2020-02-10"
       },
       "ResponseBody": {
@@ -141,11 +129,7 @@
           "Microsoft-HTTPAPI/2.0"
         ],
         "x-ms-client-request-id": "bdd553aa-415c-48f6-6925-1fff5fbf4717",
-<<<<<<< HEAD
-        "x-ms-request-id": "96215a49-f01e-0012-68f9-093670000000",
-=======
         "x-ms-request-id": "3a17823c-c01e-00ac-3a48-98a028000000",
->>>>>>> 365f255a
         "x-ms-version": "2020-02-10"
       },
       "ResponseBody": []
