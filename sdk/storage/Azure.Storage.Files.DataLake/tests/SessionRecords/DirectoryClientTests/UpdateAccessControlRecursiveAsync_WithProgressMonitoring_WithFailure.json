{
  "Entries": [
    {
      "RequestUri": "http://aclcbn06stf.blob.core.windows.net/test-filesystem-8846cf25-bdc5-3f50-7943-982415c707be?restype=container",
      "RequestMethod": "PUT",
      "RequestHeaders": {
        "Authorization": "Sanitized",
        "traceparent": "00-4fc340a137d97045b97258a33f8c2438-9af201848ccf2a4d-00",
        "User-Agent": [
          "azsdk-net-Storage.Files.DataLake/12.1.0-dev.20200402.1",
          "(.NET Framework 4.8.4150.0; Microsoft Windows 10.0.18363 )"
        ],
        "x-ms-blob-public-access": "container",
        "x-ms-client-request-id": "94940364-f523-c040-f1a6-51c89b268dff",
        "x-ms-date": "Thu, 02 Apr 2020 16:50:09 GMT",
        "x-ms-return-client-request-id": "true",
        "x-ms-version": "2019-12-12"
      },
      "RequestBody": null,
      "StatusCode": 201,
      "ResponseHeaders": {
        "Date": "Thu, 02 Apr 2020 16:50:08 GMT",
        "ETag": "\u00220x8D7D725E77BC3ED\u0022",
        "Last-Modified": "Thu, 02 Apr 2020 16:50:09 GMT",
        "Server": [
          "Windows-Azure-Blob/1.0",
          "Microsoft-HTTPAPI/2.0"
        ],
        "Transfer-Encoding": "chunked",
        "x-ms-client-request-id": "94940364-f523-c040-f1a6-51c89b268dff",
<<<<<<< HEAD
        "x-ms-request-id": "a1223c7a-e01e-0072-7b76-f93103000000",
        "x-ms-version": "2019-12-12"
=======
        "x-ms-request-id": "54cad8f5-b01e-000d-320e-09fe98000000",
        "x-ms-version": "2019-10-10"
>>>>>>> 1e01f370
      },
      "ResponseBody": []
    },
    {
      "RequestUri": "http://aclcbn06stf.dfs.core.windows.net/test-filesystem-8846cf25-bdc5-3f50-7943-982415c707be/?action=setAccessControl",
      "RequestMethod": "PATCH",
      "RequestHeaders": {
        "Authorization": "Sanitized",
        "User-Agent": [
          "azsdk-net-Storage.Files.DataLake/12.1.0-dev.20200402.1",
          "(.NET Framework 4.8.4150.0; Microsoft Windows 10.0.18363 )"
        ],
        "x-ms-acl": "user::--x,group::--x,other::--x",
        "x-ms-client-request-id": "aec54db5-42e5-40d5-f580-c19594b81104",
        "x-ms-date": "Thu, 02 Apr 2020 16:50:09 GMT",
        "x-ms-return-client-request-id": "true",
        "x-ms-version": "2019-12-12"
      },
      "RequestBody": null,
      "StatusCode": 200,
      "ResponseHeaders": {
        "Content-Length": "0",
        "Date": "Thu, 02 Apr 2020 16:50:09 GMT",
        "ETag": "\u00220x8D7D725E79D189D\u0022",
        "Last-Modified": "Thu, 02 Apr 2020 16:50:09 GMT",
        "Server": [
          "Windows-Azure-HDFS/1.0",
          "Microsoft-HTTPAPI/2.0"
        ],
        "x-ms-client-request-id": "aec54db5-42e5-40d5-f580-c19594b81104",
        "x-ms-namespace-enabled": "true",
<<<<<<< HEAD
        "x-ms-request-id": "17015d8f-d01f-0069-3876-f90f00000000",
        "x-ms-version": "2019-12-12"
=======
        "x-ms-request-id": "c493b396-a01f-003e-470e-09a133000000",
        "x-ms-version": "2019-10-10"
>>>>>>> 1e01f370
      },
      "ResponseBody": []
    },
    {
      "RequestUri": "https://login.microsoftonline.com/72f988bf-86f1-41af-91ab-2d7cd011db47/oauth2/v2.0/token",
      "RequestMethod": "POST",
      "RequestHeaders": {
        "Content-Length": "169",
        "Content-Type": "application/x-www-form-urlencoded",
        "traceparent": "00-f9eee202c9f6884d86fdd52a1423ad7a-0337f44342181b41-00",
        "User-Agent": [
          "azsdk-net-Identity/1.1.1",
          "(.NET Framework 4.8.4150.0; Microsoft Windows 10.0.18363 )"
        ],
        "x-ms-client-request-id": "fbd71d803f254defffb52ce30b436c70",
        "x-ms-return-client-request-id": "true"
      },
      "RequestBody": "response_type=token\u0026grant_type=client_credentials\u0026client_id=68390a19-a643-458b-b726-408abf67b4fc\u0026client_secret=Sanitized\u0026scope=https%3A%2F%2Fstorage.azure.com%2F.default",
      "StatusCode": 200,
      "ResponseHeaders": {
        "Cache-Control": "no-store, no-cache",
        "Content-Length": "92",
        "Content-Type": "application/json; charset=utf-8",
        "Date": "Thu, 02 Apr 2020 16:50:10 GMT",
        "Expires": "-1",
        "P3P": "CP=\u0022DSP CUR OTPi IND OTRi ONL FIN\u0022",
        "Pragma": "no-cache",
        "Set-Cookie": [
          "fpc=AkPJFudDBalGusO_8ANKUMDeSEc1AQAAAMEOGNYOAAAA; expires=Sat, 02-May-2020 16:50:10 GMT; path=/; secure; HttpOnly; SameSite=None",
          "x-ms-gateway-slice=prod; path=/; SameSite=None; secure; HttpOnly",
          "stsservicecookie=ests; path=/; SameSite=None; secure; HttpOnly"
        ],
        "Strict-Transport-Security": "max-age=31536000; includeSubDomains",
        "X-Content-Type-Options": "nosniff",
        "x-ms-ests-server": "2.1.10244.32 - SAN ProdSlices",
        "x-ms-request-id": "01db9193-4ef1-438f-b069-e4cf27f58500"
      },
      "ResponseBody": {
        "token_type": "Bearer",
        "expires_in": 86399,
        "ext_expires_in": 86399,
        "access_token": "Sanitized"
      }
    },
    {
      "RequestUri": "https://aclcbn06stf.dfs.core.windows.net/test-filesystem-8846cf25-bdc5-3f50-7943-982415c707be/test-directory-4d3edd78-652b-a0dd-36fd-2229b279d7f9?resource=directory",
      "RequestMethod": "PUT",
      "RequestHeaders": {
        "Authorization": "Sanitized",
        "traceparent": "00-f9eee202c9f6884d86fdd52a1423ad7a-3b56d56713ab864b-00",
        "User-Agent": [
          "azsdk-net-Storage.Files.DataLake/12.1.0-dev.20200402.1",
          "(.NET Framework 4.8.4150.0; Microsoft Windows 10.0.18363 )"
        ],
        "x-ms-client-request-id": "4d12b505-de61-281a-c8ae-ea0693ecfda5",
        "x-ms-return-client-request-id": "true",
        "x-ms-version": "2019-12-12"
      },
      "RequestBody": null,
      "StatusCode": 201,
      "ResponseHeaders": {
        "Content-Length": "0",
        "Date": "Thu, 02 Apr 2020 16:50:10 GMT",
        "ETag": "\u00220x8D7D725E8780DAA\u0022",
        "Last-Modified": "Thu, 02 Apr 2020 16:50:11 GMT",
        "Server": [
          "Windows-Azure-HDFS/1.0",
          "Microsoft-HTTPAPI/2.0"
        ],
        "x-ms-client-request-id": "4d12b505-de61-281a-c8ae-ea0693ecfda5",
<<<<<<< HEAD
        "x-ms-request-id": "666040aa-401f-0026-1e76-f97e54000000",
        "x-ms-version": "2019-12-12"
=======
        "x-ms-request-id": "ba833f7b-d01f-0046-3b0e-0902cb000000",
        "x-ms-version": "2019-10-10"
>>>>>>> 1e01f370
      },
      "ResponseBody": []
    },
    {
      "RequestUri": "https://aclcbn06stf.dfs.core.windows.net/test-filesystem-8846cf25-bdc5-3f50-7943-982415c707be/test-directory-4d3edd78-652b-a0dd-36fd-2229b279d7f9/test-directory-de8f9a70-c3a5-04a2-9a7e-98fd7e477c95?resource=directory",
      "RequestMethod": "PUT",
      "RequestHeaders": {
        "Authorization": "Sanitized",
        "traceparent": "00-2fe45f25c33f71498ebfec3a548cd7ce-bce1cda4a681c740-00",
        "User-Agent": [
          "azsdk-net-Storage.Files.DataLake/12.1.0-dev.20200402.1",
          "(.NET Framework 4.8.4150.0; Microsoft Windows 10.0.18363 )"
        ],
        "x-ms-client-request-id": "f8957941-1f5c-bdff-7ad2-60a7a6f2cfb8",
        "x-ms-return-client-request-id": "true",
        "x-ms-version": "2019-12-12"
      },
      "RequestBody": null,
      "StatusCode": 201,
      "ResponseHeaders": {
        "Content-Length": "0",
        "Date": "Thu, 02 Apr 2020 16:50:10 GMT",
        "ETag": "\u00220x8D7D725E888EBE0\u0022",
        "Last-Modified": "Thu, 02 Apr 2020 16:50:11 GMT",
        "Server": [
          "Windows-Azure-HDFS/1.0",
          "Microsoft-HTTPAPI/2.0"
        ],
        "x-ms-client-request-id": "f8957941-1f5c-bdff-7ad2-60a7a6f2cfb8",
<<<<<<< HEAD
        "x-ms-request-id": "666040ab-401f-0026-1f76-f97e54000000",
        "x-ms-version": "2019-12-12"
=======
        "x-ms-request-id": "ba833f7c-d01f-0046-3c0e-0902cb000000",
        "x-ms-version": "2019-10-10"
>>>>>>> 1e01f370
      },
      "ResponseBody": []
    },
    {
      "RequestUri": "https://aclcbn06stf.dfs.core.windows.net/test-filesystem-8846cf25-bdc5-3f50-7943-982415c707be/test-directory-4d3edd78-652b-a0dd-36fd-2229b279d7f9/test-directory-de8f9a70-c3a5-04a2-9a7e-98fd7e477c95/test-file-79de9739-b631-5bc2-99c9-18e075f65263?resource=file",
      "RequestMethod": "PUT",
      "RequestHeaders": {
        "Authorization": "Sanitized",
        "User-Agent": [
          "azsdk-net-Storage.Files.DataLake/12.1.0-dev.20200402.1",
          "(.NET Framework 4.8.4150.0; Microsoft Windows 10.0.18363 )"
        ],
        "x-ms-client-request-id": "1a7295f5-a358-8b53-b63a-5e93061f4783",
        "x-ms-return-client-request-id": "true",
        "x-ms-version": "2019-12-12"
      },
      "RequestBody": null,
      "StatusCode": 201,
      "ResponseHeaders": {
        "Content-Length": "0",
        "Date": "Thu, 02 Apr 2020 16:50:10 GMT",
        "ETag": "\u00220x8D7D725E8926D0F\u0022",
        "Last-Modified": "Thu, 02 Apr 2020 16:50:11 GMT",
        "Server": [
          "Windows-Azure-HDFS/1.0",
          "Microsoft-HTTPAPI/2.0"
        ],
        "x-ms-client-request-id": "1a7295f5-a358-8b53-b63a-5e93061f4783",
<<<<<<< HEAD
        "x-ms-request-id": "666040ac-401f-0026-2076-f97e54000000",
        "x-ms-version": "2019-12-12"
=======
        "x-ms-request-id": "ba833f7d-d01f-0046-3d0e-0902cb000000",
        "x-ms-version": "2019-10-10"
>>>>>>> 1e01f370
      },
      "ResponseBody": []
    },
    {
      "RequestUri": "https://aclcbn06stf.dfs.core.windows.net/test-filesystem-8846cf25-bdc5-3f50-7943-982415c707be/test-directory-4d3edd78-652b-a0dd-36fd-2229b279d7f9/test-directory-de8f9a70-c3a5-04a2-9a7e-98fd7e477c95/test-file-9346fd80-cb36-b506-5ff9-e7dd7ae8a63f?resource=file",
      "RequestMethod": "PUT",
      "RequestHeaders": {
        "Authorization": "Sanitized",
        "User-Agent": [
          "azsdk-net-Storage.Files.DataLake/12.1.0-dev.20200402.1",
          "(.NET Framework 4.8.4150.0; Microsoft Windows 10.0.18363 )"
        ],
        "x-ms-client-request-id": "b75ab80c-8b14-2a9d-8fbd-bb5ebc7511ce",
        "x-ms-return-client-request-id": "true",
        "x-ms-version": "2019-12-12"
      },
      "RequestBody": null,
      "StatusCode": 201,
      "ResponseHeaders": {
        "Content-Length": "0",
        "Date": "Thu, 02 Apr 2020 16:50:10 GMT",
        "ETag": "\u00220x8D7D725E89B875D\u0022",
        "Last-Modified": "Thu, 02 Apr 2020 16:50:11 GMT",
        "Server": [
          "Windows-Azure-HDFS/1.0",
          "Microsoft-HTTPAPI/2.0"
        ],
        "x-ms-client-request-id": "b75ab80c-8b14-2a9d-8fbd-bb5ebc7511ce",
<<<<<<< HEAD
        "x-ms-request-id": "666040ad-401f-0026-2176-f97e54000000",
        "x-ms-version": "2019-12-12"
=======
        "x-ms-request-id": "ba833f7e-d01f-0046-3e0e-0902cb000000",
        "x-ms-version": "2019-10-10"
>>>>>>> 1e01f370
      },
      "ResponseBody": []
    },
    {
      "RequestUri": "https://aclcbn06stf.dfs.core.windows.net/test-filesystem-8846cf25-bdc5-3f50-7943-982415c707be/test-directory-4d3edd78-652b-a0dd-36fd-2229b279d7f9/test-directory-c1e81e93-6834-47ff-f288-d3057d8f8fb9?resource=directory",
      "RequestMethod": "PUT",
      "RequestHeaders": {
        "Authorization": "Sanitized",
        "traceparent": "00-8377decf59d1e045a1806fb6b8f45789-ed70c5b11e653342-00",
        "User-Agent": [
          "azsdk-net-Storage.Files.DataLake/12.1.0-dev.20200402.1",
          "(.NET Framework 4.8.4150.0; Microsoft Windows 10.0.18363 )"
        ],
        "x-ms-client-request-id": "06e37e1f-1ebc-a43d-b912-c58bb898ac00",
        "x-ms-return-client-request-id": "true",
        "x-ms-version": "2019-12-12"
      },
      "RequestBody": null,
      "StatusCode": 201,
      "ResponseHeaders": {
        "Content-Length": "0",
        "Date": "Thu, 02 Apr 2020 16:50:10 GMT",
        "ETag": "\u00220x8D7D725E8A44800\u0022",
        "Last-Modified": "Thu, 02 Apr 2020 16:50:11 GMT",
        "Server": [
          "Windows-Azure-HDFS/1.0",
          "Microsoft-HTTPAPI/2.0"
        ],
        "x-ms-client-request-id": "06e37e1f-1ebc-a43d-b912-c58bb898ac00",
<<<<<<< HEAD
        "x-ms-request-id": "666040ae-401f-0026-2276-f97e54000000",
        "x-ms-version": "2019-12-12"
=======
        "x-ms-request-id": "ba833f7f-d01f-0046-3f0e-0902cb000000",
        "x-ms-version": "2019-10-10"
>>>>>>> 1e01f370
      },
      "ResponseBody": []
    },
    {
      "RequestUri": "https://aclcbn06stf.dfs.core.windows.net/test-filesystem-8846cf25-bdc5-3f50-7943-982415c707be/test-directory-4d3edd78-652b-a0dd-36fd-2229b279d7f9/test-directory-c1e81e93-6834-47ff-f288-d3057d8f8fb9/test-file-4744012e-4fa3-a441-f3ca-19741739ca45?resource=file",
      "RequestMethod": "PUT",
      "RequestHeaders": {
        "Authorization": "Sanitized",
        "User-Agent": [
          "azsdk-net-Storage.Files.DataLake/12.1.0-dev.20200402.1",
          "(.NET Framework 4.8.4150.0; Microsoft Windows 10.0.18363 )"
        ],
        "x-ms-client-request-id": "7b985013-b968-d0a6-3d3e-13f204c98c7f",
        "x-ms-return-client-request-id": "true",
        "x-ms-version": "2019-12-12"
      },
      "RequestBody": null,
      "StatusCode": 201,
      "ResponseHeaders": {
        "Content-Length": "0",
        "Date": "Thu, 02 Apr 2020 16:50:10 GMT",
        "ETag": "\u00220x8D7D725E8AD403E\u0022",
        "Last-Modified": "Thu, 02 Apr 2020 16:50:11 GMT",
        "Server": [
          "Windows-Azure-HDFS/1.0",
          "Microsoft-HTTPAPI/2.0"
        ],
        "x-ms-client-request-id": "7b985013-b968-d0a6-3d3e-13f204c98c7f",
<<<<<<< HEAD
        "x-ms-request-id": "666040af-401f-0026-2376-f97e54000000",
        "x-ms-version": "2019-12-12"
=======
        "x-ms-request-id": "ba833f80-d01f-0046-400e-0902cb000000",
        "x-ms-version": "2019-10-10"
>>>>>>> 1e01f370
      },
      "ResponseBody": []
    },
    {
      "RequestUri": "http://aclcbn06stf.dfs.core.windows.net/test-filesystem-8846cf25-bdc5-3f50-7943-982415c707be/test-directory-4d3edd78-652b-a0dd-36fd-2229b279d7f9/test-directory-c1e81e93-6834-47ff-f288-d3057d8f8fb9/test-file-2f037f47-adb2-a554-0447-117646c67a52?resource=file",
      "RequestMethod": "PUT",
      "RequestHeaders": {
        "Authorization": "Sanitized",
        "User-Agent": [
          "azsdk-net-Storage.Files.DataLake/12.1.0-dev.20200402.1",
          "(.NET Framework 4.8.4150.0; Microsoft Windows 10.0.18363 )"
        ],
        "x-ms-client-request-id": "aa3288a1-369c-655d-fbf2-7620a8308976",
        "x-ms-date": "Thu, 02 Apr 2020 16:50:11 GMT",
        "x-ms-return-client-request-id": "true",
        "x-ms-version": "2019-12-12"
      },
      "RequestBody": null,
      "StatusCode": 201,
      "ResponseHeaders": {
        "Content-Length": "0",
        "Date": "Thu, 02 Apr 2020 16:50:11 GMT",
        "ETag": "\u00220x8D7D725E8B98DA3\u0022",
        "Last-Modified": "Thu, 02 Apr 2020 16:50:11 GMT",
        "Server": [
          "Windows-Azure-HDFS/1.0",
          "Microsoft-HTTPAPI/2.0"
        ],
        "x-ms-client-request-id": "aa3288a1-369c-655d-fbf2-7620a8308976",
<<<<<<< HEAD
        "x-ms-request-id": "17015d90-d01f-0069-3976-f90f00000000",
        "x-ms-version": "2019-12-12"
=======
        "x-ms-request-id": "c493b39a-a01f-003e-4a0e-09a133000000",
        "x-ms-version": "2019-10-10"
>>>>>>> 1e01f370
      },
      "ResponseBody": []
    },
    {
      "RequestUri": "https://aclcbn06stf.dfs.core.windows.net/test-filesystem-8846cf25-bdc5-3f50-7943-982415c707be/test-directory-4d3edd78-652b-a0dd-36fd-2229b279d7f9?action=setAccessControlRecursive\u0026mode=modify",
      "RequestMethod": "PATCH",
      "RequestHeaders": {
        "Authorization": "Sanitized",
        "traceparent": "00-d44b370e4f5974478759a5da90754ba9-d8a0451d2e880342-00",
        "User-Agent": [
          "azsdk-net-Storage.Files.DataLake/12.1.0-dev.20200402.1",
          "(.NET Framework 4.8.4150.0; Microsoft Windows 10.0.18363 )"
        ],
        "x-ms-acl": "user::rwx,group::r--,other::---,mask::rwx",
        "x-ms-client-request-id": "bed5a34f-cf93-2eb6-acfb-ccaed9bc26b1",
        "x-ms-return-client-request-id": "true",
        "x-ms-version": "2019-12-12"
      },
      "RequestBody": null,
      "StatusCode": 200,
      "ResponseHeaders": {
        "Date": "Thu, 02 Apr 2020 16:50:10 GMT",
        "Server": [
          "Windows-Azure-HDFS/1.0",
          "Microsoft-HTTPAPI/2.0"
        ],
        "Transfer-Encoding": "chunked",
        "x-ms-client-request-id": "bed5a34f-cf93-2eb6-acfb-ccaed9bc26b1",
        "x-ms-namespace-enabled": "true",
<<<<<<< HEAD
        "x-ms-request-id": "666040b0-401f-0026-2476-f97e54000000",
        "x-ms-version": "2019-12-12"
=======
        "x-ms-request-id": "ba833f81-d01f-0046-410e-0902cb000000",
        "x-ms-version": "2019-10-10"
>>>>>>> 1e01f370
      },
      "ResponseBody": "eyJkaXJlY3Rvcmllc1N1Y2Nlc3NmdWwiOjMsImZhaWxlZEVudHJpZXMiOlt7ImVycm9yTWVzc2FnZSI6IlRoaXMgcmVxdWVzdCBpcyBub3QgYXV0aG9yaXplZCB0byBwZXJmb3JtIHRoaXMgb3BlcmF0aW9uIHVzaW5nIHRoaXMgcGVybWlzc2lvbi4iLCJuYW1lIjoidGVzdC1kaXJlY3RvcnktNGQzZWRkNzgtNjUyYi1hMGRkLTM2ZmQtMjIyOWIyNzlkN2Y5L3Rlc3QtZGlyZWN0b3J5LWMxZTgxZTkzLTY4MzQtNDdmZi1mMjg4LWQzMDU3ZDhmOGZiOS90ZXN0LWZpbGUtMmYwMzdmNDctYWRiMi1hNTU0LTA0NDctMTE3NjQ2YzY3YTUyIiwidHlwZSI6IkZJTEUifV0sImZhaWx1cmVDb3VudCI6MSwiZmlsZXNTdWNjZXNzZnVsIjozfQo="
    },
    {
      "RequestUri": "http://aclcbn06stf.blob.core.windows.net/test-filesystem-8846cf25-bdc5-3f50-7943-982415c707be?restype=container",
      "RequestMethod": "DELETE",
      "RequestHeaders": {
        "Authorization": "Sanitized",
        "traceparent": "00-964fe4657eedf946a9f09115984cf6e9-61b8027ae84a5c4e-00",
        "User-Agent": [
          "azsdk-net-Storage.Files.DataLake/12.1.0-dev.20200402.1",
          "(.NET Framework 4.8.4150.0; Microsoft Windows 10.0.18363 )"
        ],
        "x-ms-client-request-id": "04d07bc2-cb5b-f4e2-0a5f-4d6bf8301ee5",
        "x-ms-date": "Thu, 02 Apr 2020 16:50:11 GMT",
        "x-ms-return-client-request-id": "true",
        "x-ms-version": "2019-12-12"
      },
      "RequestBody": null,
      "StatusCode": 202,
      "ResponseHeaders": {
        "Date": "Thu, 02 Apr 2020 16:50:11 GMT",
        "Server": [
          "Windows-Azure-Blob/1.0",
          "Microsoft-HTTPAPI/2.0"
        ],
        "Transfer-Encoding": "chunked",
        "x-ms-client-request-id": "04d07bc2-cb5b-f4e2-0a5f-4d6bf8301ee5",
<<<<<<< HEAD
        "x-ms-request-id": "a1223c81-e01e-0072-7c76-f93103000000",
        "x-ms-version": "2019-12-12"
=======
        "x-ms-request-id": "54cad8fa-b01e-000d-330e-09fe98000000",
        "x-ms-version": "2019-10-10"
>>>>>>> 1e01f370
      },
      "ResponseBody": []
    }
  ],
  "Variables": {
    "RandomSeed": "1066276978",
    "Storage_TestConfigHierarchicalNamespace": "NamespaceTenant\naclcbn06stf\nU2FuaXRpemVk\nhttp://aclcbn06stf.blob.core.windows.net\nhttp://aclcbn06stf.file.core.windows.net\nhttp://aclcbn06stf.queue.core.windows.net\nhttp://aclcbn06stf.table.core.windows.net\n\n\n\n\nhttp://aclcbn06stf-secondary.blob.core.windows.net\nhttp://aclcbn06stf-secondary.file.core.windows.net\nhttp://aclcbn06stf-secondary.queue.core.windows.net\nhttp://aclcbn06stf-secondary.table.core.windows.net\n68390a19-a643-458b-b726-408abf67b4fc\nSanitized\n72f988bf-86f1-41af-91ab-2d7cd011db47\nhttps://login.microsoftonline.com/\nCloud\nBlobEndpoint=http://aclcbn06stf.blob.core.windows.net/;QueueEndpoint=http://aclcbn06stf.queue.core.windows.net/;FileEndpoint=http://aclcbn06stf.file.core.windows.net/;BlobSecondaryEndpoint=http://aclcbn06stf-secondary.blob.core.windows.net/;QueueSecondaryEndpoint=http://aclcbn06stf-secondary.queue.core.windows.net/;FileSecondaryEndpoint=http://aclcbn06stf-secondary.file.core.windows.net/;AccountName=aclcbn06stf;AccountKey=Sanitized\n"
  }
}<|MERGE_RESOLUTION|>--- conflicted
+++ resolved
@@ -14,7 +14,7 @@
         "x-ms-client-request-id": "94940364-f523-c040-f1a6-51c89b268dff",
         "x-ms-date": "Thu, 02 Apr 2020 16:50:09 GMT",
         "x-ms-return-client-request-id": "true",
-        "x-ms-version": "2019-12-12"
+        "x-ms-version": "2019-10-10"
       },
       "RequestBody": null,
       "StatusCode": 201,
@@ -28,13 +28,8 @@
         ],
         "Transfer-Encoding": "chunked",
         "x-ms-client-request-id": "94940364-f523-c040-f1a6-51c89b268dff",
-<<<<<<< HEAD
-        "x-ms-request-id": "a1223c7a-e01e-0072-7b76-f93103000000",
-        "x-ms-version": "2019-12-12"
-=======
         "x-ms-request-id": "54cad8f5-b01e-000d-320e-09fe98000000",
         "x-ms-version": "2019-10-10"
->>>>>>> 1e01f370
       },
       "ResponseBody": []
     },
@@ -51,7 +46,7 @@
         "x-ms-client-request-id": "aec54db5-42e5-40d5-f580-c19594b81104",
         "x-ms-date": "Thu, 02 Apr 2020 16:50:09 GMT",
         "x-ms-return-client-request-id": "true",
-        "x-ms-version": "2019-12-12"
+        "x-ms-version": "2019-10-10"
       },
       "RequestBody": null,
       "StatusCode": 200,
@@ -66,13 +61,8 @@
         ],
         "x-ms-client-request-id": "aec54db5-42e5-40d5-f580-c19594b81104",
         "x-ms-namespace-enabled": "true",
-<<<<<<< HEAD
-        "x-ms-request-id": "17015d8f-d01f-0069-3876-f90f00000000",
-        "x-ms-version": "2019-12-12"
-=======
         "x-ms-request-id": "c493b396-a01f-003e-470e-09a133000000",
         "x-ms-version": "2019-10-10"
->>>>>>> 1e01f370
       },
       "ResponseBody": []
     },
@@ -129,7 +119,7 @@
         ],
         "x-ms-client-request-id": "4d12b505-de61-281a-c8ae-ea0693ecfda5",
         "x-ms-return-client-request-id": "true",
-        "x-ms-version": "2019-12-12"
+        "x-ms-version": "2019-10-10"
       },
       "RequestBody": null,
       "StatusCode": 201,
@@ -143,13 +133,8 @@
           "Microsoft-HTTPAPI/2.0"
         ],
         "x-ms-client-request-id": "4d12b505-de61-281a-c8ae-ea0693ecfda5",
-<<<<<<< HEAD
-        "x-ms-request-id": "666040aa-401f-0026-1e76-f97e54000000",
-        "x-ms-version": "2019-12-12"
-=======
         "x-ms-request-id": "ba833f7b-d01f-0046-3b0e-0902cb000000",
         "x-ms-version": "2019-10-10"
->>>>>>> 1e01f370
       },
       "ResponseBody": []
     },
@@ -165,7 +150,7 @@
         ],
         "x-ms-client-request-id": "f8957941-1f5c-bdff-7ad2-60a7a6f2cfb8",
         "x-ms-return-client-request-id": "true",
-        "x-ms-version": "2019-12-12"
+        "x-ms-version": "2019-10-10"
       },
       "RequestBody": null,
       "StatusCode": 201,
@@ -179,13 +164,8 @@
           "Microsoft-HTTPAPI/2.0"
         ],
         "x-ms-client-request-id": "f8957941-1f5c-bdff-7ad2-60a7a6f2cfb8",
-<<<<<<< HEAD
-        "x-ms-request-id": "666040ab-401f-0026-1f76-f97e54000000",
-        "x-ms-version": "2019-12-12"
-=======
         "x-ms-request-id": "ba833f7c-d01f-0046-3c0e-0902cb000000",
         "x-ms-version": "2019-10-10"
->>>>>>> 1e01f370
       },
       "ResponseBody": []
     },
@@ -200,7 +180,7 @@
         ],
         "x-ms-client-request-id": "1a7295f5-a358-8b53-b63a-5e93061f4783",
         "x-ms-return-client-request-id": "true",
-        "x-ms-version": "2019-12-12"
+        "x-ms-version": "2019-10-10"
       },
       "RequestBody": null,
       "StatusCode": 201,
@@ -214,13 +194,8 @@
           "Microsoft-HTTPAPI/2.0"
         ],
         "x-ms-client-request-id": "1a7295f5-a358-8b53-b63a-5e93061f4783",
-<<<<<<< HEAD
-        "x-ms-request-id": "666040ac-401f-0026-2076-f97e54000000",
-        "x-ms-version": "2019-12-12"
-=======
         "x-ms-request-id": "ba833f7d-d01f-0046-3d0e-0902cb000000",
         "x-ms-version": "2019-10-10"
->>>>>>> 1e01f370
       },
       "ResponseBody": []
     },
@@ -235,7 +210,7 @@
         ],
         "x-ms-client-request-id": "b75ab80c-8b14-2a9d-8fbd-bb5ebc7511ce",
         "x-ms-return-client-request-id": "true",
-        "x-ms-version": "2019-12-12"
+        "x-ms-version": "2019-10-10"
       },
       "RequestBody": null,
       "StatusCode": 201,
@@ -249,13 +224,8 @@
           "Microsoft-HTTPAPI/2.0"
         ],
         "x-ms-client-request-id": "b75ab80c-8b14-2a9d-8fbd-bb5ebc7511ce",
-<<<<<<< HEAD
-        "x-ms-request-id": "666040ad-401f-0026-2176-f97e54000000",
-        "x-ms-version": "2019-12-12"
-=======
         "x-ms-request-id": "ba833f7e-d01f-0046-3e0e-0902cb000000",
         "x-ms-version": "2019-10-10"
->>>>>>> 1e01f370
       },
       "ResponseBody": []
     },
@@ -271,7 +241,7 @@
         ],
         "x-ms-client-request-id": "06e37e1f-1ebc-a43d-b912-c58bb898ac00",
         "x-ms-return-client-request-id": "true",
-        "x-ms-version": "2019-12-12"
+        "x-ms-version": "2019-10-10"
       },
       "RequestBody": null,
       "StatusCode": 201,
@@ -285,13 +255,8 @@
           "Microsoft-HTTPAPI/2.0"
         ],
         "x-ms-client-request-id": "06e37e1f-1ebc-a43d-b912-c58bb898ac00",
-<<<<<<< HEAD
-        "x-ms-request-id": "666040ae-401f-0026-2276-f97e54000000",
-        "x-ms-version": "2019-12-12"
-=======
         "x-ms-request-id": "ba833f7f-d01f-0046-3f0e-0902cb000000",
         "x-ms-version": "2019-10-10"
->>>>>>> 1e01f370
       },
       "ResponseBody": []
     },
@@ -306,7 +271,7 @@
         ],
         "x-ms-client-request-id": "7b985013-b968-d0a6-3d3e-13f204c98c7f",
         "x-ms-return-client-request-id": "true",
-        "x-ms-version": "2019-12-12"
+        "x-ms-version": "2019-10-10"
       },
       "RequestBody": null,
       "StatusCode": 201,
@@ -320,13 +285,8 @@
           "Microsoft-HTTPAPI/2.0"
         ],
         "x-ms-client-request-id": "7b985013-b968-d0a6-3d3e-13f204c98c7f",
-<<<<<<< HEAD
-        "x-ms-request-id": "666040af-401f-0026-2376-f97e54000000",
-        "x-ms-version": "2019-12-12"
-=======
         "x-ms-request-id": "ba833f80-d01f-0046-400e-0902cb000000",
         "x-ms-version": "2019-10-10"
->>>>>>> 1e01f370
       },
       "ResponseBody": []
     },
@@ -342,7 +302,7 @@
         "x-ms-client-request-id": "aa3288a1-369c-655d-fbf2-7620a8308976",
         "x-ms-date": "Thu, 02 Apr 2020 16:50:11 GMT",
         "x-ms-return-client-request-id": "true",
-        "x-ms-version": "2019-12-12"
+        "x-ms-version": "2019-10-10"
       },
       "RequestBody": null,
       "StatusCode": 201,
@@ -356,13 +316,8 @@
           "Microsoft-HTTPAPI/2.0"
         ],
         "x-ms-client-request-id": "aa3288a1-369c-655d-fbf2-7620a8308976",
-<<<<<<< HEAD
-        "x-ms-request-id": "17015d90-d01f-0069-3976-f90f00000000",
-        "x-ms-version": "2019-12-12"
-=======
         "x-ms-request-id": "c493b39a-a01f-003e-4a0e-09a133000000",
         "x-ms-version": "2019-10-10"
->>>>>>> 1e01f370
       },
       "ResponseBody": []
     },
@@ -379,7 +334,7 @@
         "x-ms-acl": "user::rwx,group::r--,other::---,mask::rwx",
         "x-ms-client-request-id": "bed5a34f-cf93-2eb6-acfb-ccaed9bc26b1",
         "x-ms-return-client-request-id": "true",
-        "x-ms-version": "2019-12-12"
+        "x-ms-version": "2019-10-10"
       },
       "RequestBody": null,
       "StatusCode": 200,
@@ -392,13 +347,8 @@
         "Transfer-Encoding": "chunked",
         "x-ms-client-request-id": "bed5a34f-cf93-2eb6-acfb-ccaed9bc26b1",
         "x-ms-namespace-enabled": "true",
-<<<<<<< HEAD
-        "x-ms-request-id": "666040b0-401f-0026-2476-f97e54000000",
-        "x-ms-version": "2019-12-12"
-=======
         "x-ms-request-id": "ba833f81-d01f-0046-410e-0902cb000000",
         "x-ms-version": "2019-10-10"
->>>>>>> 1e01f370
       },
       "ResponseBody": "eyJkaXJlY3Rvcmllc1N1Y2Nlc3NmdWwiOjMsImZhaWxlZEVudHJpZXMiOlt7ImVycm9yTWVzc2FnZSI6IlRoaXMgcmVxdWVzdCBpcyBub3QgYXV0aG9yaXplZCB0byBwZXJmb3JtIHRoaXMgb3BlcmF0aW9uIHVzaW5nIHRoaXMgcGVybWlzc2lvbi4iLCJuYW1lIjoidGVzdC1kaXJlY3RvcnktNGQzZWRkNzgtNjUyYi1hMGRkLTM2ZmQtMjIyOWIyNzlkN2Y5L3Rlc3QtZGlyZWN0b3J5LWMxZTgxZTkzLTY4MzQtNDdmZi1mMjg4LWQzMDU3ZDhmOGZiOS90ZXN0LWZpbGUtMmYwMzdmNDctYWRiMi1hNTU0LTA0NDctMTE3NjQ2YzY3YTUyIiwidHlwZSI6IkZJTEUifV0sImZhaWx1cmVDb3VudCI6MSwiZmlsZXNTdWNjZXNzZnVsIjozfQo="
     },
@@ -415,7 +365,7 @@
         "x-ms-client-request-id": "04d07bc2-cb5b-f4e2-0a5f-4d6bf8301ee5",
         "x-ms-date": "Thu, 02 Apr 2020 16:50:11 GMT",
         "x-ms-return-client-request-id": "true",
-        "x-ms-version": "2019-12-12"
+        "x-ms-version": "2019-10-10"
       },
       "RequestBody": null,
       "StatusCode": 202,
@@ -427,13 +377,8 @@
         ],
         "Transfer-Encoding": "chunked",
         "x-ms-client-request-id": "04d07bc2-cb5b-f4e2-0a5f-4d6bf8301ee5",
-<<<<<<< HEAD
-        "x-ms-request-id": "a1223c81-e01e-0072-7c76-f93103000000",
-        "x-ms-version": "2019-12-12"
-=======
         "x-ms-request-id": "54cad8fa-b01e-000d-330e-09fe98000000",
         "x-ms-version": "2019-10-10"
->>>>>>> 1e01f370
       },
       "ResponseBody": []
     }
