{
  "Entries": [
    {
      "RequestUri": "http://seannsecanary.blob.core.windows.net/test-filesystem-d3e46e4d-b65a-4b9a-f1f8-371905cb3513?restype=container",
      "RequestMethod": "PUT",
      "RequestHeaders": {
        "Authorization": "Sanitized",
        "traceparent": "00-191f1691de13f74d8f1e24d88521c582-813663c0d969a74e-00",
        "User-Agent": [
          "azsdk-net-Storage.Files.DataLake/12.1.0-dev.20200403.1",
          "(.NET Core 4.6.28325.01; Microsoft Windows 10.0.18362 )"
        ],
        "x-ms-blob-public-access": "container",
        "x-ms-client-request-id": "0ba15d64-acba-e1f8-1b02-2ea3814b1f0e",
        "x-ms-date": "Fri, 03 Apr 2020 20:56:31 GMT",
        "x-ms-return-client-request-id": "true",
        "x-ms-version": "2019-12-12"
      },
      "RequestBody": null,
      "StatusCode": 201,
      "ResponseHeaders": {
        "Content-Length": "0",
        "Date": "Fri, 03 Apr 2020 20:56:29 GMT",
        "ETag": "\u00220x8D7D8117B953F36\u0022",
        "Last-Modified": "Fri, 03 Apr 2020 20:56:29 GMT",
        "Server": [
          "Windows-Azure-Blob/1.0",
          "Microsoft-HTTPAPI/2.0"
        ],
        "x-ms-client-request-id": "0ba15d64-acba-e1f8-1b02-2ea3814b1f0e",
<<<<<<< HEAD
        "x-ms-request-id": "359762a3-201e-0001-183b-f3cde7000000",
=======
        "x-ms-request-id": "9621b3ca-f01e-0012-3efa-093670000000",
>>>>>>> 8d420312
        "x-ms-version": "2019-12-12"
      },
      "ResponseBody": []
    },
    {
      "RequestUri": "http://seannsecanary.dfs.core.windows.net/test-filesystem-d3e46e4d-b65a-4b9a-f1f8-371905cb3513/test-directory-395b89b6-d244-23c4-f067-5dde2f7991f3?resource=directory",
      "RequestMethod": "PUT",
      "RequestHeaders": {
        "Authorization": "Sanitized",
        "traceparent": "00-c35322717e103c47996e5f9171554cfd-497bb82f21982047-00",
        "User-Agent": [
          "azsdk-net-Storage.Files.DataLake/12.1.0-dev.20200403.1",
          "(.NET Core 4.6.28325.01; Microsoft Windows 10.0.18362 )"
        ],
        "x-ms-client-request-id": "306a785c-27a2-91fc-997e-1a534f1ab1a1",
        "x-ms-date": "Fri, 03 Apr 2020 20:56:31 GMT",
        "x-ms-properties": "foo=YmFy,meta=ZGF0YQ==,Capital=bGV0dGVy,UPPER=Y2FzZQ==",
        "x-ms-return-client-request-id": "true",
        "x-ms-version": "2019-12-12"
      },
      "RequestBody": null,
      "StatusCode": 201,
      "ResponseHeaders": {
        "Content-Length": "0",
        "Date": "Fri, 03 Apr 2020 20:56:29 GMT",
        "ETag": "\u00220x8D7D8117BA35961\u0022",
        "Last-Modified": "Fri, 03 Apr 2020 20:56:29 GMT",
        "Server": [
          "Windows-Azure-HDFS/1.0",
          "Microsoft-HTTPAPI/2.0"
        ],
        "x-ms-client-request-id": "306a785c-27a2-91fc-997e-1a534f1ab1a1",
<<<<<<< HEAD
        "x-ms-request-id": "cd6e4254-001f-0016-523b-f364ec000000",
=======
        "x-ms-request-id": "fa43fce8-201f-0097-18fa-091bad000000",
>>>>>>> 8d420312
        "x-ms-version": "2019-12-12"
      },
      "ResponseBody": []
    },
    {
      "RequestUri": "http://seannsecanary.blob.core.windows.net/test-filesystem-d3e46e4d-b65a-4b9a-f1f8-371905cb3513/test-directory-395b89b6-d244-23c4-f067-5dde2f7991f3",
      "RequestMethod": "HEAD",
      "RequestHeaders": {
        "Authorization": "Sanitized",
        "traceparent": "00-42834677da01d443af466c68c514f7ce-f22773f5c160b644-00",
        "User-Agent": [
          "azsdk-net-Storage.Files.DataLake/12.1.0-dev.20200403.1",
          "(.NET Core 4.6.28325.01; Microsoft Windows 10.0.18362 )"
        ],
        "x-ms-client-request-id": "b781326b-610e-7050-f922-0faa0f06e513",
        "x-ms-date": "Fri, 03 Apr 2020 20:56:31 GMT",
        "x-ms-return-client-request-id": "true",
        "x-ms-version": "2019-12-12"
      },
      "RequestBody": null,
      "StatusCode": 200,
      "ResponseHeaders": {
        "Accept-Ranges": "bytes",
        "Content-Length": "0",
        "Content-Type": "application/octet-stream",
        "Date": "Fri, 03 Apr 2020 20:56:29 GMT",
        "ETag": "\u00220x8D7D8117BA35961\u0022",
        "Last-Modified": "Fri, 03 Apr 2020 20:56:29 GMT",
        "Server": [
          "Windows-Azure-Blob/1.0",
          "Microsoft-HTTPAPI/2.0"
        ],
        "x-ms-access-tier": "Hot",
        "x-ms-access-tier-inferred": "true",
        "x-ms-blob-type": "BlockBlob",
        "x-ms-client-request-id": "b781326b-610e-7050-f922-0faa0f06e513",
        "x-ms-creation-time": "Fri, 03 Apr 2020 20:56:29 GMT",
        "x-ms-lease-state": "available",
        "x-ms-lease-status": "unlocked",
        "x-ms-meta-Capital": "letter",
        "x-ms-meta-foo": "bar",
        "x-ms-meta-hdi_isfolder": "true",
        "x-ms-meta-meta": "data",
        "x-ms-meta-UPPER": "case",
        "x-ms-request-id": "9621b3e4-f01e-0012-4dfa-093670000000",
        "x-ms-server-encrypted": "true",
        "x-ms-version": "2019-12-12"
      },
      "ResponseBody": []
    },
    {
      "RequestUri": "http://seannsecanary.blob.core.windows.net/test-filesystem-d3e46e4d-b65a-4b9a-f1f8-371905cb3513?restype=container",
      "RequestMethod": "DELETE",
      "RequestHeaders": {
        "Authorization": "Sanitized",
        "traceparent": "00-cde31d102eae824c9cb01cbf2c5b0f1c-07ab6b8cc285f34b-00",
        "User-Agent": [
          "azsdk-net-Storage.Files.DataLake/12.1.0-dev.20200403.1",
          "(.NET Core 4.6.28325.01; Microsoft Windows 10.0.18362 )"
        ],
        "x-ms-client-request-id": "1ce70357-fa98-0f92-ea9b-9173683a7c29",
        "x-ms-date": "Fri, 03 Apr 2020 20:56:31 GMT",
        "x-ms-return-client-request-id": "true",
        "x-ms-version": "2019-12-12"
      },
      "RequestBody": null,
      "StatusCode": 202,
      "ResponseHeaders": {
        "Content-Length": "0",
        "Date": "Fri, 03 Apr 2020 20:56:29 GMT",
        "Server": [
          "Windows-Azure-Blob/1.0",
          "Microsoft-HTTPAPI/2.0"
        ],
        "x-ms-client-request-id": "1ce70357-fa98-0f92-ea9b-9173683a7c29",
<<<<<<< HEAD
        "x-ms-request-id": "359762ab-201e-0001-1f3b-f3cde7000000",
=======
        "x-ms-request-id": "9621b3f1-f01e-0012-59fa-093670000000",
>>>>>>> 8d420312
        "x-ms-version": "2019-12-12"
      },
      "ResponseBody": []
    }
  ],
  "Variables": {
    "RandomSeed": "514223850",
    "Storage_TestConfigHierarchicalNamespace": "NamespaceTenant\nseannsecanary\nU2FuaXRpemVk\nhttp://seannsecanary.blob.core.windows.net\nhttp://seannsecanary.file.core.windows.net\nhttp://seannsecanary.queue.core.windows.net\nhttp://seannsecanary.table.core.windows.net\n\n\n\n\nhttp://seannsecanary-secondary.blob.core.windows.net\nhttp://seannsecanary-secondary.file.core.windows.net\nhttp://seannsecanary-secondary.queue.core.windows.net\nhttp://seannsecanary-secondary.table.core.windows.net\n68390a19-a643-458b-b726-408abf67b4fc\nSanitized\n72f988bf-86f1-41af-91ab-2d7cd011db47\nhttps://login.microsoftonline.com/\nCloud\nBlobEndpoint=http://seannsecanary.blob.core.windows.net/;QueueEndpoint=http://seannsecanary.queue.core.windows.net/;FileEndpoint=http://seannsecanary.file.core.windows.net/;BlobSecondaryEndpoint=http://seannsecanary-secondary.blob.core.windows.net/;QueueSecondaryEndpoint=http://seannsecanary-secondary.queue.core.windows.net/;FileSecondaryEndpoint=http://seannsecanary-secondary.file.core.windows.net/;AccountName=seannsecanary;AccountKey=Sanitized\n"
  }
}<|MERGE_RESOLUTION|>--- conflicted
+++ resolved
@@ -28,11 +28,7 @@
           "Microsoft-HTTPAPI/2.0"
         ],
         "x-ms-client-request-id": "0ba15d64-acba-e1f8-1b02-2ea3814b1f0e",
-<<<<<<< HEAD
-        "x-ms-request-id": "359762a3-201e-0001-183b-f3cde7000000",
-=======
         "x-ms-request-id": "9621b3ca-f01e-0012-3efa-093670000000",
->>>>>>> 8d420312
         "x-ms-version": "2019-12-12"
       },
       "ResponseBody": []
@@ -65,11 +61,7 @@
           "Microsoft-HTTPAPI/2.0"
         ],
         "x-ms-client-request-id": "306a785c-27a2-91fc-997e-1a534f1ab1a1",
-<<<<<<< HEAD
-        "x-ms-request-id": "cd6e4254-001f-0016-523b-f364ec000000",
-=======
         "x-ms-request-id": "fa43fce8-201f-0097-18fa-091bad000000",
->>>>>>> 8d420312
         "x-ms-version": "2019-12-12"
       },
       "ResponseBody": []
@@ -145,11 +137,7 @@
           "Microsoft-HTTPAPI/2.0"
         ],
         "x-ms-client-request-id": "1ce70357-fa98-0f92-ea9b-9173683a7c29",
-<<<<<<< HEAD
-        "x-ms-request-id": "359762ab-201e-0001-1f3b-f3cde7000000",
-=======
         "x-ms-request-id": "9621b3f1-f01e-0012-59fa-093670000000",
->>>>>>> 8d420312
         "x-ms-version": "2019-12-12"
       },
       "ResponseBody": []
