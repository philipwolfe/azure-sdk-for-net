{
  "Entries": [
    {
      "RequestUri": "http://seannsecanary.blob.core.windows.net/test-filesystem-0daad869-234f-562e-4b66-7fe3cd57ff46?restype=container",
      "RequestMethod": "PUT",
      "RequestHeaders": {
        "Authorization": "Sanitized",
        "traceparent": "00-3345fa7ae179724780db696912037991-02f51d1d2214db4b-00",
        "User-Agent": [
          "azsdk-net-Storage.Files.DataLake/12.1.0-dev.20200403.1",
          "(.NET Core 4.6.28325.01; Microsoft Windows 10.0.18362 )"
        ],
        "x-ms-blob-public-access": "container",
        "x-ms-client-request-id": "8b18dc5d-d44a-e4f6-eb17-2fe5e4cd9722",
        "x-ms-date": "Fri, 03 Apr 2020 20:56:50 GMT",
        "x-ms-return-client-request-id": "true",
        "x-ms-version": "2019-12-12"
      },
      "RequestBody": null,
      "StatusCode": 201,
      "ResponseHeaders": {
        "Content-Length": "0",
        "Date": "Fri, 03 Apr 2020 20:56:48 GMT",
        "ETag": "\u00220x8D7D81187138CDE\u0022",
        "Last-Modified": "Fri, 03 Apr 2020 20:56:48 GMT",
        "Server": [
          "Windows-Azure-Blob/1.0",
          "Microsoft-HTTPAPI/2.0"
        ],
        "x-ms-client-request-id": "8b18dc5d-d44a-e4f6-eb17-2fe5e4cd9722",
<<<<<<< HEAD
        "x-ms-request-id": "45e4ddbd-501e-001b-533b-f3ac38000000",
=======
        "x-ms-request-id": "9621bd85-f01e-0012-71fa-093670000000",
>>>>>>> 8d420312
        "x-ms-version": "2019-12-12"
      },
      "ResponseBody": []
    },
    {
      "RequestUri": "http://seannsecanary.dfs.core.windows.net/test-filesystem-0daad869-234f-562e-4b66-7fe3cd57ff46/test-directory-4fba9788-8418-4d75-19e2-4630e7f7730e",
      "RequestMethod": "DELETE",
      "RequestHeaders": {
        "traceparent": "00-95b3ac191530e4479cf8b7f743c9f9d0-6faf4d8cb3bb1b47-00",
        "User-Agent": [
          "azsdk-net-Storage.Files.DataLake/12.1.0-dev.20200403.1",
          "(.NET Core 4.6.28325.01; Microsoft Windows 10.0.18362 )"
        ],
        "x-ms-client-request-id": "4cae1986-9f82-d8d4-67ca-72688dc5fcf4",
        "x-ms-return-client-request-id": "true",
        "x-ms-version": "2019-12-12"
      },
      "RequestBody": null,
      "StatusCode": 403,
      "ResponseHeaders": {
        "Content-Length": "268",
        "Content-Type": "application/json; charset=utf-8",
        "Date": "Fri, 03 Apr 2020 20:56:48 GMT",
        "Server": [
          "Windows-Azure-HDFS/1.0",
          "Microsoft-HTTPAPI/2.0"
        ],
        "x-ms-client-request-id": "4cae1986-9f82-d8d4-67ca-72688dc5fcf4",
        "x-ms-error-code": "AuthenticationFailed",
<<<<<<< HEAD
        "x-ms-request-id": "2677be51-401f-0007-3a3b-f3fe58000000",
=======
        "x-ms-request-id": "fa43fd55-201f-0097-7efa-091bad000000",
>>>>>>> 8d420312
        "x-ms-version": "2019-12-12"
      },
      "ResponseBody": {
        "error": {
          "code": "AuthenticationFailed",
          "message": "Server failed to authenticate the request. Make sure the value of Authorization header is formed correctly including the signature.\nRequestId:fa43fd55-201f-0097-7efa-091bad000000\nTime:2020-04-03T20:56:48.9716790Z"
        }
      }
    },
    {
      "RequestUri": "http://seannsecanary.blob.core.windows.net/test-filesystem-0daad869-234f-562e-4b66-7fe3cd57ff46?restype=container",
      "RequestMethod": "DELETE",
      "RequestHeaders": {
        "Authorization": "Sanitized",
        "traceparent": "00-09074f85d9ce4d4ea906e3a85b105fc7-5538f37ac7886d49-00",
        "User-Agent": [
          "azsdk-net-Storage.Files.DataLake/12.1.0-dev.20200403.1",
          "(.NET Core 4.6.28325.01; Microsoft Windows 10.0.18362 )"
        ],
        "x-ms-client-request-id": "ceaa4cff-2648-d88c-beac-8874019320fc",
        "x-ms-date": "Fri, 03 Apr 2020 20:56:50 GMT",
        "x-ms-return-client-request-id": "true",
        "x-ms-version": "2019-12-12"
      },
      "RequestBody": null,
      "StatusCode": 202,
      "ResponseHeaders": {
        "Content-Length": "0",
        "Date": "Fri, 03 Apr 2020 20:56:48 GMT",
        "Server": [
          "Windows-Azure-Blob/1.0",
          "Microsoft-HTTPAPI/2.0"
        ],
        "x-ms-client-request-id": "ceaa4cff-2648-d88c-beac-8874019320fc",
<<<<<<< HEAD
        "x-ms-request-id": "45e4ddc3-501e-001b-563b-f3ac38000000",
=======
        "x-ms-request-id": "9621bd99-f01e-0012-03fa-093670000000",
>>>>>>> 8d420312
        "x-ms-version": "2019-12-12"
      },
      "ResponseBody": []
    }
  ],
  "Variables": {
    "RandomSeed": "921009481",
    "Storage_TestConfigHierarchicalNamespace": "NamespaceTenant\nseannsecanary\nU2FuaXRpemVk\nhttp://seannsecanary.blob.core.windows.net\nhttp://seannsecanary.file.core.windows.net\nhttp://seannsecanary.queue.core.windows.net\nhttp://seannsecanary.table.core.windows.net\n\n\n\n\nhttp://seannsecanary-secondary.blob.core.windows.net\nhttp://seannsecanary-secondary.file.core.windows.net\nhttp://seannsecanary-secondary.queue.core.windows.net\nhttp://seannsecanary-secondary.table.core.windows.net\n68390a19-a643-458b-b726-408abf67b4fc\nSanitized\n72f988bf-86f1-41af-91ab-2d7cd011db47\nhttps://login.microsoftonline.com/\nCloud\nBlobEndpoint=http://seannsecanary.blob.core.windows.net/;QueueEndpoint=http://seannsecanary.queue.core.windows.net/;FileEndpoint=http://seannsecanary.file.core.windows.net/;BlobSecondaryEndpoint=http://seannsecanary-secondary.blob.core.windows.net/;QueueSecondaryEndpoint=http://seannsecanary-secondary.queue.core.windows.net/;FileSecondaryEndpoint=http://seannsecanary-secondary.file.core.windows.net/;AccountName=seannsecanary;AccountKey=Sanitized\n"
  }
}<|MERGE_RESOLUTION|>--- conflicted
+++ resolved
@@ -28,11 +28,7 @@
           "Microsoft-HTTPAPI/2.0"
         ],
         "x-ms-client-request-id": "8b18dc5d-d44a-e4f6-eb17-2fe5e4cd9722",
-<<<<<<< HEAD
-        "x-ms-request-id": "45e4ddbd-501e-001b-533b-f3ac38000000",
-=======
         "x-ms-request-id": "9621bd85-f01e-0012-71fa-093670000000",
->>>>>>> 8d420312
         "x-ms-version": "2019-12-12"
       },
       "ResponseBody": []
@@ -62,11 +58,7 @@
         ],
         "x-ms-client-request-id": "4cae1986-9f82-d8d4-67ca-72688dc5fcf4",
         "x-ms-error-code": "AuthenticationFailed",
-<<<<<<< HEAD
-        "x-ms-request-id": "2677be51-401f-0007-3a3b-f3fe58000000",
-=======
         "x-ms-request-id": "fa43fd55-201f-0097-7efa-091bad000000",
->>>>>>> 8d420312
         "x-ms-version": "2019-12-12"
       },
       "ResponseBody": {
@@ -101,11 +93,7 @@
           "Microsoft-HTTPAPI/2.0"
         ],
         "x-ms-client-request-id": "ceaa4cff-2648-d88c-beac-8874019320fc",
-<<<<<<< HEAD
-        "x-ms-request-id": "45e4ddc3-501e-001b-563b-f3ac38000000",
-=======
         "x-ms-request-id": "9621bd99-f01e-0012-03fa-093670000000",
->>>>>>> 8d420312
         "x-ms-version": "2019-12-12"
       },
       "ResponseBody": []
