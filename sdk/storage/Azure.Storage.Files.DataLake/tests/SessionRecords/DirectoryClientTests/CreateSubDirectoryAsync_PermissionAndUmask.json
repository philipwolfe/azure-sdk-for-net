--- conflicted
+++ resolved
@@ -28,11 +28,7 @@
           "Microsoft-HTTPAPI/2.0"
         ],
         "x-ms-client-request-id": "f46ae323-b26d-cab6-55e1-c1be13711ac8",
-<<<<<<< HEAD
-        "x-ms-request-id": "c8d7ea77-701e-000c-543a-f30533000000",
-=======
         "x-ms-request-id": "96215dc2-f01e-0012-41f9-093670000000",
->>>>>>> 8d420312
         "x-ms-version": "2019-12-12"
       },
       "ResponseBody": []
@@ -64,11 +60,7 @@
           "Microsoft-HTTPAPI/2.0"
         ],
         "x-ms-client-request-id": "c1bfe82b-b171-0827-4c03-a10d2fa2f0bd",
-<<<<<<< HEAD
-        "x-ms-request-id": "2891ce6f-f01f-002d-273a-f32148000000",
-=======
         "x-ms-request-id": "fa43fae8-201f-0097-20f9-091bad000000",
->>>>>>> 8d420312
         "x-ms-version": "2019-12-12"
       },
       "ResponseBody": []
@@ -101,11 +93,7 @@
           "Microsoft-HTTPAPI/2.0"
         ],
         "x-ms-client-request-id": "ec750d04-7abb-3b43-77a7-d882bc00b8ab",
-<<<<<<< HEAD
-        "x-ms-request-id": "2891ce70-f01f-002d-283a-f32148000000",
-=======
         "x-ms-request-id": "fa43fae9-201f-0097-21f9-091bad000000",
->>>>>>> 8d420312
         "x-ms-version": "2019-12-12"
       },
       "ResponseBody": []
@@ -139,11 +127,7 @@
         "x-ms-group": "$superuser",
         "x-ms-owner": "$superuser",
         "x-ms-permissions": "rwx-w----",
-<<<<<<< HEAD
-        "x-ms-request-id": "2891ce71-f01f-002d-293a-f32148000000",
-=======
         "x-ms-request-id": "fa43faea-201f-0097-22f9-091bad000000",
->>>>>>> 8d420312
         "x-ms-version": "2019-12-12"
       },
       "ResponseBody": []
@@ -173,11 +157,7 @@
           "Microsoft-HTTPAPI/2.0"
         ],
         "x-ms-client-request-id": "4da0a5a3-76de-9780-c1bf-130d83b41acd",
-<<<<<<< HEAD
-        "x-ms-request-id": "c8d7ea89-701e-000c-613a-f30533000000",
-=======
         "x-ms-request-id": "96215de0-f01e-0012-58f9-093670000000",
->>>>>>> 8d420312
         "x-ms-version": "2019-12-12"
       },
       "ResponseBody": []
