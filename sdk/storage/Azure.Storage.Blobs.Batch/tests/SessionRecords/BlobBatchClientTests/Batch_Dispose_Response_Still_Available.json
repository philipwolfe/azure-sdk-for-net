{
  "Entries": [
    {
      "RequestUri": "https://seanmcccanary.blob.core.windows.net/test-container-3d10b8b1-1ee8-beaf-294b-a6c6b5d998c8?restype=container",
      "RequestMethod": "PUT",
      "RequestHeaders": {
        "Authorization": "Sanitized",
        "traceparent": "00-ebc463422ddee346bc357b7453dccf75-16e63d465f116941-00",
        "User-Agent": [
          "azsdk-net-Storage.Blobs/12.5.0-dev.20200403.1",
          "(.NET Core 4.6.28325.01; Microsoft Windows 10.0.18362 )"
        ],
        "x-ms-blob-public-access": "container",
        "x-ms-client-request-id": "b5bcd1d4-3d8a-1bcc-9650-88a54a15599d",
        "x-ms-date": "Fri, 03 Apr 2020 20:31:13 GMT",
        "x-ms-return-client-request-id": "true",
        "x-ms-version": "2019-12-12"
      },
      "RequestBody": null,
      "StatusCode": 201,
      "ResponseHeaders": {
        "Content-Length": "0",
        "Date": "Fri, 03 Apr 2020 20:31:12 GMT",
        "ETag": "\u00220x8D7D80DF3506E63\u0022",
        "Last-Modified": "Fri, 03 Apr 2020 20:31:12 GMT",
        "Server": [
          "Windows-Azure-Blob/1.0",
          "Microsoft-HTTPAPI/2.0"
        ],
        "x-ms-client-request-id": "b5bcd1d4-3d8a-1bcc-9650-88a54a15599d",
<<<<<<< HEAD
        "x-ms-request-id": "b9ec8166-001e-0016-6f40-f364ec000000",
=======
        "x-ms-request-id": "963e83a0-601e-0086-0ef6-098119000000",
>>>>>>> 8d420312
        "x-ms-version": "2019-12-12"
      },
      "ResponseBody": []
    },
    {
      "RequestUri": "https://seanmcccanary.blob.core.windows.net/test-container-3d10b8b1-1ee8-beaf-294b-a6c6b5d998c8/blob1",
      "RequestMethod": "PUT",
      "RequestHeaders": {
        "Authorization": "Sanitized",
        "Content-Length": "1024",
        "If-None-Match": "*",
        "traceparent": "00-5288c9e07a42994db8118f481c036ba0-d4706de039cda442-00",
        "User-Agent": [
          "azsdk-net-Storage.Blobs/12.5.0-dev.20200403.1",
          "(.NET Core 4.6.28325.01; Microsoft Windows 10.0.18362 )"
        ],
        "x-ms-blob-type": "BlockBlob",
        "x-ms-client-request-id": "a8dd5d84-63ed-5db3-3a2c-45c77c09d946",
        "x-ms-date": "Fri, 03 Apr 2020 20:31:13 GMT",
        "x-ms-return-client-request-id": "true",
        "x-ms-version": "2019-12-12"
      },
      "RequestBody": "1qd0k0GGF15dOE/UGqBJAsAD8eMd4z0D7lV3rcq1jti6ZjfOs/dgTbleV1Lt9wH2B4bkRiN1gPNqcKTsD2qUqKp3GrNoek/JoqMqv4zqFfZTgaZD0Ee0ROZEZEJSdD5Pya6odt1OjYw2G6N/S8Fnf1utmI3DUNdiwtXMIxYNdi5l2vXdQp8ZBfQZDLWjNPgl3eTmpNyxi3jWRbMHgml1KaR1GnHLiT28lJOZqkMiv47dp0YxJtJRs058BvzsEYKKpOMRLRqHWVSnKhBIF\u002BE0tIYkKtojRALSI2YiToJAz4MQDgZgEJF0VU3xifzCCZxtR1J1x\u002BanZ1/gPwmzZQrRZluMOAjb1KP1sNWMMboGEBrKtAcwywicaKemf9GHwfBDICKhNdCTknOugBYQGjWl2i/v6LADoZtS789hNVTRbe/lSRGXZdpKNyKTgUrxi01xAKWimNg/P36HTkUAMlwe3BInK9EkDnRUpLGNbyBRYWOC7zSvL9UXpQmSEBeVSQTFdaQ3ymB8TPIxTvMmsdBeNuzhfkIob609D4bHkv5dvlusyPl8GZcDBqNCfeHh8PM5NNoqs8vCnQb2\u002BrratLrz04\u002BYeunW4RxV3Xif5fHMXB\u002BSjV0kMgqQ6irzhR7dKVHoT6pRSXUKY1K91dVSIrcUKp2aRydcz6GEB5C\u002B4lv9d7QntpZHehOphyoLZ1w0Pcdy31uBQuEpjH8IzUHlTID2v10hK2whza\u002BK8MD8UWhFT8rISwMAfDXS/SoWPq3RxDupFKj\u002BExJaURGr9lIhLTsXw313HQB99kIoTi1CCo4CuSyEUj3ARjy3bfrxVYbjsdDv/3swWqc7LB1l1cTkGEaDqTwlndr9V3xBv68Gi6C7RZ1dUwsS0l\u002BFSSYfWnF301WzbaxJvRT28af/7pr3NaB9qpAnhsU7cdbdn1O03v0LyexaUh70cYeJZ2FjE\u002BPEjRSForDgUEyPePzVbB3AQhKq9CWuneKCiDgInR9j113zGBI/LjxNKnmfytohHwVpySVPuR69FvAxAhl32LIsK6Ce4VMLgBPVXcmrDtIIYWgyntT6FB4\u002BNQIiDisi1VLHcp86gj2yXkgReltVEgcdKaGwRTneMheBX6tQ6XLnsod35Jszzd4qgECL6JrC6SP6BOSKcpAY6UCHuCKSYXTWKcfT3S5r6lvDhsT5Ukl9vnWIVeSNXUD3X/tbqxW7mB7Ltb/S7gz1jxqJxuzLHpb2CvqsCQyPScyH3H0yED5GB\u002B2mLZ2Kqs9pk8bKA5ZULEBkZKAbDo4SO2zySxKOwn/bQ7/\u002BJPD5bF8qQ3ZFxUU1MrA9zqudKvhelPIwl1\u002B92tFH7sDXVQdPavhA8MsYzHUnvRhiUQ==",
      "StatusCode": 201,
      "ResponseHeaders": {
        "Content-Length": "0",
        "Content-MD5": "fYXm2uptsmeZH7UuFz5g/g==",
        "Date": "Fri, 03 Apr 2020 20:31:12 GMT",
        "ETag": "\u00220x8D7D80DF35DF050\u0022",
        "Last-Modified": "Fri, 03 Apr 2020 20:31:12 GMT",
        "Server": [
          "Windows-Azure-Blob/1.0",
          "Microsoft-HTTPAPI/2.0"
        ],
        "x-ms-client-request-id": "a8dd5d84-63ed-5db3-3a2c-45c77c09d946",
        "x-ms-content-crc64": "cxWg2vpEdh4=",
        "x-ms-request-id": "963e83ac-601e-0086-18f6-098119000000",
        "x-ms-request-server-encrypted": "true",
        "x-ms-version": "2019-12-12"
      },
      "ResponseBody": []
    },
    {
      "RequestUri": "https://seanmcccanary.blob.core.windows.net/test-container-3d10b8b1-1ee8-beaf-294b-a6c6b5d998c8/blob2",
      "RequestMethod": "PUT",
      "RequestHeaders": {
        "Authorization": "Sanitized",
        "Content-Length": "1024",
        "If-None-Match": "*",
        "traceparent": "00-ce0f984fcc63af499c7d4839f669e158-bb5dcf53185dba4c-00",
        "User-Agent": [
          "azsdk-net-Storage.Blobs/12.5.0-dev.20200403.1",
          "(.NET Core 4.6.28325.01; Microsoft Windows 10.0.18362 )"
        ],
        "x-ms-blob-type": "BlockBlob",
        "x-ms-client-request-id": "88336f61-5606-cb4c-2c49-908206220ea3",
        "x-ms-date": "Fri, 03 Apr 2020 20:31:14 GMT",
        "x-ms-return-client-request-id": "true",
        "x-ms-version": "2019-12-12"
      },
      "RequestBody": "Wondc7CoELV2UaIjQINjc8\u002Beol87uWOQIODemlrJgr/7uRLfx4km3E0nMZzBkBy2ydL43Wd5C6ElTVPPynVbrc/iJ4ZwhKxFd8YSE4jHzpDDJ9CI0aRYga5xuXk2VxLXzITN3miWRkUlsmagZ/cYXX7DC6Ol09wqiqbY/8ozDiC0OkcD\u002BvAnLeCLYh4\u002Btxm2WFv6cktvMvmnolPCvUd78qRF7C2vFWOOm97CGnC97NOMIaZuOZzVRAhOXFecZXCZD296\u002BMrsB0P4a9ZsrBeI6rWANZugDLkIb6ckYbgL8TZuKAoAQ/MJoBpidc3FaZfwxXGiHDDU\u002BAO2cokix6WK7Xmg/oQNh6bCd5WBPZbsQgYPNJtHadUFmS8HStFq5th02IhTJGoT4j7L36WbU7tsyi\u002BCEpIKQ4SkmmRUBj3UWJC8DGUOmB6c/FFce4kvakZ0mn\u002Bi59NFapQErokFvtwB9ocU3kZVXjIR5hZBrcj6dDAe4Gu9MnG9dqHQCemUlj11W4QBGosAHjxNkAC9BL3MCTpZ595xRMQWV2ekhVRIfFDZzFFD\u002BFqkHsEvb6FwAHLkA/\u002BvOq9eAxfA68MkW5nnBRSv4zhriRHftckdQtQipVf1wIFVmUKhesg6gg2XgMIoR2qNwBw6eHruz4XlQcFCnkVrL5oXkmzSDmlwMQYESDUG9fpqlOQ7ukcGZ8m8uzkG9\u002BTHK1EnELX9u7GzyUd06odQ30vH2AlgL3RTECuiFVMvaTohPBzk3uRFbNkyiPAAknxCa9ztPx/bZvvc1P\u002BJW6Veg2AMUq1qbABmgWsvLaeDU32uYKp2QSobRtUgBwrluxEz1ASQ80DO1//chr2zqzhUWYGB2/r750I18QvXSWX1gcVa/Fmi8l8934irmrpsZ5udzK2JY\u002BAWOOzCWwE1946Z5gX3Wa/fsWchRPtyUEyHyIpwOn24bB3lQ8Nt4JZeCOj6EbS1dA3rvhtFZx/kpOefO5J3xLwQ4XnnEhXrcdDQwjwTdz6Y0lN8hHxhcgX\u002BAZ/bzaUD50Mr6TA7zWL4/0xKdKTj0SypB2g\u002B\u002Bj9Arm506RF1D6Qrzdv4544NXAXxhIQwF/5gGjBzMsU8xOwD6zrCx\u002BNRgvCnHqfJ6umdm6pjTXa6D5dvFM/hAt3e7gju9ftTS5UioAGUiPhXljBG1pca2Xd2SdyjUrMUb4ASyC\u002Bf2vTtSU8VQK10JYaeGH2emixFwxWQeKwfsPjiDjCBgcDIt7w7WYxHBZjKASNVBDo1ddVTzQQaDmFIzZlXMzJ886PG1mDAYkGf/r58xnaIyqy9rJhbLbS7rqla84vz8NJlTQ5/ji3ZdBOTs85GnUfqvwPsmYaaIcXvCye3Zm\u002B2rA==",
      "StatusCode": 201,
      "ResponseHeaders": {
        "Content-Length": "0",
        "Content-MD5": "MmNinBtumKGdtDzcFw6pcA==",
        "Date": "Fri, 03 Apr 2020 20:31:12 GMT",
        "ETag": "\u00220x8D7D80DF36BFCA4\u0022",
        "Last-Modified": "Fri, 03 Apr 2020 20:31:12 GMT",
        "Server": [
          "Windows-Azure-Blob/1.0",
          "Microsoft-HTTPAPI/2.0"
        ],
        "x-ms-client-request-id": "88336f61-5606-cb4c-2c49-908206220ea3",
        "x-ms-content-crc64": "1Xttt5BsbeE=",
        "x-ms-request-id": "963e83bf-601e-0086-2af6-098119000000",
        "x-ms-request-server-encrypted": "true",
        "x-ms-version": "2019-12-12"
      },
      "ResponseBody": []
    },
    {
      "RequestUri": "https://seanmcccanary.blob.core.windows.net/test-container-3d10b8b1-1ee8-beaf-294b-a6c6b5d998c8/blob3",
      "RequestMethod": "PUT",
      "RequestHeaders": {
        "Authorization": "Sanitized",
        "Content-Length": "1024",
        "If-None-Match": "*",
        "traceparent": "00-56dbbfd76dfebb4aa4e72a31716c4569-2086640aa9257346-00",
        "User-Agent": [
          "azsdk-net-Storage.Blobs/12.5.0-dev.20200403.1",
          "(.NET Core 4.6.28325.01; Microsoft Windows 10.0.18362 )"
        ],
        "x-ms-blob-type": "BlockBlob",
        "x-ms-client-request-id": "b1b4917f-a7d7-f390-0e04-ff9fa67218a6",
        "x-ms-date": "Fri, 03 Apr 2020 20:31:14 GMT",
        "x-ms-return-client-request-id": "true",
        "x-ms-version": "2019-12-12"
      },
      "RequestBody": "3QfAWYbOgrbGbbVOFFpLCJYXVfY8LaW3oEtMH3m6eMEp4elyJRuKku19wZmh/bbS/Yfr7s0XZ69hCLk7gmM8C/T0JDNw2eJ7jMIJv2sMFqKUeiHyzonzEnk5ER1hTxCJQLakrNmDYSSkcGIKDahEVPEXpghBSj1rABG5N8fFGjyygH61aGrIERj8TV4n6QXR9bwrSagIR/V4OazHySpc3lUlWIwqjuyHTpXvRf3eQxcM6EELmtCTqjiIPC69AUfuoG4IAZB4pmfQo/oTGAL4mvWVuuDoUUSFka5UoVG9yk1NAKWO1UKGlEHaO/fVgJE2j6I5KEZmBk4qg2/iIwUVEtmtxRhdasSyDiaeDRZNrxEcHhGug6EG5/pWY1HSo3A8xSgdJ7t52CXdhhogx/g43dRexQXzZ443p94dBwZz4Gq1YkjtL4dVo0Xs0f2H5h8BHYZ8c95qSV2Z5YDcW9EeaqavamWwS61NCCG/BpWRsMG/HOmA9m2MSxjqU0kGeEh0zmZX13u5UdLYL2q8q0LIBzW/HT/nnXM5Ix9MxfdkRpDZSzguOtlFBcoXqMYCz5/WIksUR1sJjDDyHrNcbIvadOja42AKmc1ceRh00PWsNlR/dqOrUP800L4HOxwl6Zk\u002BPDPeJ\u002Bw/zIl\u002BuM1ClLw7Rudf3PboLiTopROhAl2wNpB/NZPBzg5nP6oaLZcy8jsBzPU1xQyiVg0P9YLZnckrzoE8w18oeXfY95xLzQGMtbPXoDZne3GD3N6FstiMjqLh7l4W9i7c2FN\u002BXM1wV4gMgz/PAf2TxFMQueeAoseeTGn6at\u002Bidb\u002BE\u002B8fi6B6jE4VWeS6YvY2kTSkLBjxHXDWM3w9kdeypaQ5/SgY1sNs0baZiKimYBo/cVhy1lm\u002BDPJ\u002BRVgkPPp2YrBAgGHKHbp1O15mW5TIM89l/iB/P89Ke/A1mo1nSJC4IyX0Yd\u002B0dVOd/Z77V7FdshWIwj7Z\u002ByLk9gRxkIMtDfLNqjhu09HvsYjM4UIwTyRC2\u002BR72oZV4igDE2vbQuTQbPOsLal47uJHnRC2CRXgtKrgLrSasTNod8gQa8BmFG6n\u002BHBOgB16yekGND11o9USIl7A\u002BxAsObu8R7nhaIMd3YiiDhClkjCJZWTLkHzx8tfy/klloR1ad8K0kjxnmWFl6Fa005HEbIwqO5GvYKU\u002BylDh7mo5tDxrS5ZN7QP0IcwHZagqPR9GLo29O2WLrxcZecfrhar3LDAaSYv7doOINhnBp/79FI01n8PYfHjW35yDNHc8CJwlEDV0D/OTSrQOMQVPygcYGGU6teXrGrO3Q2nveEIITCl9mJfFiQSZolELzkt3hxWVZxgOBVa2PfWFvMyJp9JyAeTb0iw==",
      "StatusCode": 201,
      "ResponseHeaders": {
        "Content-Length": "0",
        "Content-MD5": "nPFh4X4nX6WSAZVwEly0/A==",
        "Date": "Fri, 03 Apr 2020 20:31:12 GMT",
        "ETag": "\u00220x8D7D80DF379E1E2\u0022",
        "Last-Modified": "Fri, 03 Apr 2020 20:31:12 GMT",
        "Server": [
          "Windows-Azure-Blob/1.0",
          "Microsoft-HTTPAPI/2.0"
        ],
        "x-ms-client-request-id": "b1b4917f-a7d7-f390-0e04-ff9fa67218a6",
        "x-ms-content-crc64": "NJn5DbWuIpM=",
        "x-ms-request-id": "963e83cf-601e-0086-38f6-098119000000",
        "x-ms-request-server-encrypted": "true",
        "x-ms-version": "2019-12-12"
      },
      "ResponseBody": []
    },
    {
      "RequestUri": "https://seanmcccanary.blob.core.windows.net/?comp=batch",
      "RequestMethod": "POST",
      "RequestHeaders": {
        "Authorization": "Sanitized",
        "Content-Length": "1110",
        "Content-Type": "multipart/mixed; boundary=batch_542eabf6-3170-ab24-8554-41706135cb81",
        "traceparent": "00-458299434fe0464f8512fdfbe0ddb1b1-3c1bf1fc54922743-00",
        "User-Agent": [
          "azsdk-net-Storage.Blobs/12.5.0-dev.20200403.1",
          "(.NET Core 4.6.28325.01; Microsoft Windows 10.0.18362 )"
        ],
        "x-ms-client-request-id": "992cff1d-3b17-cff0-4556-55b9bdb8f102",
        "x-ms-date": "Fri, 03 Apr 2020 20:31:14 GMT",
        "x-ms-return-client-request-id": "true",
        "x-ms-version": "2019-12-12"
      },
      "RequestBody": "LS1iYXRjaF81NDJlYWJmNi0zMTcwLWFiMjQtODU1NC00MTcwNjEzNWNiODENCkNvbnRlbnQtVHlwZTogYXBwbGljYXRpb24vaHR0cA0KQ29udGVudC1UcmFuc2Zlci1FbmNvZGluZzogYmluYXJ5DQpDb250ZW50LUlEOiAwDQoNCkRFTEVURSAvdGVzdC1jb250YWluZXItM2QxMGI4YjEtMWVlOC1iZWFmLTI5NGItYTZjNmI1ZDk5OGM4L2Jsb2IxIEhUVFAvMS4xDQpBdXRob3JpemF0aW9uOiBTaGFyZWRLZXkgc2Vhbm1jY2NhbmFyeTpUNlFqWE5EaHZUUGc1U1R3dm44VCtsMmlzaTZtSkQ4VHpON3laTDhVQmNzPQ0KeC1tcy1kYXRlOiBGcmksIDAzIEFwciAyMDIwIDIwOjMxOjE0IEdNVA0KQ29udGVudC1MZW5ndGg6IDANCg0KLS1iYXRjaF81NDJlYWJmNi0zMTcwLWFiMjQtODU1NC00MTcwNjEzNWNiODENCkNvbnRlbnQtVHlwZTogYXBwbGljYXRpb24vaHR0cA0KQ29udGVudC1UcmFuc2Zlci1FbmNvZGluZzogYmluYXJ5DQpDb250ZW50LUlEOiAxDQoNCkRFTEVURSAvdGVzdC1jb250YWluZXItM2QxMGI4YjEtMWVlOC1iZWFmLTI5NGItYTZjNmI1ZDk5OGM4L2Jsb2IyIEhUVFAvMS4xDQpBdXRob3JpemF0aW9uOiBTaGFyZWRLZXkgc2Vhbm1jY2NhbmFyeTphNEpJeEVDRzUxMDRhNTNCMkIxWXhoMGVWODlWeVVnYitWNGRFVGFCUUJNPQ0KeC1tcy1kYXRlOiBGcmksIDAzIEFwciAyMDIwIDIwOjMxOjE0IEdNVA0KQ29udGVudC1MZW5ndGg6IDANCg0KLS1iYXRjaF81NDJlYWJmNi0zMTcwLWFiMjQtODU1NC00MTcwNjEzNWNiODENCkNvbnRlbnQtVHlwZTogYXBwbGljYXRpb24vaHR0cA0KQ29udGVudC1UcmFuc2Zlci1FbmNvZGluZzogYmluYXJ5DQpDb250ZW50LUlEOiAyDQoNCkRFTEVURSAvdGVzdC1jb250YWluZXItM2QxMGI4YjEtMWVlOC1iZWFmLTI5NGItYTZjNmI1ZDk5OGM4L2Jsb2IzIEhUVFAvMS4xDQpBdXRob3JpemF0aW9uOiBTaGFyZWRLZXkgc2Vhbm1jY2NhbmFyeTp4ekpOVkRML29ualRsdHRvSklTcGFMd1ZiYlJZdjhnQ0JUWVpxLzV0elpjPQ0KeC1tcy1kYXRlOiBGcmksIDAzIEFwciAyMDIwIDIwOjMxOjE0IEdNVA0KQ29udGVudC1MZW5ndGg6IDANCg0KLS1iYXRjaF81NDJlYWJmNi0zMTcwLWFiMjQtODU1NC00MTcwNjEzNWNiODEtLQ0K",
      "StatusCode": 202,
      "ResponseHeaders": {
        "Content-Type": "multipart/mixed; boundary=batchresponse_533e1f6a-e76f-4883-b134-d9ba02aedb11",
        "Date": "Fri, 03 Apr 2020 20:31:13 GMT",
        "Server": [
          "Windows-Azure-Blob/1.0",
          "Microsoft-HTTPAPI/2.0"
        ],
        "Transfer-Encoding": "chunked",
        "x-ms-client-request-id": "992cff1d-3b17-cff0-4556-55b9bdb8f102",
<<<<<<< HEAD
        "x-ms-request-id": "b9ec816e-001e-0016-7540-f364ec000000",
=======
        "x-ms-request-id": "963e83d6-601e-0086-3ef6-098119000000",
>>>>>>> 8d420312
        "x-ms-version": "2019-12-12"
      },
      "ResponseBody": "LS1iYXRjaHJlc3BvbnNlXzUzM2UxZjZhLWU3NmYtNDg4My1iMTM0LWQ5YmEwMmFlZGIxMQ0KQ29udGVudC1UeXBlOiBhcHBsaWNhdGlvbi9odHRwDQpDb250ZW50LUlEOiAwDQoNCkhUVFAvMS4xIDIwMiBBY2NlcHRlZA0KeC1tcy1kZWxldGUtdHlwZS1wZXJtYW5lbnQ6IHRydWUNCngtbXMtcmVxdWVzdC1pZDogOTYzZTgzZDYtNjAxZS0wMDg2LTNlZjYtMDk4MTE5MWU3OGY0DQp4LW1zLXZlcnNpb246IDIwMTktMTItMTINClNlcnZlcjogV2luZG93cy1BenVyZS1CbG9iLzEuMA0KDQotLWJhdGNocmVzcG9uc2VfNTMzZTFmNmEtZTc2Zi00ODgzLWIxMzQtZDliYTAyYWVkYjExDQpDb250ZW50LVR5cGU6IGFwcGxpY2F0aW9uL2h0dHANCkNvbnRlbnQtSUQ6IDENCg0KSFRUUC8xLjEgMjAyIEFjY2VwdGVkDQp4LW1zLWRlbGV0ZS10eXBlLXBlcm1hbmVudDogdHJ1ZQ0KeC1tcy1yZXF1ZXN0LWlkOiA5NjNlODNkNi02MDFlLTAwODYtM2VmNi0wOTgxMTkxZTc4ZjgNCngtbXMtdmVyc2lvbjogMjAxOS0xMi0xMg0KU2VydmVyOiBXaW5kb3dzLUF6dXJlLUJsb2IvMS4wDQoNCi0tYmF0Y2hyZXNwb25zZV81MzNlMWY2YS1lNzZmLTQ4ODMtYjEzNC1kOWJhMDJhZWRiMTENCkNvbnRlbnQtVHlwZTogYXBwbGljYXRpb24vaHR0cA0KQ29udGVudC1JRDogMg0KDQpIVFRQLzEuMSAyMDIgQWNjZXB0ZWQNCngtbXMtZGVsZXRlLXR5cGUtcGVybWFuZW50OiB0cnVlDQp4LW1zLXJlcXVlc3QtaWQ6IDk2M2U4M2Q2LTYwMWUtMDA4Ni0zZWY2LTA5ODExOTFlNzhmOQ0KeC1tcy12ZXJzaW9uOiAyMDE5LTEyLTEyDQpTZXJ2ZXI6IFdpbmRvd3MtQXp1cmUtQmxvYi8xLjANCg0KLS1iYXRjaHJlc3BvbnNlXzUzM2UxZjZhLWU3NmYtNDg4My1iMTM0LWQ5YmEwMmFlZGIxMS0t"
    },
    {
      "RequestUri": "https://seanmcccanary.blob.core.windows.net/test-container-3d10b8b1-1ee8-beaf-294b-a6c6b5d998c8/blob1",
      "RequestMethod": "HEAD",
      "RequestHeaders": {
        "Authorization": "Sanitized",
        "traceparent": "00-c78c4cf17627034f992fd538e417abed-e44b4af8fc564345-00",
        "User-Agent": [
          "azsdk-net-Storage.Blobs/12.5.0-dev.20200403.1",
          "(.NET Core 4.6.28325.01; Microsoft Windows 10.0.18362 )"
        ],
        "x-ms-client-request-id": "6153469d-3109-8b6a-5876-afebdc8cb470",
        "x-ms-date": "Fri, 03 Apr 2020 20:31:14 GMT",
        "x-ms-return-client-request-id": "true",
        "x-ms-version": "2019-12-12"
      },
      "RequestBody": null,
      "StatusCode": 404,
      "ResponseHeaders": {
        "Date": "Fri, 03 Apr 2020 20:31:13 GMT",
        "Server": [
          "Windows-Azure-Blob/1.0",
          "Microsoft-HTTPAPI/2.0"
        ],
        "Transfer-Encoding": "chunked",
        "x-ms-client-request-id": "6153469d-3109-8b6a-5876-afebdc8cb470",
        "x-ms-error-code": "BlobNotFound",
<<<<<<< HEAD
        "x-ms-request-id": "b9ec8173-001e-0016-7a40-f364ec000000",
=======
        "x-ms-request-id": "963e8441-601e-0086-0ef6-098119000000",
>>>>>>> 8d420312
        "x-ms-version": "2019-12-12"
      },
      "ResponseBody": []
    },
    {
      "RequestUri": "https://seanmcccanary.blob.core.windows.net/test-container-3d10b8b1-1ee8-beaf-294b-a6c6b5d998c8/blob2",
      "RequestMethod": "HEAD",
      "RequestHeaders": {
        "Authorization": "Sanitized",
        "traceparent": "00-0184c30a142d5e4e8a40f7186e5fa1b0-843925a176f66841-00",
        "User-Agent": [
          "azsdk-net-Storage.Blobs/12.5.0-dev.20200403.1",
          "(.NET Core 4.6.28325.01; Microsoft Windows 10.0.18362 )"
        ],
        "x-ms-client-request-id": "771b0303-9065-a6f9-fe2c-5c8bef9ce8d9",
        "x-ms-date": "Fri, 03 Apr 2020 20:31:14 GMT",
        "x-ms-return-client-request-id": "true",
        "x-ms-version": "2019-12-12"
      },
      "RequestBody": null,
      "StatusCode": 404,
      "ResponseHeaders": {
        "Date": "Fri, 03 Apr 2020 20:31:13 GMT",
        "Server": [
          "Windows-Azure-Blob/1.0",
          "Microsoft-HTTPAPI/2.0"
        ],
        "Transfer-Encoding": "chunked",
        "x-ms-client-request-id": "771b0303-9065-a6f9-fe2c-5c8bef9ce8d9",
        "x-ms-error-code": "BlobNotFound",
<<<<<<< HEAD
        "x-ms-request-id": "b9ec8174-001e-0016-7b40-f364ec000000",
=======
        "x-ms-request-id": "963e8449-601e-0086-15f6-098119000000",
>>>>>>> 8d420312
        "x-ms-version": "2019-12-12"
      },
      "ResponseBody": []
    },
    {
      "RequestUri": "https://seanmcccanary.blob.core.windows.net/test-container-3d10b8b1-1ee8-beaf-294b-a6c6b5d998c8/blob3",
      "RequestMethod": "HEAD",
      "RequestHeaders": {
        "Authorization": "Sanitized",
        "traceparent": "00-7bec7a4b7f4bda4692b256a085c6a371-60070866f78b0547-00",
        "User-Agent": [
          "azsdk-net-Storage.Blobs/12.5.0-dev.20200403.1",
          "(.NET Core 4.6.28325.01; Microsoft Windows 10.0.18362 )"
        ],
        "x-ms-client-request-id": "d8e8af28-3c70-2b0a-b35f-f04ea46d8edb",
        "x-ms-date": "Fri, 03 Apr 2020 20:31:14 GMT",
        "x-ms-return-client-request-id": "true",
        "x-ms-version": "2019-12-12"
      },
      "RequestBody": null,
      "StatusCode": 404,
      "ResponseHeaders": {
        "Date": "Fri, 03 Apr 2020 20:31:13 GMT",
        "Server": [
          "Windows-Azure-Blob/1.0",
          "Microsoft-HTTPAPI/2.0"
        ],
        "Transfer-Encoding": "chunked",
        "x-ms-client-request-id": "d8e8af28-3c70-2b0a-b35f-f04ea46d8edb",
        "x-ms-error-code": "BlobNotFound",
<<<<<<< HEAD
        "x-ms-request-id": "b9ec8178-001e-0016-7f40-f364ec000000",
=======
        "x-ms-request-id": "963e8456-601e-0086-21f6-098119000000",
>>>>>>> 8d420312
        "x-ms-version": "2019-12-12"
      },
      "ResponseBody": []
    },
    {
      "RequestUri": "https://seanmcccanary.blob.core.windows.net/test-container-3d10b8b1-1ee8-beaf-294b-a6c6b5d998c8?restype=container",
      "RequestMethod": "DELETE",
      "RequestHeaders": {
        "Authorization": "Sanitized",
        "traceparent": "00-5364fdd68ef9b74bbb79c70d304b5b3c-0de0b46f4d076f42-00",
        "User-Agent": [
          "azsdk-net-Storage.Blobs/12.5.0-dev.20200403.1",
          "(.NET Core 4.6.28325.01; Microsoft Windows 10.0.18362 )"
        ],
        "x-ms-client-request-id": "406332b1-10b4-cb68-b0da-20e17387f7df",
        "x-ms-date": "Fri, 03 Apr 2020 20:31:15 GMT",
        "x-ms-return-client-request-id": "true",
        "x-ms-version": "2019-12-12"
      },
      "RequestBody": null,
      "StatusCode": 202,
      "ResponseHeaders": {
        "Content-Length": "0",
        "Date": "Fri, 03 Apr 2020 20:31:13 GMT",
        "Server": [
          "Windows-Azure-Blob/1.0",
          "Microsoft-HTTPAPI/2.0"
        ],
        "x-ms-client-request-id": "406332b1-10b4-cb68-b0da-20e17387f7df",
<<<<<<< HEAD
        "x-ms-request-id": "b9ec8179-001e-0016-8040-f364ec000000",
=======
        "x-ms-request-id": "963e845f-601e-0086-2af6-098119000000",
>>>>>>> 8d420312
        "x-ms-version": "2019-12-12"
      },
      "ResponseBody": []
    }
  ],
  "Variables": {
    "RandomSeed": "895114414",
    "Storage_TestConfigDefault": "ProductionTenant\nseanmcccanary\nU2FuaXRpemVk\nhttps://seanmcccanary.blob.core.windows.net\nhttps://seanmcccanary.file.core.windows.net\nhttps://seanmcccanary.queue.core.windows.net\nhttps://seanmcccanary.table.core.windows.net\n\n\n\n\nhttps://seanmcccanary-secondary.blob.core.windows.net\nhttps://seanmcccanary-secondary.file.core.windows.net\nhttps://seanmcccanary-secondary.queue.core.windows.net\nhttps://seanmcccanary-secondary.table.core.windows.net\n\nSanitized\n\n\nCloud\nBlobEndpoint=https://seanmcccanary.blob.core.windows.net/;QueueEndpoint=https://seanmcccanary.queue.core.windows.net/;FileEndpoint=https://seanmcccanary.file.core.windows.net/;BlobSecondaryEndpoint=https://seanmcccanary-secondary.blob.core.windows.net/;QueueSecondaryEndpoint=https://seanmcccanary-secondary.queue.core.windows.net/;FileSecondaryEndpoint=https://seanmcccanary-secondary.file.core.windows.net/;AccountName=seanmcccanary;AccountKey=Sanitized\nseanscope1"
  }
}<|MERGE_RESOLUTION|>--- conflicted
+++ resolved
@@ -28,11 +28,7 @@
           "Microsoft-HTTPAPI/2.0"
         ],
         "x-ms-client-request-id": "b5bcd1d4-3d8a-1bcc-9650-88a54a15599d",
-<<<<<<< HEAD
-        "x-ms-request-id": "b9ec8166-001e-0016-6f40-f364ec000000",
-=======
         "x-ms-request-id": "963e83a0-601e-0086-0ef6-098119000000",
->>>>>>> 8d420312
         "x-ms-version": "2019-12-12"
       },
       "ResponseBody": []
@@ -179,11 +175,7 @@
         ],
         "Transfer-Encoding": "chunked",
         "x-ms-client-request-id": "992cff1d-3b17-cff0-4556-55b9bdb8f102",
-<<<<<<< HEAD
-        "x-ms-request-id": "b9ec816e-001e-0016-7540-f364ec000000",
-=======
         "x-ms-request-id": "963e83d6-601e-0086-3ef6-098119000000",
->>>>>>> 8d420312
         "x-ms-version": "2019-12-12"
       },
       "ResponseBody": "LS1iYXRjaHJlc3BvbnNlXzUzM2UxZjZhLWU3NmYtNDg4My1iMTM0LWQ5YmEwMmFlZGIxMQ0KQ29udGVudC1UeXBlOiBhcHBsaWNhdGlvbi9odHRwDQpDb250ZW50LUlEOiAwDQoNCkhUVFAvMS4xIDIwMiBBY2NlcHRlZA0KeC1tcy1kZWxldGUtdHlwZS1wZXJtYW5lbnQ6IHRydWUNCngtbXMtcmVxdWVzdC1pZDogOTYzZTgzZDYtNjAxZS0wMDg2LTNlZjYtMDk4MTE5MWU3OGY0DQp4LW1zLXZlcnNpb246IDIwMTktMTItMTINClNlcnZlcjogV2luZG93cy1BenVyZS1CbG9iLzEuMA0KDQotLWJhdGNocmVzcG9uc2VfNTMzZTFmNmEtZTc2Zi00ODgzLWIxMzQtZDliYTAyYWVkYjExDQpDb250ZW50LVR5cGU6IGFwcGxpY2F0aW9uL2h0dHANCkNvbnRlbnQtSUQ6IDENCg0KSFRUUC8xLjEgMjAyIEFjY2VwdGVkDQp4LW1zLWRlbGV0ZS10eXBlLXBlcm1hbmVudDogdHJ1ZQ0KeC1tcy1yZXF1ZXN0LWlkOiA5NjNlODNkNi02MDFlLTAwODYtM2VmNi0wOTgxMTkxZTc4ZjgNCngtbXMtdmVyc2lvbjogMjAxOS0xMi0xMg0KU2VydmVyOiBXaW5kb3dzLUF6dXJlLUJsb2IvMS4wDQoNCi0tYmF0Y2hyZXNwb25zZV81MzNlMWY2YS1lNzZmLTQ4ODMtYjEzNC1kOWJhMDJhZWRiMTENCkNvbnRlbnQtVHlwZTogYXBwbGljYXRpb24vaHR0cA0KQ29udGVudC1JRDogMg0KDQpIVFRQLzEuMSAyMDIgQWNjZXB0ZWQNCngtbXMtZGVsZXRlLXR5cGUtcGVybWFuZW50OiB0cnVlDQp4LW1zLXJlcXVlc3QtaWQ6IDk2M2U4M2Q2LTYwMWUtMDA4Ni0zZWY2LTA5ODExOTFlNzhmOQ0KeC1tcy12ZXJzaW9uOiAyMDE5LTEyLTEyDQpTZXJ2ZXI6IFdpbmRvd3MtQXp1cmUtQmxvYi8xLjANCg0KLS1iYXRjaHJlc3BvbnNlXzUzM2UxZjZhLWU3NmYtNDg4My1iMTM0LWQ5YmEwMmFlZGIxMS0t"
@@ -214,11 +206,7 @@
         "Transfer-Encoding": "chunked",
         "x-ms-client-request-id": "6153469d-3109-8b6a-5876-afebdc8cb470",
         "x-ms-error-code": "BlobNotFound",
-<<<<<<< HEAD
-        "x-ms-request-id": "b9ec8173-001e-0016-7a40-f364ec000000",
-=======
         "x-ms-request-id": "963e8441-601e-0086-0ef6-098119000000",
->>>>>>> 8d420312
         "x-ms-version": "2019-12-12"
       },
       "ResponseBody": []
@@ -249,11 +237,7 @@
         "Transfer-Encoding": "chunked",
         "x-ms-client-request-id": "771b0303-9065-a6f9-fe2c-5c8bef9ce8d9",
         "x-ms-error-code": "BlobNotFound",
-<<<<<<< HEAD
-        "x-ms-request-id": "b9ec8174-001e-0016-7b40-f364ec000000",
-=======
         "x-ms-request-id": "963e8449-601e-0086-15f6-098119000000",
->>>>>>> 8d420312
         "x-ms-version": "2019-12-12"
       },
       "ResponseBody": []
@@ -284,11 +268,7 @@
         "Transfer-Encoding": "chunked",
         "x-ms-client-request-id": "d8e8af28-3c70-2b0a-b35f-f04ea46d8edb",
         "x-ms-error-code": "BlobNotFound",
-<<<<<<< HEAD
-        "x-ms-request-id": "b9ec8178-001e-0016-7f40-f364ec000000",
-=======
         "x-ms-request-id": "963e8456-601e-0086-21f6-098119000000",
->>>>>>> 8d420312
         "x-ms-version": "2019-12-12"
       },
       "ResponseBody": []
@@ -318,11 +298,7 @@
           "Microsoft-HTTPAPI/2.0"
         ],
         "x-ms-client-request-id": "406332b1-10b4-cb68-b0da-20e17387f7df",
-<<<<<<< HEAD
-        "x-ms-request-id": "b9ec8179-001e-0016-8040-f364ec000000",
-=======
         "x-ms-request-id": "963e845f-601e-0086-2af6-098119000000",
->>>>>>> 8d420312
         "x-ms-version": "2019-12-12"
       },
       "ResponseBody": []
