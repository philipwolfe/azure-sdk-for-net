{
  "Entries": [
    {
      "RequestUri": "https://blobindex1.blob.core.windows.net/test-container-ccf3d2d0-b102-9a20-46bb-58744bb66ec1?restype=container",
      "RequestMethod": "PUT",
      "RequestHeaders": {
        "Authorization": "Sanitized",
        "traceparent": "00-e94b2a3595070e41bc4d4d0b14632aca-11eae296964da942-00",
        "User-Agent": [
          "azsdk-net-Storage.Blobs/12.5.0-dev.20200425.1",
          "(.NET Core 4.6.28325.01; Microsoft Windows 10.0.18362 )"
        ],
        "x-ms-blob-public-access": "container",
        "x-ms-client-request-id": "9842274c-fea4-9466-f305-fdb5613cc1be",
        "x-ms-date": "Sat, 25 Apr 2020 17:36:38 GMT",
        "x-ms-return-client-request-id": "true",
        "x-ms-version": "2019-12-12"
      },
      "RequestBody": null,
      "StatusCode": 201,
      "ResponseHeaders": {
        "Content-Length": "0",
        "Date": "Sat, 25 Apr 2020 17:36:37 GMT",
        "ETag": "\u00220x8D7E93F356F6FC6\u0022",
        "Last-Modified": "Sat, 25 Apr 2020 17:36:38 GMT",
        "Server": [
          "Windows-Azure-Blob/1.0",
          "Microsoft-HTTPAPI/2.0"
        ],
        "x-ms-client-request-id": "9842274c-fea4-9466-f305-fdb5613cc1be",
<<<<<<< HEAD
        "x-ms-request-id": "809615f2-a01e-0020-5a40-f3e99c000000",
=======
        "x-ms-request-id": "9d6c9042-301e-009b-3b28-1b8ca5000000",
>>>>>>> 8d420312
        "x-ms-version": "2019-12-12"
      },
      "ResponseBody": []
    },
    {
      "RequestUri": "https://blobindex1.blob.core.windows.net/test-container-ccf3d2d0-b102-9a20-46bb-58744bb66ec1/blob1",
      "RequestMethod": "PUT",
      "RequestHeaders": {
        "Authorization": "Sanitized",
        "Content-Length": "1024",
        "If-None-Match": "*",
        "traceparent": "00-01d3c387d88e9349ac903c1b1fac6232-eba917a241efce44-00",
        "User-Agent": [
          "azsdk-net-Storage.Blobs/12.5.0-dev.20200425.1",
          "(.NET Core 4.6.28325.01; Microsoft Windows 10.0.18362 )"
        ],
        "x-ms-blob-type": "BlockBlob",
        "x-ms-client-request-id": "25aec03b-8e04-cdb0-1b3f-13a47622b155",
        "x-ms-date": "Sat, 25 Apr 2020 17:36:38 GMT",
        "x-ms-return-client-request-id": "true",
        "x-ms-version": "2019-12-12"
      },
      "RequestBody": "h9HqIMN2O2AcCOj6W7pbbRMXKCR01h3wX4Qs6nIAiadHmN5t7od81uzhe5sWazg4qo\u002BhSRScSrG0\u002BsE/SVDuG39As8Pc7X\u002BMmlE4klqB2fRL9EDiXz\u002BTqk0tufPFPYyb8mAc1bh1XLwQFa/CZLdXMyDN9FUQDLxArQl1rzOLxl3FnJ/5ZAQ81piD0kmP0EWW1oXT\u002BEg3i\u002Bak3Ceu/6yJhE5R/cgYXc8bkR69jDlysN3D39mut84UjRC4VIfcjdbr\u002Bk36PtN9fXi2uGcqev\u002BsMixK6yDT2syAPG\u002B3XwhHPwRH0ZLrd3EJRWFg9/9m6hMRCyJakaG2Fx\u002BAegFjxh5wbnhj4qhtwLq6Qaa\u002BcuLNGVJbplPl7K5ikbpya/1wpX9D8IiGAwdrpEpon1D796U8s2CuBx/KioLKAFHt\u002BlW9Spsme4JaRhZL8AEIfUxeZ5oVNbecwZ1feGYGvAO1fan1qlW01Hsi4mxKYxcdwQw1bJi32MSeIIn9xgMbU4oSlXJYE9P3qZIe8lNKUl6GQbda0VBq/qTkV4rMtw14B4/iN86lxa05PsMGmOZxU84rd4VMwYI5qJbNc7xJK/GEpurEaBqP4HsJIJKNZGa\u002BcwS7oECILEUMqI832FLx8BPRgfL7reuzm5YJQqDvrEMwDgC4jYqx/Hqlt7\u002BKWAcpFzB/u\u002BJ0wsUYBwWpf\u002BmlHfxLB8lROGKIIIV3VvYsKUOO3ypvcPFgu0w6n4WECH2Q/5rCPlA\u002B19/N9ptd/GvP7N7CGp\u002B\u002BNawK60t9F5ndBBcH51ZbaeryUAdLonlVA7/garKnwe3d0srtuFMEwcBG8PKDVhUUdIP0z8qXcpMzteiMnK3mNkIqKRSMbrCW7Y5HBbGH0qyqy/Yus/EjRl83ugNreCQTX7qvWSwAiAXSXeI7T23hrOI74dG2t4JQBuO0VbStKnRqNKX313iAqkPwW1UP6PbyVg0gMJdTXKg3X1JJSzNRJTJt0BrH6dRpujeOxlstQB7swf\u002BmjfrdFtj9wHgmNl4PnjYjohfbK2w5tnVfxZZMCh40XYkzq5c3j7pCyilcQ4PZfickCZ4HEJaSbdeEfVFCsLZZ8tnU3POf6xJdmWBD3HLxhkduKACALEzzoT2/sxJoABpyA1GpBKIzhB2MqXc1T5Bkk/cK04e12cWN4Dq13zgA9JhG0NkhR4GkO6Pi9IPVvVKtWiAbXiySvSmLHCNnfaXli7Xe7n63Q0t1ZZfk0uVCtyPoCIQY5JZstBKvlStdPb7\u002B/WjN987T9RfUpviVrepESWQAfnQgzKcecjprB64fFyjZ5tV9dMBUFRNtQz6d1gYoa0vGXb5J3TDAr4SUZ\u002B1ptY7Qu8cVx9WjrGlhsg==",
      "StatusCode": 201,
      "ResponseHeaders": {
        "Content-Length": "0",
        "Content-MD5": "At6e4V5lVJ\u002BaeayiKohH2g==",
        "Date": "Sat, 25 Apr 2020 17:36:37 GMT",
        "ETag": "\u00220x8D7E93F358B5F73\u0022",
        "Last-Modified": "Sat, 25 Apr 2020 17:36:38 GMT",
        "Server": [
          "Windows-Azure-Blob/1.0",
          "Microsoft-HTTPAPI/2.0"
        ],
        "x-ms-client-request-id": "25aec03b-8e04-cdb0-1b3f-13a47622b155",
        "x-ms-content-crc64": "hVoJ9x0VhPQ=",
        "x-ms-request-id": "9d6c9048-301e-009b-3f28-1b8ca5000000",
        "x-ms-request-server-encrypted": "true",
<<<<<<< HEAD
        "x-ms-version": "2019-12-12"
=======
        "x-ms-version": "2019-12-12",
        "x-ms-version-id": "2020-04-25T17:36:38.6752371Z"
>>>>>>> 8d420312
      },
      "ResponseBody": []
    },
    {
      "RequestUri": "https://blobindex1.blob.core.windows.net/test-container-ccf3d2d0-b102-9a20-46bb-58744bb66ec1/blob2",
      "RequestMethod": "PUT",
      "RequestHeaders": {
        "Authorization": "Sanitized",
        "Content-Length": "1024",
        "If-None-Match": "*",
        "traceparent": "00-708fbf9c21e49540b27c574f8399bcbc-577363a610cc4549-00",
        "User-Agent": [
          "azsdk-net-Storage.Blobs/12.5.0-dev.20200425.1",
          "(.NET Core 4.6.28325.01; Microsoft Windows 10.0.18362 )"
        ],
        "x-ms-blob-type": "BlockBlob",
        "x-ms-client-request-id": "0743876a-2711-ae80-9c68-e891202bf45d",
        "x-ms-date": "Sat, 25 Apr 2020 17:36:38 GMT",
        "x-ms-return-client-request-id": "true",
        "x-ms-version": "2019-12-12"
      },
      "RequestBody": "6CqnWC7pXyNRBlvUZiq\u002BcAoPZ\u002Bu6O676t7N/9TD46zYIFKfe/WOXUmCK1P0y22bwgKKZZrvFmqx7rKB6amrzWRsly1KC4HKneBWLMGexyNxMjnSNXoV7Q3n7YlHCHOf1l3riDBAUbp8v8u6lOmpEyuPELdv2ZfqVqojYh34h5FstlZnsz7vLOCDUXmuX1QgPtpdt/u4M/zGATGKIO\u002BYhDg6Sd6XQWPsn\u002BPW7IQeO/tR/ydDms\u002BZsIZZnbIJZQ/w5s09dBF5jPl6cRQX5UN0q8U2NCHIVO1ooJVYPaet5zrT4gW63MPl2G4pySm3gc9C4PHs0zDuKJHf1Nd8IVNVzI3dQAM9vc8BTFu3oo/DtR7KFVixvRAF5bl32wvsabse0/yf1j3IBScm74LVNooCHCO4sgv2pA95115FxeLDFOagmM6TJ97g/gw1itGNMK8zcb7oM7evJC/tIgLjhkNAY9qcMJ27cvRA27f/wRk97KavFlAn2uEu9XCeogXf/XvM9Sb68PwNdALKp1gDr2cWszVYMG/vHIj1cT8tHNDuZNo8MsvyQv\u002BmnZ5RWTeFL0YNi\u002B7Qg80L3dieAX\u002B84Fst2D6Bw3ybIGw1tZLNncNVcEX5H5DiHeUJNFDzVEF/5b1HI4D1A2vFcmuCmso6OjwVRJE5x8DKT75VdIsrq8guudPVin4\u002BXGzaN60lY4Me0v4Q2g\u002BwQiH4eNPCn4rgmcqfU9z6YK/B2uQgY5AXoOw/OqWNFs28fnux3Q2qe8Dl9Zniig\u002BiIG5OUwMnj96N4Nvnh2DlU4L44tVlSIeeF18nPmn2NRrcmRo7PsfOlO6ZI/g1xvRcAKYW5as6ONvmsDukAFF0l6/BBupKqhS/LknqzCiPaFBqxznH309vplw\u002BUI6IKpSZJIhIcLwKFVaNW7tdU2yvV0fnOTkbrLhgUWCKCFmGMwexTaecRveUYLHnNoeUElbzjv1GpO1fgXvT6CNbfAj5CyizqAHJExBQTtiLMHYwyEMNmnlcQ4oaVcwvzFrUPOCk6i9a5GZRKn/o9lYQ1E0Bnx/cTeGTnMeemVY1mUK1eBH34kZK2efYuHP5c0kwCX1/Li069/MDFUlnuEsMH405N3pEGPIKtsU4B5Ftli1\u002BbpPUtm8VeoAi9Mj45x2YzJzmvD/O7\u002ByLdHdoAvBhkYMf6U27N2UeJ7j6JSQpDdOrnzbwitXtr36jSUH7qXuTwWNJ3PnP3ZU7xJSG1MbIYmajvGO5bQqpLj3PG\u002B4jJn49ZmfA3zDV38GhuMY9ata71urfV\u002B0b1lBYoK6//MWrFJ4aRXJfC4c1yeCiF7REa8NnF0EDR9KNJZAXaDqCGeL7\u002BqQkIyVkWM9jpYoIdb6cFDQ==",
      "StatusCode": 201,
      "ResponseHeaders": {
        "Content-Length": "0",
        "Content-MD5": "R7V8zB3f\u002BrH187g4kP/O5w==",
        "Date": "Sat, 25 Apr 2020 17:36:37 GMT",
        "ETag": "\u00220x8D7E93F3598F681\u0022",
        "Last-Modified": "Sat, 25 Apr 2020 17:36:38 GMT",
        "Server": [
          "Windows-Azure-Blob/1.0",
          "Microsoft-HTTPAPI/2.0"
        ],
        "x-ms-client-request-id": "0743876a-2711-ae80-9c68-e891202bf45d",
        "x-ms-content-crc64": "eQh6tiClBFc=",
        "x-ms-request-id": "9d6c904b-301e-009b-4228-1b8ca5000000",
        "x-ms-request-server-encrypted": "true",
<<<<<<< HEAD
        "x-ms-version": "2019-12-12"
=======
        "x-ms-version": "2019-12-12",
        "x-ms-version-id": "2020-04-25T17:36:38.7643009Z"
>>>>>>> 8d420312
      },
      "ResponseBody": []
    },
    {
<<<<<<< HEAD
      "RequestUri": "https://seanstagetest.blob.core.windows.net/?sv=2019-12-12\u0026st=2020-03-05T21%3A52%3A44Z\u0026se=2020-03-05T23%3A52%3A44Z\u0026sr=c\u0026sp=racwdl\u0026sig=Sanitized\u0026comp=batch",
=======
      "RequestUri": "https://blobindex1.blob.core.windows.net/?sv=2019-12-12\u0026st=2020-04-25T16%3A36%3A38Z\u0026se=2020-04-25T18%3A36%3A38Z\u0026sr=c\u0026sp=racwdlt\u0026sig=Sanitized\u0026comp=batch",
>>>>>>> 8d420312
      "RequestMethod": "POST",
      "RequestHeaders": {
        "Content-Length": "502",
        "Content-Type": "multipart/mixed; boundary=batch_d1123502-3cc7-0cc1-b18d-31eba61e2b50",
        "traceparent": "00-b2f3b83a0c9f6244bce6f6c6f6354647-326fc86cfe6aca4a-00",
        "User-Agent": [
          "azsdk-net-Storage.Blobs/12.5.0-dev.20200425.1",
          "(.NET Core 4.6.28325.01; Microsoft Windows 10.0.18362 )"
        ],
        "x-ms-client-request-id": "4e5e6463-3439-38f5-c1a6-36d6cc0f6c36",
        "x-ms-return-client-request-id": "true",
        "x-ms-version": "2019-12-12"
      },
      "RequestBody": "LS1iYXRjaF9kMTEyMzUwMi0zY2M3LTBjYzEtYjE4ZC0zMWViYTYxZTJiNTANCkNvbnRlbnQtVHlwZTogYXBwbGljYXRpb24vaHR0cA0KQ29udGVudC1UcmFuc2Zlci1FbmNvZGluZzogYmluYXJ5DQpDb250ZW50LUlEOiAwDQoNCkRFTEVURSAvdGVzdC1jb250YWluZXItY2NmM2QyZDAtYjEwMi05YTIwLTQ2YmItNTg3NDRiYjY2ZWMxL2Jsb2IxIEhUVFAvMS4xDQpDb250ZW50LUxlbmd0aDogMA0KDQotLWJhdGNoX2QxMTIzNTAyLTNjYzctMGNjMS1iMThkLTMxZWJhNjFlMmI1MA0KQ29udGVudC1UeXBlOiBhcHBsaWNhdGlvbi9odHRwDQpDb250ZW50LVRyYW5zZmVyLUVuY29kaW5nOiBiaW5hcnkNCkNvbnRlbnQtSUQ6IDENCg0KREVMRVRFIC90ZXN0LWNvbnRhaW5lci1jY2YzZDJkMC1iMTAyLTlhMjAtNDZiYi01ODc0NGJiNjZlYzEvYmxvYjIgSFRUUC8xLjENCkNvbnRlbnQtTGVuZ3RoOiAwDQoNCi0tYmF0Y2hfZDExMjM1MDItM2NjNy0wY2MxLWIxOGQtMzFlYmE2MWUyYjUwLS0NCg==",
      "StatusCode": 403,
      "ResponseHeaders": {
        "Content-Length": "444",
        "Content-Type": "application/xml",
        "Date": "Sat, 25 Apr 2020 17:36:39 GMT",
        "Server": [
          "Windows-Azure-Blob/1.0",
          "Microsoft-HTTPAPI/2.0"
        ],
        "x-ms-client-request-id": "4e5e6463-3439-38f5-c1a6-36d6cc0f6c36",
        "x-ms-error-code": "AuthenticationFailed",
<<<<<<< HEAD
        "x-ms-request-id": "09b6c566-a01e-0030-5a40-f32cf4000000",
=======
        "x-ms-request-id": "24247adf-801e-0008-0228-1b57af000000",
>>>>>>> 8d420312
        "x-ms-version": "2019-12-12"
      },
      "ResponseBody": [
        "\uFEFF\u003C?xml version=\u00221.0\u0022 encoding=\u0022utf-8\u0022?\u003E\n",
        "\u003CError\u003E\u003CCode\u003EAuthenticationFailed\u003C/Code\u003E\u003CMessage\u003EServer failed to authenticate the request. Make sure the value of Authorization header is formed correctly including the signature.\n",
        "RequestId:24247adf-801e-0008-0228-1b57af000000\n",
        "Time:2020-04-25T17:36:39.2640609Z\u003C/Message\u003E\u003CAuthenticationErrorDetail\u003EThe specified signed resource is not allowed for this resource level\u003C/AuthenticationErrorDetail\u003E\u003C/Error\u003E"
      ]
    },
    {
      "RequestUri": "https://blobindex1.blob.core.windows.net/test-container-ccf3d2d0-b102-9a20-46bb-58744bb66ec1?restype=container",
      "RequestMethod": "DELETE",
      "RequestHeaders": {
        "Authorization": "Sanitized",
        "traceparent": "00-9ccf7634473aea40b9403f126ac3c92e-143767b3912c8c4d-00",
        "User-Agent": [
          "azsdk-net-Storage.Blobs/12.5.0-dev.20200425.1",
          "(.NET Core 4.6.28325.01; Microsoft Windows 10.0.18362 )"
        ],
        "x-ms-client-request-id": "4287fce2-ddc0-2d17-35e3-dcd0d5230bf5",
        "x-ms-date": "Sat, 25 Apr 2020 17:36:39 GMT",
        "x-ms-return-client-request-id": "true",
        "x-ms-version": "2019-12-12"
      },
      "RequestBody": null,
      "StatusCode": 202,
      "ResponseHeaders": {
        "Content-Length": "0",
        "Date": "Sat, 25 Apr 2020 17:36:39 GMT",
        "Server": [
          "Windows-Azure-Blob/1.0",
          "Microsoft-HTTPAPI/2.0"
        ],
        "x-ms-client-request-id": "4287fce2-ddc0-2d17-35e3-dcd0d5230bf5",
<<<<<<< HEAD
        "x-ms-request-id": "80961616-a01e-0020-7940-f3e99c000000",
=======
        "x-ms-request-id": "24247b0c-801e-0008-2828-1b57af000000",
>>>>>>> 8d420312
        "x-ms-version": "2019-12-12"
      },
      "ResponseBody": []
    }
  ],
  "Variables": {
    "DateTimeOffsetNow": "2020-04-25T10:36:38.7121049-07:00",
    "RandomSeed": "1067760549",
    "Storage_TestConfigDefault": "ProductionTenant\nblobindex1\nU2FuaXRpemVk\nhttps://blobindex1.blob.core.windows.net\nhttps://blobindex1.file.core.windows.net\nhttps://blobindex1.queue.core.windows.net\nhttps://blobindex1.table.core.windows.net\n\n\n\n\nhttps://blobindex1-secondary.blob.core.windows.net\nhttps://blobindex1-secondary.file.core.windows.net\nhttps://blobindex1-secondary.queue.core.windows.net\nhttps://blobindex1-secondary.table.core.windows.net\n\nSanitized\n\n\nCloud\nBlobEndpoint=https://blobindex1.blob.core.windows.net/;QueueEndpoint=https://blobindex1.queue.core.windows.net/;FileEndpoint=https://blobindex1.file.core.windows.net/;BlobSecondaryEndpoint=https://blobindex1-secondary.blob.core.windows.net/;QueueSecondaryEndpoint=https://blobindex1-secondary.queue.core.windows.net/;FileSecondaryEndpoint=https://blobindex1-secondary.file.core.windows.net/;AccountName=blobindex1;AccountKey=Sanitized\nseanscope1"
  }
}<|MERGE_RESOLUTION|>--- conflicted
+++ resolved
@@ -28,11 +28,7 @@
           "Microsoft-HTTPAPI/2.0"
         ],
         "x-ms-client-request-id": "9842274c-fea4-9466-f305-fdb5613cc1be",
-<<<<<<< HEAD
-        "x-ms-request-id": "809615f2-a01e-0020-5a40-f3e99c000000",
-=======
         "x-ms-request-id": "9d6c9042-301e-009b-3b28-1b8ca5000000",
->>>>>>> 8d420312
         "x-ms-version": "2019-12-12"
       },
       "ResponseBody": []
@@ -71,12 +67,8 @@
         "x-ms-content-crc64": "hVoJ9x0VhPQ=",
         "x-ms-request-id": "9d6c9048-301e-009b-3f28-1b8ca5000000",
         "x-ms-request-server-encrypted": "true",
-<<<<<<< HEAD
-        "x-ms-version": "2019-12-12"
-=======
         "x-ms-version": "2019-12-12",
         "x-ms-version-id": "2020-04-25T17:36:38.6752371Z"
->>>>>>> 8d420312
       },
       "ResponseBody": []
     },
@@ -114,21 +106,13 @@
         "x-ms-content-crc64": "eQh6tiClBFc=",
         "x-ms-request-id": "9d6c904b-301e-009b-4228-1b8ca5000000",
         "x-ms-request-server-encrypted": "true",
-<<<<<<< HEAD
-        "x-ms-version": "2019-12-12"
-=======
         "x-ms-version": "2019-12-12",
         "x-ms-version-id": "2020-04-25T17:36:38.7643009Z"
->>>>>>> 8d420312
       },
       "ResponseBody": []
     },
     {
-<<<<<<< HEAD
-      "RequestUri": "https://seanstagetest.blob.core.windows.net/?sv=2019-12-12\u0026st=2020-03-05T21%3A52%3A44Z\u0026se=2020-03-05T23%3A52%3A44Z\u0026sr=c\u0026sp=racwdl\u0026sig=Sanitized\u0026comp=batch",
-=======
       "RequestUri": "https://blobindex1.blob.core.windows.net/?sv=2019-12-12\u0026st=2020-04-25T16%3A36%3A38Z\u0026se=2020-04-25T18%3A36%3A38Z\u0026sr=c\u0026sp=racwdlt\u0026sig=Sanitized\u0026comp=batch",
->>>>>>> 8d420312
       "RequestMethod": "POST",
       "RequestHeaders": {
         "Content-Length": "502",
@@ -154,11 +138,7 @@
         ],
         "x-ms-client-request-id": "4e5e6463-3439-38f5-c1a6-36d6cc0f6c36",
         "x-ms-error-code": "AuthenticationFailed",
-<<<<<<< HEAD
-        "x-ms-request-id": "09b6c566-a01e-0030-5a40-f32cf4000000",
-=======
         "x-ms-request-id": "24247adf-801e-0008-0228-1b57af000000",
->>>>>>> 8d420312
         "x-ms-version": "2019-12-12"
       },
       "ResponseBody": [
@@ -193,11 +173,7 @@
           "Microsoft-HTTPAPI/2.0"
         ],
         "x-ms-client-request-id": "4287fce2-ddc0-2d17-35e3-dcd0d5230bf5",
-<<<<<<< HEAD
-        "x-ms-request-id": "80961616-a01e-0020-7940-f3e99c000000",
-=======
         "x-ms-request-id": "24247b0c-801e-0008-2828-1b57af000000",
->>>>>>> 8d420312
         "x-ms-version": "2019-12-12"
       },
       "ResponseBody": []
