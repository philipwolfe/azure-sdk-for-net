# Release History

<<<<<<< HEAD
## 12.9.0-beta.1 (Unreleased)


## 12.8.3 (2020-04-27)
- Fixed bug where Stream returned by BlockBlobClient.OpenWrite could corrupt blocks if flushed between writes.
=======
## 12.9.0-beta.4 (Unreleased)
- Added support for service version 2020-08-04.
- Added support for Blob Query Parquet input format.
- Added WithCustomerProvidedKey() and WithEncryptionScope() to BlobClient, BlobBaseClient, AppendBlobClient, and PageBlobClient.
- BlobLeaseClient now remembers the Lease ID after a lease change.
- Fixed bug where clients would sometimes throw a NullReferenceException when calling GenerateSas() with a BlobSasBuilder parameter.
- Fixed bug where BlobBaseClient.Exists() would not function correctly on blobs encrypted with CPK.

## 12.9.0-beta.3 (2021-04-09)
- This release contains bug fixes to improve quality.
>>>>>>> 274b661d

## 12.8.2 (2020-04-27)
- This release contains bug fixes to improve quality.

## 12.8.1 (2021-03-29)
- Fixed bug where ClientDiagnostics's DiagnosticListener was leaking resources.

## 12.9.0-beta.2 (2021-03-09)
- Fixed a bug where BlockBlobClient.GetBlockList threw when dealing with extremely large blocks.
- Fixed bug where `Stream` returned by `BlockBlobClient.OpenWrite` could corrupt blocks if flushed between writes.
- Added BlobBaseClient.DownloadContent and BlobClient.Upload overloads that work with [BinaryData](https://github.com/Azure/azure-sdk-for-net/tree/System.Memory.Data_1.0.1/sdk/core/System.Memory.Data).
- Added BlobBaseClient.DownloadStreaming that replaces BlobBaseClient.Download.

## 12.9.0-beta.1 (2021-02-09)
- Added support for service version 2020-06-12.
- Fixed bug where BlobBaseClient.CanGenerateSasUri, BlobContainerClient.CanGenerateSasUri, BlobServiceClient.CanGenerateSasUri was not mockable

## 12.8.0 (2021-01-12)
- Includes all features from 12.8.0-beta.1
- Fixed bug where the Stream returned by BlobBaseClient.OpenRead() would return a different Length after calls to Seek().
- Fixed bug where BlobBaseClient.Exists() did not function correctly for blob encrypted with Customer Provided Key or Encryption Scope.
- Added support for AzureSasCredential. That allows SAS rotation for long living clients.

## 12.8.0-beta.1 (2020-12-07)
- Added support for service version 2020-04-08.
- Added BlockBlobClient.SyncUploadFromUri().
- Added support for LeaseId parameter for BlobBaseClient.Get/SetTags().
- Added Tags to BlobTaggedItem
- Fixed bug where BlobContainerClient.GetBlobClient(), BlobContainerClient.GetParentServiceClient(), BlobServiceClient.GetBlobContainerClient(), BlobBaseClient.WithClientSideEncryptionOptions(), BlobBaseClient.GetParentBlobContainerClient(), BlobBaseClient.WithSnapshot() and BlobBaseClient.WithVersion() created clients that could not generate a SAS from clients that could generate a SAS
- Added IsHierarchicalNamespaceEnabled to AccountInfo.

## 12.7.0 (2020-11-10)
- Includes all features from 12.7.0-preview.1
- Fixed bug where BlobContainerClient.SetAccessPolicy() would throw an exception if signed identifier permissions were not in the correct order.
- Added seekability to BaseBlobClient.OpenRead().
- Added additional info to exception messages.
- Fixed bug where Blobs SDK coudn't handle SASs with start and expiry time in format other than yyyy-MM-ddTHH:mm:ssZ.
- Added ability to set Position on streams created with BlobBaseClient.OpenRead().
- Added CanGenerateSasUri property, GenerateSasUri() to BlobBaseClient, BlobClient, BlockBlobClient, AppendBlobClient, PageBlobClient and BlobContainerClient.
- Added CanAccountGenerateSasUri property, GenerateAccountSasUri() to BlobServiceClient.
- Deprecated property BlobSasBuilder.Version, so when generating SAS will always use the latest Storage Service SAS version.
- Added ability to get parent BlobContainerClient from BlobBaseClient and to get parent BlobServiceClient from BlobContainerClient.
- Restored single upload threshold for parallel uploads from 5 TB to 256 MB.

## 12.7.0-preview.1 (2020-09-30)
- Added support for service version 2020-02-10.
- Added support for Blob Query Arrow output format.
- Added support for Blob Last Access Time tracking.
- Added support for Container Soft Delete.
- Fixed bug where Stream returned from AppendBlobClient.OpenWrite(), BlockBlobClient.OpenWrite() and PageBlobClient.OpenWrite() did not flush while disposing preventing compatibility with using keyword.
- Fixed bug where Listing Blobs with BlobTraits.Metadata would return BlobItems with null metadata instead of an empty dictionary if no metadata was present.
- Fixed bug where BlobAccessPolicy.StartsOn and .ExpiresOn would cause the process to crash.
- Added seekability to BlobBaseClient.OpenRead().

## 12.6.0 (2020-08-31)
- Fixed bug where BlobClient.Upload(), BlockBlobClient.Upload(), AppendBlobClient.AppendBlock(), and PageBlobClient.UploadPages() would deadlock if the content stream's position was not 0.
- Fixed bug in BlobBaseClient.OpenRead() causing us to do more download called than necessary.
- Fixed bug where PageBlobWriteStream would advance Position 2x the number of written bytes.

## 12.5.1 (2020-08-18)
- Fixed bug in TaskExtensions.EnsureCompleted method that causes it to unconditionally throw an exception in the environments with synchronization context

## 12.5.0 (2020-08-13)
- Includes all features from 12.5.0-preview.1 through 12.5.0-preview.6.
- Added support for custom local emulator hostname for blob storage endpoints.
- Fixed bug where BlobContainerClient.SetAccessPolicy() sends DateTimeOffset.MinValue when StartsOn and ExpiresOn when not set in BlobAccessPolicy
- Added nullable properties, PolicyStartsOn and PolicyExpiresOn to BlobAccessPolicy
- Added BlockBlobClient.OpenWrite(), AppendBlobClient.OpenWrite(), and PageBlobClient.OpenWrite()

## 12.5.0-preview.6 (2020-07-27)
- Fixed bug where BlockBlobClient and PageBlobClient would throw NullReferenceExceptions when using Uri constructor.
- Fixed bug where .WithSnapshot() and .WithVersion() would URL-encode the name of the new clients.
- Updated BlobSasBuilder to correctly order raw string permissions and make the permissions lowercase.
- Fixed bug where BlockBlobClient.Query() failed when query response was > ~200 MB.
- Added BlobBaseClient.OpenRead().
- Fixed bug where BlockBlobClient.Query() would buffer the query response before parsing the Avro contents.

## 12.5.0-preview.5 (2020-07-03)
- Added support for service version 2019-12-12.
- Added support for Blob Tags.
- Added support for Blob Version.
- Added support for Object Replication Service.
- Added support for Append Seal.
- Added support for Jumbo Blobs.
- Added support for setting Access Tier on Blob Snapshots and Versions.
- Added support for BlobServiceProperties.StaticWebsite.DefaultIndexDocumentPath.
- Added RehydratePriority to BlobProperties and BlobItemProperties.
- Fixed bug where BlobBaseClient.DownloadTo() was throwing an exception when downloading blobs of size 0.
- Fixed bug where BlobBaseClient.DownloadTo() was not disposing the network stream.
- Fixed bug where all BlobModelFactory.BlobProperties() parameters were required.
- Fixed bug where BlobBaseClient.BlobName was encoded, affecting SAS generation.
- Fixed bug where AccountType enum was missing BlockBlobStorage and FileStorage

## 12.5.0-preview.4 
- This preview contains bug fixes to improve quality.

## 12.5.0-preview.1 
- This preview adds support for client-side encryption, compatible with data uploaded in previous major versions.

## 12.4.4 
- This release contains bug fixes to improve quality.

## 12.4.3 
- Fixed bug where copy from URL did not handle non-ASCII characters correctly
- Fixed bug where download could hang indefinietly on .NET Framework

## 12.4.2 
- Fixed bug where blob, file and directory names were not URL encoded.
- Fixed bug where BlobBaseClient.DownloadAsync() could download data incorrectly if intermittent network failure occurs.

## 12.4.1 
- Fixed bug where BlobContainerClient.DeleteIfExistsAsync() would throw an exception if hierarchical namespace was enabled, and the underlying container didn't exist.
- Fixed bug where BlobBaseClient.DownloadAsync() would throw an exception when download an empty Blob.
- Fixed bug where BlockBlobClient.CommitBlockListAsync() would throw an exception when commiting previously committed blocks.

## 12.4.0 
- Fixed bug in BlobBaseClient.Download() and BlobClient.Upload() where TransferOptions.MaximumTransferLength was ignored.

## 12.3.0 
- Added support for service version 2019-07-07.
- Added support for Encryption Scopes.
- Modified BlockBlobClient.Upload() and .UploadAsync() to support parallel and multi-part uploads.
- Fixed issue where SAS didn't work with signed identifiers.
- Sanitized header values in exceptions.

## 12.2.0 
 - Added Exists API to BlobBaseClient and BlobContainerClient
 - Fixed issue where SAS content headers were not URL encoded when using BlobSasBuilder.
 - Fixed progress reporting issue for parallel uploads
 - Fixed bug where using SAS connection string from portal would throw an exception if it included
   table endpoint.

## 12.1.0 
- Added check to enforce TokenCredential is used only over HTTPS
- Support using SAS token from connection string
- Fixed issue where AccountName on BlobUriBuilder would not be populated
  for non-IP style Uris.

## 12.0.0 
- Renamed a number of operations and models to better align with other client
  libraries and the .NET Framework Design Guidelines
- Parallel upload/download performance improvements

## 12.0.0-preview.4 
- Added support for Customer Provided Key server side encryption
- Verification of echoed client request IDs
- Support for geo-redundant read from secondary location on failure
- Added CreateIfNotExists and DeleteIfNotExists convenience methods for Blobs
- Added convenient resource Name properties on all clients

## 12.0.0-preview.3 
- New Storage features for service version 2019-02-02 (including Customer
  Provided Key, expanded Set Tier support, the ability to set rehydration
  priority, etc.)
- Parallel upload/download
- Added BlobUriBuilder for addressing Azure Storage resources

For more information, please visit: https://aka.ms/azure-sdk-preview3-net.

## 12.0.0-preview.2 
- Distributed Tracing
- Bug fixes

## 12.0.0-preview.1 
This preview is the first release of a ground-up rewrite of our client
libraries to ensure consistency, idiomatic design, productivity, and an
excellent developer experience.  It was created following the Azure SDK Design
Guidelines for .NET at https://azuresdkspecs.z5.web.core.windows.net/DotNetSpec.html.

For more information, please visit: https://aka.ms/azure-sdk-preview1-net.<|MERGE_RESOLUTION|>--- conflicted
+++ resolved
@@ -1,12 +1,5 @@
 # Release History
 
-<<<<<<< HEAD
-## 12.9.0-beta.1 (Unreleased)
-
-
-## 12.8.3 (2020-04-27)
-- Fixed bug where Stream returned by BlockBlobClient.OpenWrite could corrupt blocks if flushed between writes.
-=======
 ## 12.9.0-beta.4 (Unreleased)
 - Added support for service version 2020-08-04.
 - Added support for Blob Query Parquet input format.
@@ -15,11 +8,13 @@
 - Fixed bug where clients would sometimes throw a NullReferenceException when calling GenerateSas() with a BlobSasBuilder parameter.
 - Fixed bug where BlobBaseClient.Exists() would not function correctly on blobs encrypted with CPK.
 
-## 12.9.0-beta.3 (2021-04-09)
-- This release contains bug fixes to improve quality.
->>>>>>> 274b661d
+## 12.8.3 (2020-04-27)
+- Fixed bug where Stream returned by BlockBlobClient.OpenWrite could corrupt blocks if flushed between writes.
 
 ## 12.8.2 (2020-04-27)
+- This release contains bug fixes to improve quality.
+
+## 12.9.0-beta.3 (2021-04-09)
 - This release contains bug fixes to improve quality.
 
 ## 12.8.1 (2021-03-29)
