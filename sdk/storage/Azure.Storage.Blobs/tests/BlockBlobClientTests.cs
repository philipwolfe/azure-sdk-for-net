﻿// Copyright (c) Microsoft Corporation. All rights reserved.
// Licensed under the MIT License.

using System;
using System.Collections.Generic;
using System.IO;
using System.Linq;
using System.Security.Cryptography;
using System.Text;
using System.Threading.Tasks;
using Azure.Core.TestFramework;
using Azure.Storage.Blobs.Models;
using Azure.Storage.Blobs.Specialized;
using Azure.Storage.Test;
using Azure.Storage.Test.Shared;
using NUnit.Framework;
using Metadata = System.Collections.Generic.IDictionary<string, string>;

namespace Azure.Storage.Blobs.Test
{
    public class BlockBlobClientTests : BlobTestBase
    {
        private const long Size = 4 * Constants.KB;

        private readonly Func<RequestFailedException, bool> _retryStageBlockFromUri =
            ex => ex.Status == 500 && ex.ErrorCode == BlobErrorCode.CannotVerifyCopySource.ToString();

        public BlockBlobClientTests(bool async, BlobClientOptions.ServiceVersion serviceVersion)
            : base(async, serviceVersion, null /* RecordedTestMode.Record /* to re-record */)
        {
        }

        [Test]
        public void Ctor_ConnectionString()
        {
            var accountName = "accountName";
            var accountKey = Convert.ToBase64String(new byte[] { 0, 1, 2, 3, 4, 5 });

            var credentials = new StorageSharedKeyCredential(accountName, accountKey);
            var blobEndpoint = new Uri("http://127.0.0.1/" + accountName);
            var blobSecondaryEndpoint = new Uri("http://127.0.0.1/" + accountName + "-secondary");

            var connectionString = new StorageConnectionString(credentials, blobStorageUri: (blobEndpoint, blobSecondaryEndpoint));

            var containerName = GetNewContainerName();
            var blobName = GetNewBlobName();

            BlockBlobClient blob = InstrumentClient(new BlockBlobClient(connectionString.ToString(true), containerName, blobName, GetOptions()));

            var builder = new BlobUriBuilder(blob.Uri);

            Assert.AreEqual(containerName, builder.BlobContainerName);
            Assert.AreEqual(blobName, builder.BlobName);
            Assert.AreEqual("accountName", builder.AccountName);
        }

        [Test]
        public void Ctor_Uri()
        {
            // Arrange
            string accountName = "accountname";
            string containerName = GetNewContainerName();
            string blobName = GetNewBlobName();

            Uri uri = new Uri($"https://{accountName}.blob.core.windows.net/{containerName}/{blobName}");

            // Act
            BlockBlobClient blockBlobClient = new BlockBlobClient(uri);

            // Assert
            BlobUriBuilder builder = new BlobUriBuilder(blockBlobClient.Uri);

            Assert.AreEqual(containerName, builder.BlobContainerName);
            Assert.AreEqual(blobName, builder.BlobName);
            Assert.AreEqual(accountName, builder.AccountName);
        }

        [Test]
        public void Ctor_TokenAuth_Http()
        {
            // Arrange
            Uri httpUri = new Uri(TestConfigOAuth.BlobServiceEndpoint).ToHttp();

            // Act
            TestHelper.AssertExpectedException(
                () => new BlockBlobClient(httpUri, GetOAuthCredential()),
                 new ArgumentException("Cannot use TokenCredential without HTTPS."));
        }

        [Test]
        public void Ctor_CPK_Http()
        {
            // Arrange
            CustomerProvidedKey customerProvidedKey = GetCustomerProvidedKey();
            BlobClientOptions blobClientOptions = new BlobClientOptions()
            {
                CustomerProvidedKey = customerProvidedKey
            };
            Uri httpUri = new Uri(TestConfigDefault.BlobServiceEndpoint).ToHttp();

            // Act
            TestHelper.AssertExpectedException(
                () => new BlockBlobClient(httpUri, blobClientOptions),
                new ArgumentException("Cannot use client-provided key without HTTPS."));
        }

        [Test]
        [Ignore("#10044: Re-enable failing Storage tests")]
        public void Ctor_CPK_EncryptionScope()
        {
            // Arrange
            CustomerProvidedKey customerProvidedKey = GetCustomerProvidedKey();
            BlobClientOptions blobClientOptions = new BlobClientOptions
            {
                CustomerProvidedKey = customerProvidedKey,
                EncryptionScope = TestConfigDefault.EncryptionScope
            };

            // Act
            TestHelper.AssertExpectedException(
                () => new BlockBlobClient(new Uri(TestConfigDefault.BlobServiceEndpoint), blobClientOptions),
                new ArgumentException("CustomerProvidedKey and EncryptionScope cannot both be set"));
        }

        [Test]
        public void WithSnapshot()
        {
            // Arrange
            string accountName = "accountname";
            string containerName = GetNewContainerName();
            string blobName = "my/blob/name";
            string snapshot = "2020-07-03T12:45:46.1234567Z";
            Uri uri = new Uri($"https://{accountName}.blob.core.windows.net/{containerName}/{Uri.EscapeDataString(blobName)}");
            Uri snapshotUri = new Uri($"https://{accountName}.blob.core.windows.net/{containerName}/{Uri.EscapeDataString(blobName)}?snapshot={snapshot}");

            // Act
            BlockBlobClient blockBlobClient = new BlockBlobClient(uri);
            BlockBlobClient snapshotBlockBlobClient = blockBlobClient.WithSnapshot(snapshot);
            BlobUriBuilder blobUriBuilder = new BlobUriBuilder(snapshotBlockBlobClient.Uri);

            // Assert
            Assert.AreEqual(accountName, snapshotBlockBlobClient.AccountName);
            Assert.AreEqual(containerName, snapshotBlockBlobClient.BlobContainerName);
            Assert.AreEqual(blobName, snapshotBlockBlobClient.Name);
            Assert.AreEqual(snapshotUri, snapshotBlockBlobClient.Uri);

            Assert.AreEqual(accountName, blobUriBuilder.AccountName);
            Assert.AreEqual(containerName, blobUriBuilder.BlobContainerName);
            Assert.AreEqual(blobName, blobUriBuilder.BlobName);
            Assert.AreEqual(snapshot, blobUriBuilder.Snapshot);
            Assert.AreEqual(snapshotUri, blobUriBuilder.ToUri());
        }

        [Test]
        public void WithVersion()
        {
            // Arrange
            string accountName = "accountname";
            string containerName = GetNewContainerName();
            string blobName = "my/blob/name";
            string versionId = "2020-07-03T12:45:46.1234567Z";
            Uri uri = new Uri($"https://{accountName}.blob.core.windows.net/{containerName}/{Uri.EscapeDataString(blobName)}");
            Uri versionUri = new Uri($"https://{accountName}.blob.core.windows.net/{containerName}/{Uri.EscapeDataString(blobName)}?versionid={versionId}");

            // Act
            BlockBlobClient blockBlobClient = new BlockBlobClient(uri);
            BlockBlobClient versionBlockBlobClient = blockBlobClient.WithVersion(versionId);
            BlobUriBuilder blobUriBuilder = new BlobUriBuilder(versionBlockBlobClient.Uri);

            // Assert
            Assert.AreEqual(accountName, versionBlockBlobClient.AccountName);
            Assert.AreEqual(containerName, versionBlockBlobClient.BlobContainerName);
            Assert.AreEqual(blobName, versionBlockBlobClient.Name);
            Assert.AreEqual(versionUri, versionBlockBlobClient.Uri);

            Assert.AreEqual(accountName, blobUriBuilder.AccountName);
            Assert.AreEqual(containerName, blobUriBuilder.BlobContainerName);
            Assert.AreEqual(blobName, blobUriBuilder.BlobName);
            Assert.AreEqual(versionId, blobUriBuilder.VersionId);
            Assert.AreEqual(versionUri, blobUriBuilder.ToUri());
        }

        [Test]
        public void WithVersion()
        {
            var containerName = GetNewContainerName();
            var blobName = GetNewBlobName();

            BlobServiceClient service = GetServiceClient_SharedKey();

            BlobContainerClient container = InstrumentClient(service.GetBlobContainerClient(containerName));

            BlockBlobClient blob = InstrumentClient(container.GetBlockBlobClient(blobName));

            var builder = new BlobUriBuilder(blob.Uri);

            Assert.AreEqual("", builder.VersionId);

            blob = InstrumentClient(blob.WithVersion("foo"));

            builder = new BlobUriBuilder(blob.Uri);

            Assert.AreEqual("foo", builder.VersionId);

            blob = InstrumentClient(blob.WithVersion(null));

            builder = new BlobUriBuilder(blob.Uri);

            Assert.AreEqual("", builder.Snapshot);
        }

        [Test]
        public async Task StageBlockAsync_Min()
        {
            await using DisposingContainer test = await GetTestContainerAsync();

            // Arrange
            BlockBlobClient blob = InstrumentClient(test.Container.GetBlockBlobClient(GetNewBlobName()));
            var data = GetRandomBuffer(Size);

            // Create BlockBlob
            using (var stream = new MemoryStream(data))
            {
                await blob.UploadAsync(stream);
            }

            using (var stream = new MemoryStream(data))
            {
                // Act
                Response<BlockInfo> response = await blob.StageBlockAsync(
                    base64BlockId: ToBase64(GetNewBlockName()),
                    content: stream);

                // Assert
                Assert.IsNotNull(response.GetRawResponse().Headers.RequestId);
            }
        }

        [Test]
        public async Task StageBlockAsync_CPK()
        {
            await using DisposingContainer test = await GetTestContainerAsync();

            // Arrange
            BlockBlobClient blob = InstrumentClient(test.Container.GetBlockBlobClient(GetNewBlobName()));
            CustomerProvidedKey customerProvidedKey = GetCustomerProvidedKey();
            blob = InstrumentClient(blob.WithCustomerProvidedKey(customerProvidedKey));
            var data = GetRandomBuffer(Size);

            // Create BlockBlob
            using (var stream = new MemoryStream(data))
            {
                await blob.UploadAsync(stream);
            }

            using (var stream = new MemoryStream(data))
            {
                // Act
                Response<BlockInfo> response = await blob.StageBlockAsync(
                    base64BlockId: ToBase64(GetNewBlockName()),
                    content: stream);

                // Assert
                Assert.AreEqual(customerProvidedKey.EncryptionKeyHash, response.Value.EncryptionKeySha256);
            }
        }

        [Test]
        [ServiceVersion(Min = BlobClientOptions.ServiceVersion.V2019_07_07)]
        public async Task StageBlockAsync_EncryptionScope()
        {
            await using DisposingContainer test = await GetTestContainerAsync();

            // Arrange
            BlockBlobClient blob = InstrumentClient(test.Container.GetBlockBlobClient(GetNewBlobName()));
            blob = InstrumentClient(blob.WithEncryptionScope(TestConfigDefault.EncryptionScope));
            var data = GetRandomBuffer(Size);

            // Create BlockBlob
            using (var stream = new MemoryStream(data))
            {
                await blob.UploadAsync(stream);
            }

            using (var stream = new MemoryStream(data))
            {
                // Act
                Response<BlockInfo> response = await blob.StageBlockAsync(
                    base64BlockId: ToBase64(GetNewBlockName()),
                    content: stream);

                // Assert
                Assert.AreEqual(TestConfigDefault.EncryptionScope, response.Value.EncryptionScope);
            }
        }

        [Test]
        public async Task StageBlockAsync_Lease()
        {
            var garbageLeaseId = GetGarbageLeaseId();
            await using DisposingContainer test = await GetTestContainerAsync();

            // Arrange
            BlockBlobClient blob = InstrumentClient(test.Container.GetBlockBlobClient(GetNewBlobName()));
            var data = GetRandomBuffer(Size);

            // Create BlockBlob
            using (var stream = new MemoryStream(data))
            {
                await blob.UploadAsync(stream);
            }

            var leaseId = await SetupBlobLeaseCondition(blob, ReceivedLeaseId, garbageLeaseId);

            using (var stream = new MemoryStream(data))
            {
                // Act
                Response<BlockInfo> response = await blob.StageBlockAsync(
                    base64BlockId: ToBase64(GetNewBlockName()),
                    content: stream,
                    conditions: new BlobRequestConditions
                    {
                        LeaseId = leaseId
                    });

                // Assert
                Assert.IsNotNull(response.GetRawResponse().Headers.RequestId);
            }
        }

        [Test]
        public async Task StageBlockAsync_LeaseFail()
        {
            var garbageLeaseId = GetGarbageLeaseId();
            await using DisposingContainer test = await GetTestContainerAsync();

            // Arrange
            BlockBlobClient blob = InstrumentClient(test.Container.GetBlockBlobClient(GetNewBlobName()));
            var data = GetRandomBuffer(Size);

            // Create BlockBlob
            using (var stream = new MemoryStream(data))
            {
                await blob.UploadAsync(stream);
            }

            using (var stream = new MemoryStream(data))
            {
                // Act
                await TestHelper.AssertExpectedExceptionAsync<RequestFailedException>(
                    blob.StageBlockAsync(
                        base64BlockId: ToBase64(GetNewBlockName()),
                        content: stream,
                        conditions: new BlobRequestConditions
                        {
                            LeaseId = garbageLeaseId
                        }),
                    e => Assert.AreEqual("LeaseNotPresentWithBlobOperation", e.ErrorCode));
            }
        }

        [Test]
        public async Task StageBlockAsync_WithUnreliableConnection()
        {
            const int blobSize = 1 * Constants.MB;
            await using DisposingContainer test = await GetTestContainerAsync();


            var credentials = new StorageSharedKeyCredential(TestConfigDefault.AccountName, TestConfigDefault.AccountKey);
            BlobContainerClient containerFaulty = InstrumentClient(
                new BlobContainerClient(
                    test.Container.Uri,
                    credentials,
                    GetFaultyBlobConnectionOptions()));

            // Arrange
            var blockBlobName = GetNewBlobName();
            var blockName = GetNewBlockName();
            BlockBlobClient blobFaulty = InstrumentClient(containerFaulty.GetBlockBlobClient(blockBlobName));
            BlockBlobClient blob = InstrumentClient(test.Container.GetBlockBlobClient(blockBlobName));
            var data = GetRandomBuffer(blobSize);

            var progressList = new List<long>();
            var progressHandler = new Progress<long>(progress => progressList.Add(progress));
            var timesFaulted = 0;
            // Act
            using (var stream = new FaultyStream(
                new MemoryStream(data),
                256 * Constants.KB,
                1,
                new IOException("Simulated stream fault"),
                () => timesFaulted++))
            {
                await blobFaulty.StageBlockAsync(ToBase64(blockName), stream, null, null, progressHandler: progressHandler);

                await WaitForProgressAsync(progressList, data.LongLength);
                Assert.IsTrue(progressList.Count > 1, "Too few progress received");
                // Changing from Assert.AreEqual because these don't always update fast enough
                Assert.GreaterOrEqual(data.LongLength, progressList.Last(), "Final progress has unexpected value");
            }

            // Assert
            Response<BlockList> blobList = await blob.GetBlockListAsync(BlockListTypes.All);
            Assert.AreEqual(0, blobList.Value.CommittedBlocks.Count());
            Assert.AreEqual(1, blobList.Value.UncommittedBlocks.Count());
            Assert.AreEqual(ToBase64(blockName), blobList.Value.UncommittedBlocks.First().Name);
            Assert.AreNotEqual(0, timesFaulted);
        }

        [Test]
        public async Task StageBlockAsync_Error()
        {
            await using DisposingContainer test = await GetTestContainerAsync();

            // Arrange
            var blockBlobName = GetNewBlobName();
            BlockBlobClient blob = InstrumentClient(test.Container.GetBlockBlobClient(blockBlobName));
            var data = GetRandomBuffer(Size);

            // Act
            using (var stream = new MemoryStream(data))
            {
                await TestHelper.AssertExpectedExceptionAsync<RequestFailedException>(
                    blob.StageBlockAsync(GetNewBlockName(), stream),
                    e =>
                    {
                        Assert.AreEqual("InvalidQueryParameterValue", e.ErrorCode);
                        Assert.AreEqual("Value for one of the query parameters specified in the request URI is invalid.", e.Message.Split('\n')[0]);
                    });
            }
        }

        [LiveOnly]
        [Test]
        public async Task StageBlockAsync_ProgressReporting()
        {
            await using DisposingContainer test = await GetTestContainerAsync();

            // Arrange
            BlockBlobClient blob = InstrumentClient(test.Container.GetBlockBlobClient(GetNewBlobName()));
            var data = GetRandomBuffer(Constants.KB);

            // Create BlockBlob
            using (var stream = new MemoryStream(data))
            {
                await blob.UploadAsync(stream);
            }

            data = GetRandomBuffer(100 * Constants.MB);
            TestProgress progress = new TestProgress();
            using (var stream = new MemoryStream(data))
            {
                // Act
                Response<BlockInfo> response = await blob.StageBlockAsync(
                    base64BlockId: ToBase64(GetNewBlockName()),
                    content: stream,
                    progressHandler: progress);
            }

            // Assert
            Assert.IsFalse(progress.List.Count == 0);

            Assert.AreEqual(100 * Constants.MB, progress.List[progress.List.Count - 1]);
        }

        [Test]
        public async Task StageBlockFromUriAsync_Min()
        {
            await using DisposingContainer test = await GetTestContainerAsync();

            // Arrange
            const int blobSize = Constants.KB;
            var data = GetRandomBuffer(blobSize);

            BlockBlobClient sourceBlob = InstrumentClient(test.Container.GetBlockBlobClient(GetNewBlobName()));
            using (var stream = new MemoryStream(data))
            {
                await sourceBlob.UploadAsync(stream);
            }

            BlockBlobClient destBlob = InstrumentClient(test.Container.GetBlockBlobClient(GetNewBlobName()));

            // Act
            await RetryAsync(
                async () => await destBlob.StageBlockFromUriAsync(sourceBlob.Uri, ToBase64(GetNewBlockName())),
                _retryStageBlockFromUri);
        }


        [Test]
        public async Task StageBlockFromUriAsync_CPK()
        {
            await using DisposingContainer test = await GetTestContainerAsync();

            // Arrange
            const int blobSize = Constants.KB;
            var data = GetRandomBuffer(blobSize);

            BlockBlobClient sourceBlob = InstrumentClient(test.Container.GetBlockBlobClient(GetNewBlobName()));
            using (var stream = new MemoryStream(data))
            {
                await sourceBlob.UploadAsync(stream);
            }

            BlockBlobClient destBlob = InstrumentClient(test.Container.GetBlockBlobClient(GetNewBlobName()));
            CustomerProvidedKey customerProvidedKey = GetCustomerProvidedKey();
            destBlob = InstrumentClient(destBlob.WithCustomerProvidedKey(customerProvidedKey));

            // Act
            await RetryAsync(
                async () => await destBlob.StageBlockFromUriAsync(sourceBlob.Uri, ToBase64(GetNewBlockName())),
                _retryStageBlockFromUri);
        }

        [Test]
        [ServiceVersion(Min = BlobClientOptions.ServiceVersion.V2019_07_07)]
        public async Task StageBlockFromUriAsync_EncryptionScope()
        {
            await using DisposingContainer test = await GetTestContainerAsync();

            // Arrange
            const int blobSize = Constants.KB;
            var data = GetRandomBuffer(blobSize);

            BlockBlobClient sourceBlob = InstrumentClient(test.Container.GetBlockBlobClient(GetNewBlobName()));
            using (var stream = new MemoryStream(data))
            {
                await sourceBlob.UploadAsync(stream);
            }

            BlockBlobClient destBlob = InstrumentClient(test.Container.GetBlockBlobClient(GetNewBlobName()));
            destBlob = InstrumentClient(destBlob.WithEncryptionScope(TestConfigDefault.EncryptionScope));

            // Act
            Response<BlockInfo> response = await destBlob.StageBlockFromUriAsync(
                sourceBlob.Uri,
                ToBase64(GetNewBlockName()));

            // Assert
            Assert.AreEqual(TestConfigDefault.EncryptionScope, response.Value.EncryptionScope);
        }

        [Test]
        public async Task StageBlockFromUriAsync_Range()
        {
            await using DisposingContainer test = await GetTestContainerAsync();

            // Arrange
            const int blobSize = Constants.KB;
            var data = GetRandomBuffer(blobSize);

            BlockBlobClient sourceBlob = InstrumentClient(test.Container.GetBlockBlobClient(GetNewBlobName()));
            using (var stream = new MemoryStream(data))
            {
                await sourceBlob.UploadAsync(stream);
            }

            BlockBlobClient destBlob = InstrumentClient(test.Container.GetBlockBlobClient(GetNewBlobName()));

            // Act
            await RetryAsync(
                async () => await destBlob.StageBlockFromUriAsync(
                    sourceBlob.Uri,
                    ToBase64(GetNewBlockName()),
                    new HttpRange(256, 256)),
                _retryStageBlockFromUri);
            Response<BlockList> getBlockListResult = await destBlob.GetBlockListAsync(BlockListTypes.All);

            // Assert
            Assert.AreEqual(256, getBlockListResult.Value.UncommittedBlocks.First().Size);
        }

        [Test]
        public async Task StageBlockFromUriAsync_MD5()
        {
            await using DisposingContainer test = await GetTestContainerAsync();

            // Arrange
            const int blobSize = Constants.KB;
            var data = GetRandomBuffer(blobSize);

            BlockBlobClient sourceBlob = InstrumentClient(test.Container.GetBlockBlobClient(GetNewBlobName()));
            using (var stream = new MemoryStream(data))
            {
                await sourceBlob.UploadAsync(stream);
            }

            BlockBlobClient destBlob = InstrumentClient(test.Container.GetBlockBlobClient(GetNewBlobName()));

            // Act
            await RetryAsync(
                async () => await destBlob.StageBlockFromUriAsync(
                    sourceBlob.Uri,
                    ToBase64(GetNewBlockName()),
                    sourceContentHash: MD5.Create().ComputeHash(data)),
                _retryStageBlockFromUri);

        }

        [Test]
        public async Task StageBlockFromUriAsync_MD5_Fail()
        {
            await using DisposingContainer test = await GetTestContainerAsync();

            // Arrange
            const int blobSize = Constants.KB;
            var data = GetRandomBuffer(blobSize);

            BlockBlobClient sourceBlob = InstrumentClient(test.Container.GetBlockBlobClient(GetNewBlobName()));
            using (var stream = new MemoryStream(data))
            {
                await sourceBlob.UploadAsync(stream);
            }

            BlockBlobClient destBlob = InstrumentClient(test.Container.GetBlockBlobClient(GetNewBlobName()));

            // Act
            await TestHelper.AssertExpectedExceptionAsync<RequestFailedException>(
                RetryAsync(
                    async () => await destBlob.StageBlockFromUriAsync(
                        sourceUri: sourceBlob.Uri,
                        base64BlockId: ToBase64(GetNewBlockName()),
                        sourceContentHash: MD5.Create().ComputeHash(Encoding.UTF8.GetBytes("garbage"))),
                    _retryStageBlockFromUri),
                actualException => Assert.AreEqual("Md5Mismatch", actualException.ErrorCode)
            );
        }

        [Test]
        public async Task StageBlockFromUriAsync_Lease()
        {
            var garbageLeaseId = GetGarbageLeaseId();
            await using DisposingContainer test = await GetTestContainerAsync();

            // Arrange
            const int blobSize = Constants.KB;
            var data = GetRandomBuffer(blobSize);

            BlockBlobClient sourceBlob = InstrumentClient(test.Container.GetBlockBlobClient(GetNewBlobName()));
            BlockBlobClient destBlob = InstrumentClient(test.Container.GetBlockBlobClient(GetNewBlobName()));

            using (var stream = new MemoryStream(data))
            {
                await sourceBlob.UploadAsync(stream);
                stream.Seek(0, SeekOrigin.Begin);
                await destBlob.UploadAsync(stream);
            }

            var leaseAccessConditions = new BlobRequestConditions
            {
                LeaseId = await SetupBlobLeaseCondition(destBlob, ReceivedLeaseId, garbageLeaseId)
            };

            // Act
            await RetryAsync(
                async () => await destBlob.StageBlockFromUriAsync(
                    sourceUri: sourceBlob.Uri,
                    base64BlockId: ToBase64(GetNewBlockName()),
                    conditions: leaseAccessConditions),
                _retryStageBlockFromUri);
        }

        [Test]
        public async Task StageBlockFromUriAsync_Lease_Fail()
        {
            var garbageLeaseId = GetGarbageLeaseId();
            await using DisposingContainer test = await GetTestContainerAsync();

            // Arrange
            const int blobSize = Constants.KB;
            var data = GetRandomBuffer(blobSize);

            BlockBlobClient sourceBlob = InstrumentClient(test.Container.GetBlockBlobClient(GetNewBlobName()));
            BlockBlobClient destBlob = InstrumentClient(test.Container.GetBlockBlobClient(GetNewBlobName()));

            using (var stream = new MemoryStream(data))
            {
                await sourceBlob.UploadAsync(stream);
                stream.Seek(0, SeekOrigin.Begin);
                await destBlob.UploadAsync(stream);
            }

            var leaseAccessConditions = new BlobRequestConditions
            {
                LeaseId = garbageLeaseId
            };

            // Act
            await TestHelper.AssertExpectedExceptionAsync<RequestFailedException>(
                RetryAsync(
                    async () => await destBlob.StageBlockFromUriAsync(
                        sourceUri: sourceBlob.Uri,
                        base64BlockId: ToBase64(GetNewBlockName()),
                        conditions: leaseAccessConditions),
                    _retryStageBlockFromUri),
                actualException => Assert.AreEqual("LeaseNotPresentWithBlobOperation", actualException.ErrorCode)
            );
        }

        [Test]
        public async Task StageBlockFromUriAsync_SourceAccessConditions()
        {
            foreach (AccessConditionParameters parameters in AccessConditions_Data)
            {
                await using DisposingContainer test = await GetTestContainerAsync();

                // Arrange
                const int blobSize = Constants.KB;
                var data = GetRandomBuffer(blobSize);

                BlockBlobClient sourceBlob = InstrumentClient(test.Container.GetBlockBlobClient(GetNewBlobName()));
                using (var stream = new MemoryStream(data))
                {
                    await sourceBlob.UploadAsync(stream);
                }

                parameters.SourceIfMatch = await SetupBlobMatchCondition(sourceBlob, parameters.SourceIfMatch);
                RequestConditions sourceAccessConditions = BuildRequestConditions(parameters);

                BlockBlobClient destBlob = InstrumentClient(test.Container.GetBlockBlobClient(GetNewBlobName()));

                // Act
                await RetryAsync(
                    async () => await destBlob.StageBlockFromUriAsync(
                        sourceUri: sourceBlob.Uri,
                        base64BlockId: ToBase64(GetNewBlockName()),
                        sourceConditions: sourceAccessConditions),
                    _retryStageBlockFromUri);
            }
        }

        [Test]
        public async Task StageBlockFromUriAsync_SourceAccessConditions_Fail()
        {
            foreach (AccessConditionParameters parameters in AccessConditionsFail_Data)
            {
                await using DisposingContainer test = await GetTestContainerAsync();

                // Arrange
                const int blobSize = Constants.KB;
                var data = GetRandomBuffer(blobSize);

                BlockBlobClient sourceBlob = InstrumentClient(test.Container.GetBlockBlobClient(GetNewBlobName()));
                using (var stream = new MemoryStream(data))
                {
                    await sourceBlob.UploadAsync(stream);
                }

                parameters.SourceIfNoneMatch = await SetupBlobMatchCondition(sourceBlob, parameters.SourceIfNoneMatch);
                RequestConditions sourceAccessConditions = BuildRequestConditions(parameters);

                BlockBlobClient destBlob = InstrumentClient(test.Container.GetBlockBlobClient(GetNewBlobName()));

                // Act
                await TestHelper.AssertExpectedExceptionAsync<RequestFailedException>(
                    RetryAsync(
                        async () => await destBlob.StageBlockFromUriAsync(
                            sourceUri: sourceBlob.Uri,
                            base64BlockId: ToBase64(GetNewBlockName()),
                            sourceConditions: sourceAccessConditions),
                        _retryStageBlockFromUri),
                    e => { });
            }
        }

        [Test]
        public async Task StageBlockFromUriAsync_NonAsciiSourceUri()
        {
            await using DisposingContainer test = await GetTestContainerAsync();

            // Arrange
            const int blobSize = Constants.KB;
            var data = GetRandomBuffer(blobSize);

            BlockBlobClient sourceBlob = InstrumentClient(test.Container.GetBlockBlobClient(GetNewNonAsciiBlobName()));
            using (var stream = new MemoryStream(data))
            {
                await sourceBlob.UploadAsync(stream);
            }

            BlockBlobClient destBlob = InstrumentClient(test.Container.GetBlockBlobClient(GetNewBlobName()));

            // Act
            await RetryAsync(
                async () => await destBlob.StageBlockFromUriAsync(sourceBlob.Uri, ToBase64(GetNewBlockName())),
                _retryStageBlockFromUri);
        }

        [Test]
        public async Task CommitBlockListAsync()
        {
            await using DisposingContainer test = await GetTestContainerAsync();

            // Arrange
            BlockBlobClient blob = InstrumentClient(test.Container.GetBlockBlobClient(GetNewBlobName()));
            var data = GetRandomBuffer(Size);
            var firstBlockName = GetNewBlockName();
            var secondBlockName = GetNewBlockName();
            var thirdBlockName = GetNewBlockName();

            // Act
            // Stage blocks
            using (var stream = new MemoryStream(data))
            {
                await blob.StageBlockAsync(ToBase64(firstBlockName), stream);
            }
            using (var stream = new MemoryStream(data))
            {
                await blob.StageBlockAsync(ToBase64(secondBlockName), stream);
            }

            // Commit first two Blocks
            var commitList = new string[]
            {
                    ToBase64(firstBlockName),
                    ToBase64(secondBlockName)
            };

            await blob.CommitBlockListAsync(commitList);

            // Stage 3rd Block
            using (var stream = new MemoryStream(data))
            {
                await blob.StageBlockAsync(ToBase64(thirdBlockName), stream);
            }

            // Assert
            Response<BlockList> blobList = await blob.GetBlockListAsync(BlockListTypes.All);
            Assert.AreEqual(2, blobList.Value.CommittedBlocks.Count());
            Assert.AreEqual(ToBase64(firstBlockName), blobList.Value.CommittedBlocks.First().Name);
            Assert.AreEqual(ToBase64(secondBlockName), blobList.Value.CommittedBlocks.ElementAt(1).Name);
            Assert.AreEqual(1, blobList.Value.UncommittedBlocks.Count());
            Assert.AreEqual(ToBase64(thirdBlockName), blobList.Value.UncommittedBlocks.First().Name);
        }

        [Test]
        [ServiceVersion(Min = BlobClientOptions.ServiceVersion.V2019_12_12)]
        public async Task CommitBlockListAsync_Tags()
        {
            await using DisposingContainer test = await GetTestContainerAsync();

            // Arrange
            BlockBlobClient blob = InstrumentClient(test.Container.GetBlockBlobClient(GetNewBlobName()));
            var data = GetRandomBuffer(Size);
            var blockName = GetNewBlockName();

            // Stage block
            using (var stream = new MemoryStream(data))
            {
                await blob.StageBlockAsync(ToBase64(blockName), stream);
            }

            // Commit block
            var commitList = new string[]
            {
                ToBase64(blockName)
            };

            IDictionary<string, string> tags = BuildTags();

            CommitBlockListOptions options = new CommitBlockListOptions
            {
                Tags = tags
            };

            // Act
            await blob.CommitBlockListAsync(commitList, options);
<<<<<<< HEAD
            Response<IDictionary<string, string>> response = await blob.GetTagsAsync();

            // Assert
            AssertDictionaryEquality(tags, response.Value);
=======
            Response<GetBlobTagResult> response = await blob.GetTagsAsync();

            // Assert
            AssertDictionaryEquality(tags, response.Value.Tags);
>>>>>>> 994efc63
        }

        [Test]
        public async Task CommitBlockListAsync_Committed_and_Uncommited_Blocks()
        {
            await using DisposingContainer test = await GetTestContainerAsync();

            // Arrange
            BlockBlobClient blob = InstrumentClient(test.Container.GetBlockBlobClient(GetNewBlobName()));
            var data = GetRandomBuffer(Size);
            var firstBlockName = GetNewBlockName();
            var secondBlockName = GetNewBlockName();
            var thirdBlockName = GetNewBlockName();

            // Stage blocks
            using (var stream = new MemoryStream(data))
            {
                await blob.StageBlockAsync(ToBase64(firstBlockName), stream);
            }
            using (var stream = new MemoryStream(data))
            {
                await blob.StageBlockAsync(ToBase64(secondBlockName), stream);
            }

            // Commit first two Blocks
            var commitList = new string[]
            {
                    ToBase64(firstBlockName),
                    ToBase64(secondBlockName)
            };

            await blob.CommitBlockListAsync(commitList);

            // Stage 3rd Block
            using (var stream = new MemoryStream(data))
            {
                await blob.StageBlockAsync(ToBase64(thirdBlockName), stream);
            }

            // Act
            commitList = new string[]
            {
                    ToBase64(firstBlockName),
                    ToBase64(secondBlockName),
                    ToBase64(thirdBlockName)
            };
            await blob.CommitBlockListAsync(commitList);

            // Assert
            Response<BlockList> blobList = await blob.GetBlockListAsync(BlockListTypes.All);
            Assert.AreEqual(3, blobList.Value.CommittedBlocks.Count());
            Assert.AreEqual(ToBase64(firstBlockName), blobList.Value.CommittedBlocks.First().Name);
            Assert.AreEqual(ToBase64(secondBlockName), blobList.Value.CommittedBlocks.ElementAt(1).Name);
            Assert.AreEqual(ToBase64(thirdBlockName), blobList.Value.CommittedBlocks.ElementAt(2).Name);
            Assert.AreEqual(0, blobList.Value.UncommittedBlocks.Count());
        }

        [Test]
        public async Task CommitBlockListAsync_CPK()
        {
            await using DisposingContainer test = await GetTestContainerAsync();

            // Arrange
            BlockBlobClient blob = InstrumentClient(test.Container.GetBlockBlobClient(GetNewBlobName()));
            CustomerProvidedKey customerProvidedKey = GetCustomerProvidedKey();
            blob = InstrumentClient(blob.WithCustomerProvidedKey(customerProvidedKey));

            var data = GetRandomBuffer(Size);
            var firstBlockName = GetNewBlockName();
            var secondBlockName = GetNewBlockName();

            // Act
            // Stage blocks
            using (var stream = new MemoryStream(data))
            {
                await blob.StageBlockAsync(ToBase64(firstBlockName), stream);
            }
            using (var stream = new MemoryStream(data))
            {
                await blob.StageBlockAsync(ToBase64(secondBlockName), stream);
            }

            var commitList = new string[]
            {
                ToBase64(firstBlockName),
                ToBase64(secondBlockName)
            };

            // Act
            Response<BlobContentInfo> response = await blob.CommitBlockListAsync(commitList);

            // Assert
            Assert.AreEqual(customerProvidedKey.EncryptionKeyHash, response.Value.EncryptionKeySha256);
        }

        [Test]
        [ServiceVersion(Min = BlobClientOptions.ServiceVersion.V2019_07_07)]
        public async Task CommitBlockListAsync_EncryptionScope()
        {
            await using DisposingContainer test = await GetTestContainerAsync();

            // Arrange
            BlockBlobClient blob = InstrumentClient(test.Container.GetBlockBlobClient(GetNewBlobName()));
            blob = InstrumentClient(blob.WithEncryptionScope(TestConfigDefault.EncryptionScope));

            var data = GetRandomBuffer(Size);
            var firstBlockName = GetNewBlockName();
            var secondBlockName = GetNewBlockName();

            // Act
            // Stage blocks
            using (var stream = new MemoryStream(data))
            {
                await blob.StageBlockAsync(ToBase64(firstBlockName), stream);
            }
            using (var stream = new MemoryStream(data))
            {
                await blob.StageBlockAsync(ToBase64(secondBlockName), stream);
            }

            var commitList = new string[]
            {
                ToBase64(firstBlockName),
                ToBase64(secondBlockName)
            };

            // Act
            Response<BlobContentInfo> response = await blob.CommitBlockListAsync(commitList);

            // Assert
            Assert.AreEqual(TestConfigDefault.EncryptionScope, response.Value.EncryptionScope);
        }

        [Test]
        public async Task CommitBlockListAsync_Headers()
        {
            var constants = new TestConstants(this);
            await using DisposingContainer test = await GetTestContainerAsync();

            // Arrange
            BlockBlobClient blob = InstrumentClient(test.Container.GetBlockBlobClient(GetNewBlobName()));
            var data = GetRandomBuffer(Size);
            var blockName = GetNewBlockName();

            using (var stream = new MemoryStream(data))
            {
                await blob.StageBlockAsync(ToBase64(blockName), stream);
            }

            // Act
            await blob.CommitBlockListAsync(
                base64BlockIds: new string[] { ToBase64(blockName) },
                httpHeaders: new BlobHttpHeaders
                {
                    CacheControl = constants.CacheControl,
                    ContentDisposition = constants.ContentDisposition,
                    ContentEncoding = constants.ContentEncoding,
                    ContentLanguage = constants.ContentLanguage,
                    ContentHash = constants.ContentMD5,
                    ContentType = constants.ContentType
                });

            // Assert
            Response<BlobProperties> response = await blob.GetPropertiesAsync();
            Assert.AreEqual(constants.ContentType, response.Value.ContentType);
            TestHelper.AssertSequenceEqual(constants.ContentMD5, response.Value.ContentHash);
            Assert.AreEqual(constants.ContentEncoding, response.Value.ContentEncoding);
            Assert.AreEqual(constants.ContentLanguage, response.Value.ContentLanguage);
            Assert.AreEqual(constants.ContentDisposition, response.Value.ContentDisposition);
            Assert.AreEqual(constants.CacheControl, response.Value.CacheControl);
        }

        [Test]
        public async Task CommitBlockListAsync_Metadata()
        {
            await using DisposingContainer test = await GetTestContainerAsync();

            // Arrange
            BlockBlobClient blob = InstrumentClient(test.Container.GetBlockBlobClient(GetNewBlobName()));
            var data = GetRandomBuffer(Size);
            var blockName = GetNewBlockName();
            Metadata metadata = BuildMetadata();

            using (var stream = new MemoryStream(data))
            {
                await blob.StageBlockAsync(ToBase64(blockName), stream);
            }

            // Act
            await blob.CommitBlockListAsync(
                base64BlockIds: new string[] { ToBase64(blockName) },
                metadata: metadata);

            // Assert
            Response<BlobProperties> response = await blob.GetPropertiesAsync();
            AssertDictionaryEquality(metadata, response.Value.Metadata);
        }

        [Test]
        public async Task CommitBlockListAsync_Lease()
        {
            var garbageLeaseId = GetGarbageLeaseId();
            await using DisposingContainer test = await GetTestContainerAsync();

            // Arrange
            BlockBlobClient blob = InstrumentClient(test.Container.GetBlockBlobClient(GetNewBlobName()));
            var data = GetRandomBuffer(Size);
            var blockName = GetNewBlockName();
            Metadata metadata = BuildMetadata();

            using (var stream = new MemoryStream(data))
            {
                await blob.StageBlockAsync(ToBase64(blockName), stream);
            }

            var leaseId = await SetupBlobLeaseCondition(blob, ReceivedLeaseId, garbageLeaseId);

            // Act
            Response<BlobContentInfo> response = await blob.CommitBlockListAsync(
                base64BlockIds: new string[] { ToBase64(blockName) },
                conditions: new BlobRequestConditions { LeaseId = leaseId });

            // Assert
            Assert.IsNotNull(response.GetRawResponse().Headers.RequestId);
        }

        [Test]
        public async Task CommitBlockListAsync_LeaseFail()
        {
            var garbageLeaseId = GetGarbageLeaseId();
            await using DisposingContainer test = await GetTestContainerAsync();

            // Arrange
            BlockBlobClient blob = InstrumentClient(test.Container.GetBlockBlobClient(GetNewBlobName()));
            var data = GetRandomBuffer(Size);
            var blockName = GetNewBlockName();
            Metadata metadata = BuildMetadata();

            using (var stream = new MemoryStream(data))
            {
                await blob.StageBlockAsync(ToBase64(blockName), stream);
            }

            // Act
            await TestHelper.AssertExpectedExceptionAsync<RequestFailedException>(
                blob.CommitBlockListAsync(
                    base64BlockIds: new string[] { ToBase64(GetNewBlockName()) },
                    conditions: new BlobRequestConditions { LeaseId = garbageLeaseId }),
                e =>
                {
                    Assert.AreEqual("LeaseNotPresentWithBlobOperation", e.ErrorCode);
                    Assert.AreEqual("There is currently no lease on the blob.", e.Message.Split('\n')[0]);
                }
            );
        }

        [Test]
        public async Task CommitBlockListAsync_AccessConditions()
        {
            foreach (AccessConditionParameters parameters in AccessConditions_Data)
            {
                await using DisposingContainer test = await GetTestContainerAsync();

                // Arrange
                BlockBlobClient blob = InstrumentClient(test.Container.GetBlockBlobClient(GetNewBlobName()));
                var data = GetRandomBuffer(Size);
                var blockName = GetNewBlockName();

                using (var stream = new MemoryStream(data))
                {
                    await blob.UploadAsync(stream);
                }

                // Upload to blockBlobUri, exists when we get the ETag
                using (var stream = new MemoryStream(data))
                {
                    await blob.StageBlockAsync(ToBase64(blockName), stream);
                }

                parameters.SourceIfMatch = await SetupBlobMatchCondition(blob, parameters.SourceIfMatch);
                RequestConditions accessConditions = BuildRequestConditions(parameters);

                // Act
                Response<BlobContentInfo> response = await blob.CommitBlockListAsync(
                    base64BlockIds: new string[] { ToBase64(blockName) },
                    conditions: accessConditions.ToBlobRequestConditions());

                // Assert
                Assert.IsNotNull(response.GetRawResponse().Headers.RequestId);
            }
        }

        [Test]
        public async Task CommitBlockListAsync_AccessConditionsFail()
        {
            AccessConditionParameters[] testCases = new[]
            {
                new AccessConditionParameters { SourceIfModifiedSince = NewDate },
                new AccessConditionParameters { SourceIfUnmodifiedSince = OldDate },
                new AccessConditionParameters { SourceIfMatch = GarbageETag },
                new AccessConditionParameters { SourceIfNoneMatch = ReceivedETag }
            };
            foreach (AccessConditionParameters parameters in testCases)
            {
                await using DisposingContainer test = await GetTestContainerAsync();

                // Arrange
                BlockBlobClient blob = InstrumentClient(test.Container.GetBlockBlobClient(GetNewBlobName()));
                var data = GetRandomBuffer(Size);
                var blockName = GetNewBlockName();

                using (var stream = new MemoryStream(data))
                {
                    await blob.UploadAsync(stream);
                }

                // Upload to blockBlobUri, exists when we get the ETag
                using (var stream = new MemoryStream(data))
                {
                    await blob.StageBlockAsync(ToBase64(blockName), stream);
                }

                parameters.SourceIfNoneMatch = await SetupBlobMatchCondition(blob, parameters.SourceIfNoneMatch);
                RequestConditions accessConditions = BuildRequestConditions(parameters);

                // Act
                await TestHelper.AssertExpectedExceptionAsync<RequestFailedException>(
                    blob.CommitBlockListAsync(
                        base64BlockIds: new string[] { ToBase64(blockName) },
                        conditions: accessConditions.ToBlobRequestConditions()),
                    e => { });
            }
        }

        [Test]
        [ServiceVersion(Min = BlobClientOptions.ServiceVersion.V2019_12_12)]
        public async Task CommitBlockListAsync_IfTags()
        {
            await using DisposingContainer test = await GetTestContainerAsync();

            // Arrange
            BlockBlobClient blob = InstrumentClient(test.Container.GetBlockBlobClient(GetNewBlobName()));
            var data = GetRandomBuffer(Size);
            var blockName = GetNewBlockName();
            using Stream stream = new MemoryStream(data);
            await blob.UploadAsync(stream);

            Dictionary<string, string> tags = new Dictionary<string, string>
            {
                { "coolTag", "true" }
            };
            await blob.SetTagsAsync(tags);

            stream.Position = 0;
            await blob.StageBlockAsync(ToBase64(blockName), stream);

            string[] commitList = new string[]
            {
                ToBase64(blockName),
            };

            BlobRequestConditions condition = new BlobRequestConditions
            {
                TagConditions = "\"coolTag\" = 'true'"
            };

            // Act
            await blob.CommitBlockListAsync(
                commitList,
                conditions: condition);
        }

        [Test]
        [ServiceVersion(Min = BlobClientOptions.ServiceVersion.V2019_12_12)]
        public async Task CommitBlockListAsync_IfTagsFailed()
        {
            await using DisposingContainer test = await GetTestContainerAsync();

            // Arrange
            BlockBlobClient blob = InstrumentClient(test.Container.GetBlockBlobClient(GetNewBlobName()));
            var data = GetRandomBuffer(Size);
            var blockName = GetNewBlockName();
            using Stream stream = new MemoryStream(data);
            await blob.UploadAsync(stream);

            stream.Position = 0;
            await blob.StageBlockAsync(ToBase64(blockName), stream);

            string[] commitList = new string[]
            {
                ToBase64(blockName),
            };

            BlobRequestConditions condition = new BlobRequestConditions
            {
                TagConditions = "\"coolTag\" = 'true'"
            };

            // Act
            await TestHelper.AssertExpectedExceptionAsync<RequestFailedException>(
                blob.CommitBlockListAsync(
                    commitList,
                    conditions: condition),
                e => Assert.AreEqual("ConditionNotMet", e.ErrorCode));
        }

        [Test]
        public async Task CommitBlockListAsync_Error()
        {
            await using DisposingContainer test = await GetTestContainerAsync();

            // Arrange
            var blockBlobName = GetNewBlobName();
            BlockBlobClient blob = InstrumentClient(test.Container.GetBlockBlobClient(blockBlobName));
            var data = GetRandomBuffer(Size);
            var commitList = new string[]
            {
                    ToBase64(GetNewBlockName())
            };

            // Act
            await TestHelper.AssertExpectedExceptionAsync<RequestFailedException>(
                blob.CommitBlockListAsync(commitList),
                e =>
                {
                    Assert.AreEqual("InvalidBlockList", e.ErrorCode);
                    Assert.AreEqual("The specified block list is invalid.", e.Message.Split('\n')[0]);
                });
        }

        [Test]
        public async Task CommitBlockListAsync_AccessTier()
        {
            await using DisposingContainer test = await GetTestContainerAsync();

            // Arrange
            BlockBlobClient blob = InstrumentClient(test.Container.GetBlockBlobClient(GetNewBlobName()));
            var data = GetRandomBuffer(Size);
            var firstBlockName = GetNewBlockName();
            var secondBlockName = GetNewBlockName();
            var thirdBlockName = GetNewBlockName();

            // Act
            // Stage blocks
            using (var stream = new MemoryStream(data))
            {
                await blob.StageBlockAsync(ToBase64(firstBlockName), stream);
            }
            using (var stream = new MemoryStream(data))
            {
                await blob.StageBlockAsync(ToBase64(secondBlockName), stream);
            }

            // Commit first two Blocks
            var commitList = new string[]
            {
                    ToBase64(firstBlockName),
                    ToBase64(secondBlockName)
            };

            await blob.CommitBlockListAsync(commitList, accessTier: AccessTier.Cool);

            // Stage 3rd Block
            using (var stream = new MemoryStream(data))
            {
                await blob.StageBlockAsync(ToBase64(thirdBlockName), stream);
            }

            // Assert
            Response<BlockList> blobList = await blob.GetBlockListAsync(BlockListTypes.All);
            Assert.AreEqual(2, blobList.Value.CommittedBlocks.Count());
            Assert.AreEqual(ToBase64(firstBlockName), blobList.Value.CommittedBlocks.First().Name);
            Assert.AreEqual(ToBase64(secondBlockName), blobList.Value.CommittedBlocks.ElementAt(1).Name);
            Assert.AreEqual(1, blobList.Value.UncommittedBlocks.Count());
            Assert.AreEqual(ToBase64(thirdBlockName), blobList.Value.UncommittedBlocks.First().Name);

            Response<BlobProperties> response = await blob.GetPropertiesAsync();
            Assert.AreEqual(AccessTier.Cool.ToString(), response.Value.AccessTier);
        }

        [Test]
        public async Task CommitBlockListAsync_AccessTierFail()
        {
            await using DisposingContainer test = await GetTestContainerAsync();

            // Arrange
            BlockBlobClient blob = InstrumentClient(test.Container.GetBlockBlobClient(GetNewBlobName()));
            var data = GetRandomBuffer(Size);
            var firstBlockName = GetNewBlockName();
            var secondBlockName = GetNewBlockName();

            // Act
            // Stage blocks
            using (var stream = new MemoryStream(data))
            {
                await blob.StageBlockAsync(ToBase64(firstBlockName), stream);
            }
            using (var stream = new MemoryStream(data))
            {
                await blob.StageBlockAsync(ToBase64(secondBlockName), stream);
            }

            // Commit first two Blocks
            var commitList = new string[]
            {
                    ToBase64(firstBlockName),
                    ToBase64(secondBlockName)
            };

            await TestHelper.AssertExpectedExceptionAsync<RequestFailedException>(
                blob.CommitBlockListAsync(commitList, accessTier: AccessTier.P10),
                e => Assert.AreEqual(BlobErrorCode.InvalidHeaderValue.ToString(), e.ErrorCode));
        }

        [Test]
        [ServiceVersion(Min = BlobClientOptions.ServiceVersion.V2019_12_12)]
        public async Task CommitBlockListAsync_VersionId()
        {
            // Arrange
            await using DisposingContainer test = await GetTestContainerAsync();
            BlockBlobClient blob = InstrumentClient(test.Container.GetBlockBlobClient(GetNewBlobName()));
            var data = GetRandomBuffer(Size);
            var firstBlockName = GetNewBlockName();

            // Stage blocks
            using (var stream = new MemoryStream(data))
            {
                await blob.StageBlockAsync(ToBase64(firstBlockName), stream);
            }

            var commitList = new string[]
            {
                ToBase64(firstBlockName),
            };

            // Act
            Response<BlobContentInfo> response = await blob.CommitBlockListAsync(commitList);

            // Assert
            Assert.IsNotNull(response.Value.VersionId);
        }

        [Test]
        public async Task GetBlockListAsync()
        {
            await using DisposingContainer test = await GetTestContainerAsync();

            // Arrange
            BlockBlobClient blob = InstrumentClient(test.Container.GetBlockBlobClient(GetNewBlobName()));
            var data = GetRandomBuffer(Size);

            // Upload to blockBlobUri, so it exists
            using (var stream = new MemoryStream(data))
            {
                await blob.UploadAsync(stream);
            }

            var blockId0 = ToBase64(GetNewBlockName());
            using (var stream = new MemoryStream(data))
            {
                await blob.StageBlockAsync(blockId0, stream);
            }
            await blob.CommitBlockListAsync(new string[] { blockId0 });

            var blockId1 = ToBase64(GetNewBlobName());
            using (var stream = new MemoryStream(data))
            {
                await blob.StageBlockAsync(blockId1, stream);
            }

            // Act
            Response<BlockList> response = await blob.GetBlockListAsync();

            // Assert
            Assert.AreEqual(1, response.Value.CommittedBlocks.Count());
            Assert.AreEqual(blockId0, response.Value.CommittedBlocks.First().Name);
            Assert.AreEqual(1, response.Value.UncommittedBlocks.Count());
            Assert.AreEqual(blockId1, response.Value.UncommittedBlocks.First().Name);
        }

        [Test]
        public async Task GetBlockListAsync_Type()
        {
            GetBlockListParameters[] testCases = new[]
            {
                new GetBlockListParameters { BlockListTypes = BlockListTypes.All, CommittedCount = 1, UncommittedCount = 1 },
                new GetBlockListParameters { BlockListTypes = default, CommittedCount = 1, UncommittedCount = 1 },
                new GetBlockListParameters { BlockListTypes = BlockListTypes.Committed | BlockListTypes.Uncommitted, CommittedCount = 1, UncommittedCount = 1 },
                new GetBlockListParameters { BlockListTypes = (BlockListTypes)7, CommittedCount = 1, UncommittedCount = 1 },
                new GetBlockListParameters { BlockListTypes = BlockListTypes.Committed, CommittedCount = 1, UncommittedCount = 0 },
                new GetBlockListParameters { BlockListTypes = BlockListTypes.Uncommitted, CommittedCount = 0, UncommittedCount = 1 }
            };
            foreach (GetBlockListParameters parameters in testCases)
            {
                await using DisposingContainer test = await GetTestContainerAsync();

                // Arrange
                BlockBlobClient blob = InstrumentClient(test.Container.GetBlockBlobClient(GetNewBlobName()));
                var data = GetRandomBuffer(Size);

                // Upload to blockBlobUri, so it exists
                using (var stream = new MemoryStream(data))
                {
                    await blob.UploadAsync(stream);
                }

                var blockId0 = ToBase64(GetNewBlockName());
                using (var stream = new MemoryStream(data))
                {
                    await blob.StageBlockAsync(blockId0, stream);
                }
                await blob.CommitBlockListAsync(new string[] { blockId0 });

                var blockId1 = ToBase64(GetNewBlobName());
                using (var stream = new MemoryStream(data))
                {
                    await blob.StageBlockAsync(blockId1, stream);
                }

                // Act
                Response<BlockList> response = await blob.GetBlockListAsync(parameters.BlockListTypes);

                // Assert
                // CommitedBlocks and UncommittedBlocks are null if empty
                Assert.AreEqual(parameters.CommittedCount, response.Value.CommittedBlocks?.Count() ?? 0);
                Assert.AreEqual(parameters.UncommittedCount, response.Value.UncommittedBlocks?.Count() ?? 0);
            }
        }

        [Test]
        public async Task GetBlockListAsync_Lease()
        {
            var garbageLeaseId = GetGarbageLeaseId();
            await using DisposingContainer test = await GetTestContainerAsync();

            // Arrange
            BlockBlobClient blob = InstrumentClient(test.Container.GetBlockBlobClient(GetNewBlobName()));
            var data = GetRandomBuffer(Size);

            // Upload to blockBlobUri, so it exists
            using (var stream = new MemoryStream(data))
            {
                await blob.UploadAsync(stream);
            }

            var leaseId = await SetupBlobLeaseCondition(blob, ReceivedLeaseId, garbageLeaseId);

            // Act
            Response<BlockList> response = await blob.GetBlockListAsync(
                conditions: new BlobRequestConditions
                {
                    LeaseId = leaseId
                });
        }

        [Test]
        public async Task GetBlockListAsync_LeaseFail()
        {
            var garbageLeaseId = GetGarbageLeaseId();
            await using DisposingContainer test = await GetTestContainerAsync();

            // Arrange
            BlockBlobClient blob = InstrumentClient(test.Container.GetBlockBlobClient(GetNewBlobName()));
            var data = GetRandomBuffer(Size);

            // Upload to blockBlobUri, so it exists
            using (var stream = new MemoryStream(data))
            {
                await blob.UploadAsync(stream);
            }

            // Act
            await TestHelper.AssertExpectedExceptionAsync<RequestFailedException>(
                blob.GetBlockListAsync(
                    conditions: new BlobRequestConditions
                    {
                        LeaseId = garbageLeaseId
                    }),
                e => Assert.AreEqual("LeaseNotPresentWithBlobOperation", e.ErrorCode));
        }

        [Test]
        [ServiceVersion(Min = BlobClientOptions.ServiceVersion.V2019_12_12)]
        public async Task GetBlockListAsync_IfTags()
        {
            await using DisposingContainer test = await GetTestContainerAsync();

            // Arrange
            BlockBlobClient blob = InstrumentClient(test.Container.GetBlockBlobClient(GetNewBlobName()));
            var data = GetRandomBuffer(Size);

            // Upload to blockBlobUri, so it exists
            using (var stream = new MemoryStream(data))
            {
                await blob.UploadAsync(stream);
            }

            var blockId0 = ToBase64(GetNewBlockName());
            using (var stream = new MemoryStream(data))
            {
                await blob.StageBlockAsync(blockId0, stream);
            }
            await blob.CommitBlockListAsync(new string[] { blockId0 });

            var blockId1 = ToBase64(GetNewBlobName());
            using (var stream = new MemoryStream(data))
            {
                await blob.StageBlockAsync(blockId1, stream);
            }

            Dictionary<string, string> tags = new Dictionary<string, string>
            {
                { "coolTag", "true" }
            };
            await blob.SetTagsAsync(tags);

            BlobRequestConditions conditions = new BlobRequestConditions
            {
                TagConditions = "\"coolTag\" = 'true'"
            };

            // Act
            await blob.GetBlockListAsync(conditions: conditions);
        }

        [Test]
        [ServiceVersion(Min = BlobClientOptions.ServiceVersion.V2019_12_12)]
        public async Task GetBlockListAsync_IfTagsFailed()
        {
            await using DisposingContainer test = await GetTestContainerAsync();

            // Arrange
            BlockBlobClient blob = InstrumentClient(test.Container.GetBlockBlobClient(GetNewBlobName()));
            var data = GetRandomBuffer(Size);

            // Upload to blockBlobUri, so it exists
            using (var stream = new MemoryStream(data))
            {
                await blob.UploadAsync(stream);
            }

            BlobRequestConditions conditions = new BlobRequestConditions
            {
                TagConditions = "\"coolTag\" = 'true'"
            };

            // Act
            await TestHelper.AssertExpectedExceptionAsync<RequestFailedException>(
                blob.GetBlockListAsync(conditions: conditions),
                e => Assert.AreEqual("ConditionNotMet", e.ErrorCode));
        }

        [Test]
        public async Task GetBlockListAsync_Error()
        {
            await using DisposingContainer test = await GetTestContainerAsync();

            // Arrange
            var blockBlobName = GetNewBlobName();
            BlockBlobClient blob = InstrumentClient(test.Container.GetBlockBlobClient(blockBlobName));

            // Act
            await TestHelper.AssertExpectedExceptionAsync<RequestFailedException>(
                blob.GetBlockListAsync(BlockListTypes.All, "invalidSnapshot"),
                e =>
                {
                    Assert.AreEqual("InvalidQueryParameterValue", e.ErrorCode);
                    Assert.AreEqual("Value for one of the query parameters specified in the request URI is invalid.", e.Message.Split('\n')[0]);
                }
            );
        }

        [Test]
        public async Task UploadAsync()
        {
            await using DisposingContainer test = await GetTestContainerAsync();

            // Arrange
            var blockBlobName = GetNewBlobName();
            BlockBlobClient blob = InstrumentClient(test.Container.GetBlockBlobClient(blockBlobName));
            var data = GetRandomBuffer(Size);

            // Act
            using (var stream = new MemoryStream(data))
            {
                await blob.UploadAsync(
                    content: stream);
            }

            // Assert
            IList<BlobItem> blobs = await test.Container.GetBlobsAsync().ToListAsync();
            Assert.AreEqual(1, blobs.Count);
            Assert.AreEqual(blockBlobName, blobs.First().Name);

            Response<BlobDownloadInfo> downloadResponse = await blob.DownloadAsync();
            var actual = new MemoryStream();
            await downloadResponse.Value.Content.CopyToAsync(actual);
            TestHelper.AssertSequenceEqual(data, actual.ToArray());
        }

        [Test]
        [ServiceVersion(Min = BlobClientOptions.ServiceVersion.V2019_12_12)]
        public async Task UploadAsync_Tags()
        {
            await using DisposingContainer test = await GetTestContainerAsync();

            // Arrange
            var blockBlobName = GetNewBlobName();
            BlockBlobClient blob = InstrumentClient(test.Container.GetBlockBlobClient(blockBlobName));
            var data = GetRandomBuffer(Size);
            IDictionary<string, string> tags = BuildTags();
<<<<<<< HEAD
            UploadBlobOptions options = new UploadBlobOptions
=======
            BlobUploadOptions options = new BlobUploadOptions
>>>>>>> 994efc63
            {
                Tags = tags
            };

            // Act
            using (var stream = new MemoryStream(data))
            {
                await blob.UploadAsync(
                    content: stream,
                    options: options);
            }

<<<<<<< HEAD
            Response<IDictionary<string, string>> response = await blob.GetTagsAsync();

            // Assert
            AssertDictionaryEquality(tags, response.Value);
=======
            Response<GetBlobTagResult> response = await blob.GetTagsAsync();

            // Assert
            AssertDictionaryEquality(tags, response.Value.Tags);
>>>>>>> 994efc63
        }

        [LiveOnly]
        [Test]
        [Ignore("https://github.com/Azure/azure-sdk-for-net/issues/9487")]
        public async Task UploadAsync_LargeFile()
        {
            await using DisposingContainer test = await GetTestContainerAsync();

            // Arrange
            var blockBlobName = GetNewBlobName();
            BlockBlobClient blob = InstrumentClient(test.Container.GetBlockBlobClient(blockBlobName));
            var data = GetRandomBuffer(Constants.GB);

            // Act
            using (var stream = new MemoryStream(data))
            {
                await blob.UploadAsync(
                    content: stream);
            }

            // Assert
            Response<BlobDownloadInfo> downloadResponse = await blob.DownloadAsync();
            var actual = new MemoryStream();
            await downloadResponse.Value.Content.CopyToAsync(actual);
            TestHelper.AssertSequenceEqual(data, actual.ToArray());
        }

        [Test]
        public async Task UploadAsync_Metadata()
        {
            await using DisposingContainer test = await GetTestContainerAsync();

            // Arrange
            BlockBlobClient blob = InstrumentClient(test.Container.GetBlockBlobClient(GetNewBlobName()));
            var data = GetRandomBuffer(Size);
            Metadata metadata = BuildMetadata();

            // Act
            using (var stream = new MemoryStream(data))
            {
                await blob.UploadAsync(
                    content: stream,
                    metadata: metadata);
            }

            // Assert
            Response<BlobProperties> response = await blob.GetPropertiesAsync();
            AssertDictionaryEquality(metadata, response.Value.Metadata);
        }

        [Test]
        public async Task UploadAsync_CPK()
        {
            await using DisposingContainer test = await GetTestContainerAsync();

            // Arrange
            BlockBlobClient blob = InstrumentClient(test.Container.GetBlockBlobClient(GetNewBlobName()));
            CustomerProvidedKey customerProvidedKey = GetCustomerProvidedKey();
            blob = InstrumentClient(blob.WithCustomerProvidedKey(customerProvidedKey));
            var data = GetRandomBuffer(Size);

            // Act
            using var stream = new MemoryStream(data);
            Response<BlobContentInfo> response = await blob.UploadAsync(
                content: stream);

            // Assert
            Assert.AreEqual(customerProvidedKey.EncryptionKeyHash, response.Value.EncryptionKeySha256);
        }

        [Test]
        [ServiceVersion(Min = BlobClientOptions.ServiceVersion.V2019_07_07)]
        public async Task UploadAsync_EncryptionScope()
        {
            await using DisposingContainer test = await GetTestContainerAsync();

            // Arrange
            BlockBlobClient blob = InstrumentClient(test.Container.GetBlockBlobClient(GetNewBlobName()));
            blob = InstrumentClient(blob.WithEncryptionScope(TestConfigDefault.EncryptionScope));
            var data = GetRandomBuffer(Size);

            // Act
            using var stream = new MemoryStream(data);
            Response<BlobContentInfo> response = await blob.UploadAsync(
                content: stream);

            // Assert
            Assert.AreEqual(TestConfigDefault.EncryptionScope, response.Value.EncryptionScope);
        }

        [Test]
        public async Task UploadAsync_Headers()
        {
            var constants = new TestConstants(this);
            await using DisposingContainer test = await GetTestContainerAsync();

            // Arrange
            BlockBlobClient blob = InstrumentClient(test.Container.GetBlockBlobClient(GetNewBlobName()));
            var data = GetRandomBuffer(Size);
            var contentMD5 = MD5.Create().ComputeHash(data);

            // Act
            using (var stream = new MemoryStream(data))
            {
                await blob.UploadAsync(
                    content: stream,
                    httpHeaders: new BlobHttpHeaders
                    {
                        CacheControl = constants.CacheControl,
                        ContentDisposition = constants.ContentDisposition,
                        ContentEncoding = constants.ContentEncoding,
                        ContentLanguage = constants.ContentLanguage,
                        ContentHash = contentMD5
                    });
            }

            // Assert
            Response<BlobProperties> response = await blob.GetPropertiesAsync();
            Assert.AreEqual(constants.CacheControl, response.Value.CacheControl);
            Assert.AreEqual(constants.ContentDisposition, response.Value.ContentDisposition);
            Assert.AreEqual(constants.ContentEncoding, response.Value.ContentEncoding);
            Assert.AreEqual(constants.ContentLanguage, response.Value.ContentLanguage);
            TestHelper.AssertSequenceEqual(contentMD5, response.Value.ContentHash);
        }

        [Test]
        public async Task UploadAsync_AccessConditions()
        {
            foreach (AccessConditionParameters parameters in AccessConditions_Data)
            {
                await using DisposingContainer test = await GetTestContainerAsync();

                // Arrange
                BlockBlobClient blob = InstrumentClient(test.Container.GetBlockBlobClient(GetNewBlobName()));
                var data = GetRandomBuffer(Size);
                var blockName = GetNewBlockName();

                using (var stream = new MemoryStream(data))
                {
                    await blob.UploadAsync(stream);
                }

                parameters.SourceIfMatch = await SetupBlobMatchCondition(blob, parameters.SourceIfMatch);
                RequestConditions accessConditions = BuildRequestConditions(parameters);

                // Act
                using (var stream = new MemoryStream(data))
                {
                    Response<BlobContentInfo> response = await blob.UploadAsync(
                        content: stream,
                        conditions: accessConditions.ToBlobRequestConditions());

                    // Assert
                    Assert.IsNotNull(response.GetRawResponse().Headers.RequestId);
                }
            }
        }

        [Test]
        public async Task UploadAsync_AccessConditionsFail()
        {
            foreach (AccessConditionParameters parameters in AccessConditionsFail_Data)
            {
                await using DisposingContainer test = await GetTestContainerAsync();

                // Arrange
                BlockBlobClient blob = InstrumentClient(test.Container.GetBlockBlobClient(GetNewBlobName()));
                var data = GetRandomBuffer(Size);
                var blockName = GetNewBlockName();

                using (var stream = new MemoryStream(data))
                {
                    await blob.UploadAsync(stream);
                }

                parameters.SourceIfNoneMatch = await SetupBlobMatchCondition(blob, parameters.SourceIfNoneMatch);
                RequestConditions accessConditions = BuildRequestConditions(parameters);

                // Act
                using (var stream = new MemoryStream(data))
                {
                    await TestHelper.AssertExpectedExceptionAsync<RequestFailedException>(
                        blob.UploadAsync(
                            content: stream,
                            conditions: accessConditions.ToBlobRequestConditions()),
                        e => { });
                }
            }
        }

        [Test]
        [ServiceVersion(Min = BlobClientOptions.ServiceVersion.V2019_12_12)]
        public async Task UploadAsync_IfTags()
        {
            // Arrange
            await using DisposingContainer test = await GetTestContainerAsync();
            BlockBlobClient blob = InstrumentClient(test.Container.GetBlockBlobClient(GetNewBlobName()));
            var data = GetRandomBuffer(Size);
            using Stream stream = new MemoryStream(data);
            await blob.UploadAsync(
                content: stream);

            Dictionary<string, string> tags = new Dictionary<string, string>
            {
                { "coolTag", "true" }
            };
            await blob.SetTagsAsync(tags);
            stream.Position = 0;

            BlobRequestConditions conditions = new BlobRequestConditions
            {
                TagConditions = "\"coolTag\" = 'true'"
            };

            // Act
            await blob.UploadAsync(
                content: stream,
                conditions: conditions);
        }

        [Test]
        [ServiceVersion(Min = BlobClientOptions.ServiceVersion.V2019_12_12)]
        public async Task UploadAsync_IfTagsFailed()
        {
            // Arrange
            await using DisposingContainer test = await GetTestContainerAsync();
            BlockBlobClient blob = InstrumentClient(test.Container.GetBlockBlobClient(GetNewBlobName()));
            var data = GetRandomBuffer(Size);
            using Stream stream = new MemoryStream(data);
            await blob.UploadAsync(
                content: stream);

            stream.Position = 0;

            BlobRequestConditions conditions = new BlobRequestConditions
            {
                TagConditions = "\"coolTag\" = 'true'"
            };

            // Act
            await TestHelper.AssertExpectedExceptionAsync<RequestFailedException>(
                blob.UploadAsync(
                    content: stream,
                    conditions: conditions),
                e => Assert.AreEqual("ConditionNotMet", e.ErrorCode));
        }

        [Test]
        public async Task UploadAsync_Error()
        {
            var garbageLeaseId = GetGarbageLeaseId();
            await using DisposingContainer test = await GetTestContainerAsync();

            // Arrange
            BlockBlobClient blob = InstrumentClient(test.Container.GetBlockBlobClient(GetNewBlobName()));
            var data = GetRandomBuffer(Constants.KB);

            // Act
            using (var stream = new MemoryStream(data))
            {
                await TestHelper.AssertExpectedExceptionAsync<RequestFailedException>(
                    blob.UploadAsync(
                        content: stream,
                        conditions: new BlobRequestConditions { LeaseId = garbageLeaseId }),
                    e => Assert.AreEqual("LeaseNotPresentWithBlobOperation", e.ErrorCode));
            }
        }

        [Test]
        public async Task UploadAsync_NullStream_Error()
        {
            await using DisposingContainer test = await GetTestContainerAsync();

            // Arrange
            BlockBlobClient blob = InstrumentClient(test.Container.GetBlockBlobClient(GetNewBlobName()));

            // Act
            using (var stream = (MemoryStream)null)
            {
                // Check if the correct param name that is causing the error is being returned
                await TestHelper.AssertExpectedExceptionAsync<ArgumentNullException>(
                    blob.UploadAsync(content: stream),
                    e => Assert.AreEqual("content", e.ParamName));
            }
        }

        [Test]
        public async Task UploadAsync_WithUnreliableConnection()
        {
            const int blobSize = 1 * Constants.MB;
            Metadata metadata = BuildMetadata();
            await using DisposingContainer test = await GetTestContainerAsync();

            // Arrange
            var credentials = new StorageSharedKeyCredential(TestConfigDefault.AccountName, TestConfigDefault.AccountKey);
            BlobContainerClient containerFaulty = InstrumentClient(
                new BlobContainerClient(
                    test.Container.Uri,
                    credentials,
                    GetFaultyBlobConnectionOptions()));

            var blockBlobName = GetNewBlobName();
            BlockBlobClient blobFaulty = InstrumentClient(containerFaulty.GetBlockBlobClient(blockBlobName));
            BlockBlobClient blob = InstrumentClient(test.Container.GetBlockBlobClient(blockBlobName));
            var data = GetRandomBuffer(blobSize);

            var progressList = new List<long>();
            var progressHandler = new Progress<long>(progress => progressList.Add(progress));
            var timesFaulted = 0;

            // Act
            using (var stream = new FaultyStream(
                new MemoryStream(data),
                256 * Constants.KB,
                1,
                new IOException("Simulated stream fault"),
                () => timesFaulted++))
            {
                await blobFaulty.UploadAsync(stream, null, metadata, null, progressHandler: progressHandler);

                await WaitForProgressAsync(progressList, data.LongLength);
                Assert.IsTrue(progressList.Count > 1, "Too few progress received");
                // Changing from Assert.AreEqual because these don't always update fast enough
                Assert.GreaterOrEqual(data.LongLength, progressList.LastOrDefault(), "Final progress has unexpected value");
            }

            // Assert
            IList<BlobItem> blobs = await test.Container.GetBlobsAsync().ToListAsync();
            Assert.AreEqual(1, blobs.Count);
            Assert.AreEqual(blockBlobName, blobs.First().Name);

            Response<BlobProperties> getPropertiesResponse = await blob.GetPropertiesAsync();
            AssertDictionaryEquality(metadata, getPropertiesResponse.Value.Metadata);
            Assert.AreEqual(BlobType.Block, getPropertiesResponse.Value.BlobType);

            Response<BlobDownloadInfo> downloadResponse = await blob.DownloadAsync();
            var actual = new MemoryStream();
            await downloadResponse.Value.Content.CopyToAsync(actual);
            TestHelper.AssertSequenceEqual(data, actual.ToArray());
            Assert.AreNotEqual(0, timesFaulted);
        }

        [LiveOnly]
        [Test]
        public async Task UploadAsync_ProgressReporting()
        {
            await using DisposingContainer test = await GetTestContainerAsync();

            // Arrange
            var blockBlobName = GetNewBlobName();
            BlockBlobClient blob = InstrumentClient(test.Container.GetBlockBlobClient(blockBlobName));
            long blobSize = 256 * Constants.MB;
            var data = GetRandomBuffer(blobSize);
            TestProgress progress = new TestProgress();

            // Act
            using (var stream = new MemoryStream(data))
            {
                await blob.UploadAsync(
                    content: stream,
                    progressHandler: progress);
            }

            // Assert
            Assert.IsFalse(progress.List.Count == 0);

            Assert.AreEqual(blobSize, progress.List[progress.List.Count - 1]);
        }

        [Test]
        [ServiceVersion(Min = BlobClientOptions.ServiceVersion.V2019_12_12)]
        public async Task UploadAsync_VersionId()
        {
            await using DisposingContainer test = await GetTestContainerAsync();

            // Arrange
            var blockBlobName = GetNewBlobName();
            BlockBlobClient blob = InstrumentClient(test.Container.GetBlockBlobClient(blockBlobName));
            var data = GetRandomBuffer(Size);

            // Act
            using (var stream = new MemoryStream(data))
            {
                Response<BlobContentInfo> response = await blob.UploadAsync(
                    content: stream);

                // Assert
                Assert.IsNotNull(response.Value.VersionId);
            }
        }

        [Test]
        public async Task GetBlockBlobClient_AsciiName()
        {
            //Arrange
            await using DisposingContainer test = await GetTestContainerAsync();
            string blobName = GetNewBlobName();

            //Act
            BlockBlobClient blob = test.Container.GetBlockBlobClient(blobName);
            var data = GetRandomBuffer(Size);
            using (var stream = new MemoryStream(data))
            {
                await blob.UploadAsync(content: stream);
            }

            //Assert
            List<string> names = new List<string>();
            await foreach (BlobItem pathItem in test.Container.GetBlobsAsync())
            {
                names.Add(pathItem.Name);
            }
            // Verify the file name exists in the filesystem
            Assert.AreEqual(1, names.Count);
            Assert.Contains(blobName, names);
        }

        [Test]
        public async Task GetBlockBlobClient_NonAsciiName()
        {
            //Arrange
            await using DisposingContainer test = await GetTestContainerAsync();
            string blobName = GetNewNonAsciiBlobName();

            //Act
            BlockBlobClient blob = test.Container.GetBlockBlobClient(blobName);
            var data = GetRandomBuffer(Size);
            using (var stream = new MemoryStream(data))
            {
                await blob.UploadAsync(content: stream);
            }

            //Assert
            List<string> names = new List<string>();
            await foreach (BlobItem pathItem in test.Container.GetBlobsAsync())
            {
                names.Add(pathItem.Name);
            }
            // Verify the file name exists in the filesystem
            Assert.AreEqual(1, names.Count);
            Assert.Contains(blobName, names);
        }

        private RequestConditions BuildRequestConditions(AccessConditionParameters parameters)
            => new RequestConditions
            {
                IfMatch = parameters.SourceIfMatch != null ? new ETag(parameters.SourceIfMatch) : default(ETag?),
                IfNoneMatch = parameters.SourceIfNoneMatch != null ? new ETag(parameters.SourceIfNoneMatch) : default(ETag?),
                IfModifiedSince = parameters.SourceIfModifiedSince,
                IfUnmodifiedSince = parameters.SourceIfUnmodifiedSince
            };

        public IEnumerable<AccessConditionParameters> AccessConditions_Data
            => new[]
            {
                new AccessConditionParameters(),
                new AccessConditionParameters { SourceIfModifiedSince = OldDate },
                new AccessConditionParameters { SourceIfUnmodifiedSince = NewDate },
                new AccessConditionParameters { SourceIfMatch = ReceivedETag },
                new AccessConditionParameters { SourceIfNoneMatch = GarbageETag }
            };

        public IEnumerable<AccessConditionParameters> AccessConditionsFail_Data
            => new[]
            {
                new AccessConditionParameters { SourceIfModifiedSince = NewDate },
                new AccessConditionParameters { SourceIfUnmodifiedSince = OldDate },
                new AccessConditionParameters { SourceIfMatch = GarbageETag },
                new AccessConditionParameters { SourceIfNoneMatch = ReceivedETag }
            };

        public class AccessConditionParameters
        {
            public DateTimeOffset? SourceIfModifiedSince { get; set; }
            public DateTimeOffset? SourceIfUnmodifiedSince { get; set; }
            public string SourceIfMatch { get; set; }
            public string SourceIfNoneMatch { get; set; }
        }

        public struct GetBlockListParameters
        {
            public BlockListTypes BlockListTypes { get; set; }
            public int CommittedCount { get; set; }
            public int UncommittedCount { get; set; }
        }

        private async Task<BlockBlobClient> GetNewBlobClient(BlobContainerClient container, string blobName = default)
        {
            blobName ??= GetNewBlobName();
            BlockBlobClient blob = InstrumentClient(container.GetBlockBlobClient(blobName));
            var data = GetRandomBuffer(Constants.KB);

            using (var stream = new MemoryStream(data))
            {
                await blob.UploadAsync(stream);
            }
            return blob;
        }
    }
}<|MERGE_RESOLUTION|>--- conflicted
+++ resolved
@@ -181,35 +181,6 @@
         }
 
         [Test]
-        public void WithVersion()
-        {
-            var containerName = GetNewContainerName();
-            var blobName = GetNewBlobName();
-
-            BlobServiceClient service = GetServiceClient_SharedKey();
-
-            BlobContainerClient container = InstrumentClient(service.GetBlobContainerClient(containerName));
-
-            BlockBlobClient blob = InstrumentClient(container.GetBlockBlobClient(blobName));
-
-            var builder = new BlobUriBuilder(blob.Uri);
-
-            Assert.AreEqual("", builder.VersionId);
-
-            blob = InstrumentClient(blob.WithVersion("foo"));
-
-            builder = new BlobUriBuilder(blob.Uri);
-
-            Assert.AreEqual("foo", builder.VersionId);
-
-            blob = InstrumentClient(blob.WithVersion(null));
-
-            builder = new BlobUriBuilder(blob.Uri);
-
-            Assert.AreEqual("", builder.Snapshot);
-        }
-
-        [Test]
         public async Task StageBlockAsync_Min()
         {
             await using DisposingContainer test = await GetTestContainerAsync();
@@ -865,17 +836,10 @@
 
             // Act
             await blob.CommitBlockListAsync(commitList, options);
-<<<<<<< HEAD
-            Response<IDictionary<string, string>> response = await blob.GetTagsAsync();
-
-            // Assert
-            AssertDictionaryEquality(tags, response.Value);
-=======
             Response<GetBlobTagResult> response = await blob.GetTagsAsync();
 
             // Assert
             AssertDictionaryEquality(tags, response.Value.Tags);
->>>>>>> 994efc63
         }
 
         [Test]
@@ -1687,11 +1651,7 @@
             BlockBlobClient blob = InstrumentClient(test.Container.GetBlockBlobClient(blockBlobName));
             var data = GetRandomBuffer(Size);
             IDictionary<string, string> tags = BuildTags();
-<<<<<<< HEAD
-            UploadBlobOptions options = new UploadBlobOptions
-=======
             BlobUploadOptions options = new BlobUploadOptions
->>>>>>> 994efc63
             {
                 Tags = tags
             };
@@ -1704,17 +1664,10 @@
                     options: options);
             }
 
-<<<<<<< HEAD
-            Response<IDictionary<string, string>> response = await blob.GetTagsAsync();
-
-            // Assert
-            AssertDictionaryEquality(tags, response.Value);
-=======
             Response<GetBlobTagResult> response = await blob.GetTagsAsync();
 
             // Assert
             AssertDictionaryEquality(tags, response.Value.Tags);
->>>>>>> 994efc63
         }
 
         [LiveOnly]
