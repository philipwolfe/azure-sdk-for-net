{
  "Entries": [
    {
      "RequestUri": "https://storagedotnettesting.blob.core.windows.net/test-container-a9225dae-60b6-8c91-f663-44f06e40d099?restype=container",
      "RequestMethod": "PUT",
      "RequestHeaders": {
        "Authorization": "Sanitized",
        "traceparent": "00-54d83c80fc6b7f4682992ca7871591b1-3c327297a002204b-00",
        "User-Agent": [
          "azsdk-net-Storage.Blobs/12.7.0-alpha.20201001.1",
          "(.NET Core 4.6.29220.03; Microsoft Windows 10.0.19041 )"
        ],
        "x-ms-blob-public-access": "container",
        "x-ms-client-request-id": "eba32d6b-12f0-a766-21e4-b04680676828",
        "x-ms-date": "Thu, 01 Oct 2020 23:01:21 GMT",
        "x-ms-return-client-request-id": "true",
        "x-ms-version": "2020-02-10"
      },
      "RequestBody": null,
      "StatusCode": 201,
      "ResponseHeaders": {
        "Content-Length": "0",
        "Date": "Thu, 01 Oct 2020 23:01:20 GMT",
        "ETag": "\u00220x8D8665DE9F2A239\u0022",
        "Last-Modified": "Thu, 01 Oct 2020 23:01:21 GMT",
        "Server": [
          "Windows-Azure-Blob/1.0",
          "Microsoft-HTTPAPI/2.0"
        ],
        "x-ms-client-request-id": "eba32d6b-12f0-a766-21e4-b04680676828",
<<<<<<< HEAD
        "x-ms-request-id": "1c6378b7-601e-0096-294b-094471000000",
=======
        "x-ms-request-id": "df1b4632-301e-0090-2446-989db8000000",
>>>>>>> 365f255a
        "x-ms-version": "2020-02-10"
      },
      "ResponseBody": []
    },
    {
      "RequestUri": "https://storagedotnettesting.blob.core.windows.net/test-container-a9225dae-60b6-8c91-f663-44f06e40d099/test-blob-fbda52df-98c0-416b-984b-45e203798ed7",
      "RequestMethod": "PUT",
      "RequestHeaders": {
        "Authorization": "Sanitized",
        "Content-Length": "0",
        "If-None-Match": "*",
        "traceparent": "00-e8dab0ce8156b54da0d46cbad4b5ae63-f4e74beb6613024a-00",
        "User-Agent": [
          "azsdk-net-Storage.Blobs/12.7.0-alpha.20201001.1",
          "(.NET Core 4.6.29220.03; Microsoft Windows 10.0.19041 )"
        ],
        "x-ms-blob-content-length": "4096",
        "x-ms-blob-sequence-number": "0",
        "x-ms-blob-type": "PageBlob",
        "x-ms-client-request-id": "ab37356b-aa44-d3cc-c261-52a4cd83a4a8",
        "x-ms-date": "Thu, 01 Oct 2020 23:01:21 GMT",
        "x-ms-return-client-request-id": "true",
        "x-ms-version": "2020-02-10"
      },
      "RequestBody": null,
      "StatusCode": 201,
      "ResponseHeaders": {
        "Content-Length": "0",
        "Date": "Thu, 01 Oct 2020 23:01:20 GMT",
        "ETag": "\u00220x8D8665DE9F6CAEC\u0022",
        "Last-Modified": "Thu, 01 Oct 2020 23:01:21 GMT",
        "Server": [
          "Windows-Azure-Blob/1.0",
          "Microsoft-HTTPAPI/2.0"
        ],
        "x-ms-client-request-id": "ab37356b-aa44-d3cc-c261-52a4cd83a4a8",
        "x-ms-request-id": "df1b464a-301e-0090-3546-989db8000000",
        "x-ms-request-server-encrypted": "true",
        "x-ms-version": "2020-02-10"
      },
      "ResponseBody": []
    },
    {
      "RequestUri": "https://storagedotnettesting.blob.core.windows.net/test-container-a9225dae-60b6-8c91-f663-44f06e40d099/test-blob-fbda52df-98c0-416b-984b-45e203798ed7?comp=page",
      "RequestMethod": "PUT",
      "RequestHeaders": {
        "Authorization": "Sanitized",
        "Content-Length": "1024",
        "traceparent": "00-ea66e66a5525db4da77fad08e10b8acb-9cc5f7307f63dd41-00",
        "User-Agent": [
          "azsdk-net-Storage.Blobs/12.7.0-alpha.20201001.1",
          "(.NET Core 4.6.29220.03; Microsoft Windows 10.0.19041 )"
        ],
        "x-ms-client-request-id": "590ce2ac-f372-8a70-2d2d-2e6d0360cdd8",
        "x-ms-date": "Thu, 01 Oct 2020 23:01:21 GMT",
        "x-ms-page-write": "update",
        "x-ms-range": "bytes=0-1023",
        "x-ms-return-client-request-id": "true",
        "x-ms-version": "2020-02-10"
      },
      "RequestBody": "VdiIyOMnivqpqGIT4KuDGvRIds1C4pMT6rF\u002BO5MEZBUID2nl9o0YRKo9ApxHuPIW3jevhAzWZnNEdN4yqE5npERMC9BCniRnMDIjBOD3yzG\u002BaF1bVd8JMan2oIGv5ptb1l1X\u002B60h0z8TSFTas2GSTaisdEDxC09lQ9onS/6it0mXxy6Dn9CEnJQeRwyKLn5IZFLZAnJaasoN8rjT\u002BodAcZAKQusyD67YKNer08NC2hRb3uesyLTXPFxjdawXsaEN3dZ7f\u002BySFVWjAdqar5cGyxikdxyflKjcMwaOzpkBwHc2nvXtx1ooyciSCMbaPY3FXaqUczmFbUktn0zlA0a7oUBiZBCiGQO\u002BfK5TDYvhAfZ5yXHvbU09sDGsvycNQsWC12eGd9h8I0Sm1vaLMl\u002B9TJ1WbDrVyzPzJbPf9VncsDnp0DUkW4od/KYtSZdWsn7R7nOKt9WKrAszklIlnC3qyia9omEqmfATOG\u002BUp4KcnHI0DgblUfhjXiQp8cg3\u002BGB4Qn5xmRAdp1WDdn5m9gWJlvbf8I4mBHgtWUM9AKgn3EAPG2QDKgJiF2axYtt5/WceoFrSVwfSUT4GREDM36atW5o\u002BV9qghmzzfdgndaGcs1vbHmBOVYQ4Pcom/ObBljfABAdBO6aNfhnt3tovqtycaZDk8MFGXgYWBRkQeYmFMuagZ3CaW3e1Tp9GYHepCZLtipJW3KV2eqUBKzaMfAWQaKzzjkNsAg4YL6Eh//6ObPyHI\u002B/3L1VBKuzLmDBBKNGatvjKtnpOgIiEPa0DVHqmcr46BVkVmThXsmRWoWne1gfQhkkGxLaBOKJncvKnPdVyJCZxByN4hB2/cwMW\u002BN8epmalM84xoK4IuMy2riZGr3WP5HxDbM/jVwIrRlCya0DCSMyLAgkHQIN3aE5XwdX3ecSNhhRi2zmXwtvMBlpdVU2M9GZZu61siKP5ywOAjJYsNM2MJOQrX2yT80AtOjopGhIBys1vnb4WIf5waRA1FzVFn9GM0DFoYJT6xsdtPk1oz7DxfsLJvZYOdQLmuvZbXdwK6JtpnEnhmWo4ddf3qeOwCJlfRJhzfOI7flsugaWenmjqYlay/zJmD\u002BVXkEe/F8sfNrJc/BhEl2u4Lh7usxfEmtZuDEeN/glm\u002BDWyG\u002BuafGaPDkvzQaJQpsrq\u002BtEUeFzNk/ZxUAuEkjep9QPjkXyAHbG3X6TM0Vg0HmV9ogQ3UoDZ5Ij1KStbCnwTSUyfbBVOatwfXBi3AcGdPDGlB\u002B8zcaOCCqz0ivOGXFQouIcMlbJQLjcnGPVnIePGV\u002B35tgOM4NioHGFoWd/omADEj0k5kaZ/VNi4C1itGujJLTMGjKZRm9ivY3hQ59VYPn/1ow==",
      "StatusCode": 201,
      "ResponseHeaders": {
        "Content-Length": "0",
        "Date": "Thu, 01 Oct 2020 23:01:20 GMT",
        "ETag": "\u00220x8D8665DE9FC98AD\u0022",
        "Last-Modified": "Thu, 01 Oct 2020 23:01:21 GMT",
        "Server": [
          "Windows-Azure-Blob/1.0",
          "Microsoft-HTTPAPI/2.0"
        ],
        "x-ms-blob-sequence-number": "0",
        "x-ms-client-request-id": "590ce2ac-f372-8a70-2d2d-2e6d0360cdd8",
        "x-ms-content-crc64": "sSUyYYF5MwM=",
        "x-ms-request-id": "df1b465f-301e-0090-4746-989db8000000",
        "x-ms-request-server-encrypted": "true",
        "x-ms-version": "2020-02-10"
      },
      "ResponseBody": []
    },
    {
      "RequestUri": "https://storagedotnettesting.blob.core.windows.net/test-container-a9225dae-60b6-8c91-f663-44f06e40d099/test-blob-fbda52df-98c0-416b-984b-45e203798ed7?comp=snapshot",
      "RequestMethod": "PUT",
      "RequestHeaders": {
        "Authorization": "Sanitized",
        "traceparent": "00-ec656b9ae890334f901f609738289a10-ad6dc168f2d2524f-00",
        "User-Agent": [
          "azsdk-net-Storage.Blobs/12.7.0-alpha.20201001.1",
          "(.NET Core 4.6.29220.03; Microsoft Windows 10.0.19041 )"
        ],
        "x-ms-client-request-id": "5baba847-9c73-9e31-2903-98194bf42774",
        "x-ms-date": "Thu, 01 Oct 2020 23:01:21 GMT",
        "x-ms-return-client-request-id": "true",
        "x-ms-version": "2020-02-10"
      },
      "RequestBody": null,
      "StatusCode": 201,
      "ResponseHeaders": {
        "Content-Length": "0",
        "Date": "Thu, 01 Oct 2020 23:01:20 GMT",
        "ETag": "\u00220x8D8665DE9FC98AD\u0022",
        "Last-Modified": "Thu, 01 Oct 2020 23:01:21 GMT",
        "Server": [
          "Windows-Azure-Blob/1.0",
          "Microsoft-HTTPAPI/2.0"
        ],
        "x-ms-client-request-id": "5baba847-9c73-9e31-2903-98194bf42774",
        "x-ms-request-id": "df1b4674-301e-0090-5846-989db8000000",
        "x-ms-request-server-encrypted": "false",
<<<<<<< HEAD
        "x-ms-snapshot": "2020-04-03T00:07:23.0958263Z",
=======
        "x-ms-snapshot": "2020-10-01T23:01:21.7192947Z",
>>>>>>> 365f255a
        "x-ms-version": "2020-02-10"
      },
      "ResponseBody": []
    },
    {
      "RequestUri": "https://storagedotnettesting.blob.core.windows.net/test-container-a9225dae-60b6-8c91-f663-44f06e40d099/test-blob-fbda52df-98c0-416b-984b-45e203798ed7?comp=page",
      "RequestMethod": "PUT",
      "RequestHeaders": {
        "Authorization": "Sanitized",
        "Content-Length": "1024",
        "traceparent": "00-2d9893472a9bbb47b37972c33f1c8d40-fd06f3f542038b48-00",
        "User-Agent": [
          "azsdk-net-Storage.Blobs/12.7.0-alpha.20201001.1",
          "(.NET Core 4.6.29220.03; Microsoft Windows 10.0.19041 )"
        ],
        "x-ms-client-request-id": "5a2557b6-71b4-1b65-45b8-059dd4a6c650",
        "x-ms-date": "Thu, 01 Oct 2020 23:01:21 GMT",
        "x-ms-page-write": "update",
        "x-ms-range": "bytes=2048-3071",
        "x-ms-return-client-request-id": "true",
        "x-ms-version": "2020-02-10"
      },
      "RequestBody": "VdiIyOMnivqpqGIT4KuDGvRIds1C4pMT6rF\u002BO5MEZBUID2nl9o0YRKo9ApxHuPIW3jevhAzWZnNEdN4yqE5npERMC9BCniRnMDIjBOD3yzG\u002BaF1bVd8JMan2oIGv5ptb1l1X\u002B60h0z8TSFTas2GSTaisdEDxC09lQ9onS/6it0mXxy6Dn9CEnJQeRwyKLn5IZFLZAnJaasoN8rjT\u002BodAcZAKQusyD67YKNer08NC2hRb3uesyLTXPFxjdawXsaEN3dZ7f\u002BySFVWjAdqar5cGyxikdxyflKjcMwaOzpkBwHc2nvXtx1ooyciSCMbaPY3FXaqUczmFbUktn0zlA0a7oUBiZBCiGQO\u002BfK5TDYvhAfZ5yXHvbU09sDGsvycNQsWC12eGd9h8I0Sm1vaLMl\u002B9TJ1WbDrVyzPzJbPf9VncsDnp0DUkW4od/KYtSZdWsn7R7nOKt9WKrAszklIlnC3qyia9omEqmfATOG\u002BUp4KcnHI0DgblUfhjXiQp8cg3\u002BGB4Qn5xmRAdp1WDdn5m9gWJlvbf8I4mBHgtWUM9AKgn3EAPG2QDKgJiF2axYtt5/WceoFrSVwfSUT4GREDM36atW5o\u002BV9qghmzzfdgndaGcs1vbHmBOVYQ4Pcom/ObBljfABAdBO6aNfhnt3tovqtycaZDk8MFGXgYWBRkQeYmFMuagZ3CaW3e1Tp9GYHepCZLtipJW3KV2eqUBKzaMfAWQaKzzjkNsAg4YL6Eh//6ObPyHI\u002B/3L1VBKuzLmDBBKNGatvjKtnpOgIiEPa0DVHqmcr46BVkVmThXsmRWoWne1gfQhkkGxLaBOKJncvKnPdVyJCZxByN4hB2/cwMW\u002BN8epmalM84xoK4IuMy2riZGr3WP5HxDbM/jVwIrRlCya0DCSMyLAgkHQIN3aE5XwdX3ecSNhhRi2zmXwtvMBlpdVU2M9GZZu61siKP5ywOAjJYsNM2MJOQrX2yT80AtOjopGhIBys1vnb4WIf5waRA1FzVFn9GM0DFoYJT6xsdtPk1oz7DxfsLJvZYOdQLmuvZbXdwK6JtpnEnhmWo4ddf3qeOwCJlfRJhzfOI7flsugaWenmjqYlay/zJmD\u002BVXkEe/F8sfNrJc/BhEl2u4Lh7usxfEmtZuDEeN/glm\u002BDWyG\u002BuafGaPDkvzQaJQpsrq\u002BtEUeFzNk/ZxUAuEkjep9QPjkXyAHbG3X6TM0Vg0HmV9ogQ3UoDZ5Ij1KStbCnwTSUyfbBVOatwfXBi3AcGdPDGlB\u002B8zcaOCCqz0ivOGXFQouIcMlbJQLjcnGPVnIePGV\u002B35tgOM4NioHGFoWd/omADEj0k5kaZ/VNi4C1itGujJLTMGjKZRm9ivY3hQ59VYPn/1ow==",
      "StatusCode": 201,
      "ResponseHeaders": {
        "Content-Length": "0",
        "Date": "Thu, 01 Oct 2020 23:01:20 GMT",
        "ETag": "\u00220x8D8665DEA1248CB\u0022",
        "Last-Modified": "Thu, 01 Oct 2020 23:01:21 GMT",
        "Server": [
          "Windows-Azure-Blob/1.0",
          "Microsoft-HTTPAPI/2.0"
        ],
        "x-ms-blob-sequence-number": "0",
        "x-ms-client-request-id": "5a2557b6-71b4-1b65-45b8-059dd4a6c650",
        "x-ms-content-crc64": "sSUyYYF5MwM=",
        "x-ms-request-id": "df1b46df-301e-0090-2f46-989db8000000",
        "x-ms-request-server-encrypted": "true",
        "x-ms-version": "2020-02-10"
      },
      "ResponseBody": []
    },
    {
      "RequestUri": "https://storagedotnettesting.blob.core.windows.net/test-container-a9225dae-60b6-8c91-f663-44f06e40d099/test-blob-fbda52df-98c0-416b-984b-45e203798ed7?comp=pagelist\u0026prevsnapshot=2020-10-01T23%3A01%3A21.7192947Z",
      "RequestMethod": "GET",
      "RequestHeaders": {
        "Authorization": "Sanitized",
        "If-Modified-Since": "Fri, 02 Oct 2020 23:01:21 GMT",
        "traceparent": "00-01fdd33c833c6d44a6c9ab760838b478-cb6c6fbb3e815740-00",
        "User-Agent": [
          "azsdk-net-Storage.Blobs/12.7.0-alpha.20201001.1",
          "(.NET Core 4.6.29220.03; Microsoft Windows 10.0.19041 )"
        ],
        "x-ms-client-request-id": "f462d3a8-cdcf-95bf-4127-446a6bee6a7d",
        "x-ms-date": "Thu, 01 Oct 2020 23:01:21 GMT",
        "x-ms-range": "bytes=0-1023",
        "x-ms-return-client-request-id": "true",
        "x-ms-version": "2020-02-10"
      },
      "RequestBody": null,
      "StatusCode": 304,
      "ResponseHeaders": {
        "Access-Control-Allow-Origin": "*",
        "Content-Length": "0",
        "Content-Type": "application/xml",
        "Date": "Thu, 01 Oct 2020 23:01:20 GMT",
        "Server": [
          "Windows-Azure-Blob/1.0",
          "Microsoft-HTTPAPI/2.0"
        ],
        "x-ms-client-request-id": "f462d3a8-cdcf-95bf-4127-446a6bee6a7d",
        "x-ms-error-code": "ConditionNotMet",
<<<<<<< HEAD
        "x-ms-request-id": "1c63792e-601e-0096-024b-094471000000",
=======
        "x-ms-request-id": "df1b46f5-301e-0090-4346-989db8000000",
>>>>>>> 365f255a
        "x-ms-version": "2020-02-10"
      },
      "ResponseBody": []
    },
    {
      "RequestUri": "https://storagedotnettesting.blob.core.windows.net/test-container-a9225dae-60b6-8c91-f663-44f06e40d099?restype=container",
      "RequestMethod": "DELETE",
      "RequestHeaders": {
        "Authorization": "Sanitized",
        "traceparent": "00-6c95c510312c4b48a6b647f2b416b8e7-2d62173ef80ed941-00",
        "User-Agent": [
          "azsdk-net-Storage.Blobs/12.7.0-alpha.20201001.1",
          "(.NET Core 4.6.29220.03; Microsoft Windows 10.0.19041 )"
        ],
        "x-ms-client-request-id": "01f44746-d243-3281-9268-46fda74b6b2e",
        "x-ms-date": "Thu, 01 Oct 2020 23:01:21 GMT",
        "x-ms-return-client-request-id": "true",
        "x-ms-version": "2020-02-10"
      },
      "RequestBody": null,
      "StatusCode": 202,
      "ResponseHeaders": {
        "Content-Length": "0",
        "Date": "Thu, 01 Oct 2020 23:01:20 GMT",
        "Server": [
          "Windows-Azure-Blob/1.0",
          "Microsoft-HTTPAPI/2.0"
        ],
        "x-ms-client-request-id": "01f44746-d243-3281-9268-46fda74b6b2e",
<<<<<<< HEAD
        "x-ms-request-id": "1c637943-601e-0096-104b-094471000000",
=======
        "x-ms-request-id": "df1b4700-301e-0090-4e46-989db8000000",
>>>>>>> 365f255a
        "x-ms-version": "2020-02-10"
      },
      "ResponseBody": []
    },
    {
      "RequestUri": "https://storagedotnettesting.blob.core.windows.net/test-container-c445ba01-9799-d54f-3398-52808f775c55?restype=container",
      "RequestMethod": "PUT",
      "RequestHeaders": {
        "Authorization": "Sanitized",
        "traceparent": "00-b1a3fdc86033ca4989cdbcac0b7e1a23-dba2fffe79d2884a-00",
        "User-Agent": [
          "azsdk-net-Storage.Blobs/12.7.0-alpha.20201001.1",
          "(.NET Core 4.6.29220.03; Microsoft Windows 10.0.19041 )"
        ],
        "x-ms-blob-public-access": "container",
        "x-ms-client-request-id": "7e460ee3-cfa7-afc7-f81e-cdab8001a21a",
        "x-ms-date": "Thu, 01 Oct 2020 23:01:21 GMT",
        "x-ms-return-client-request-id": "true",
        "x-ms-version": "2020-02-10"
      },
      "RequestBody": null,
      "StatusCode": 201,
      "ResponseHeaders": {
        "Content-Length": "0",
        "Date": "Thu, 01 Oct 2020 23:01:21 GMT",
        "ETag": "\u00220x8D8665DEA2E224D\u0022",
        "Last-Modified": "Thu, 01 Oct 2020 23:01:21 GMT",
        "Server": [
          "Windows-Azure-Blob/1.0",
          "Microsoft-HTTPAPI/2.0"
        ],
        "x-ms-client-request-id": "7e460ee3-cfa7-afc7-f81e-cdab8001a21a",
<<<<<<< HEAD
        "x-ms-request-id": "e804712e-c01e-008f-2f4b-09c4ca000000",
=======
        "x-ms-request-id": "344925f4-501e-0062-1446-9865f1000000",
>>>>>>> 365f255a
        "x-ms-version": "2020-02-10"
      },
      "ResponseBody": []
    },
    {
      "RequestUri": "https://storagedotnettesting.blob.core.windows.net/test-container-c445ba01-9799-d54f-3398-52808f775c55/test-blob-c369f10c-4627-9734-80e3-827f4f494990",
      "RequestMethod": "PUT",
      "RequestHeaders": {
        "Authorization": "Sanitized",
        "Content-Length": "0",
        "If-None-Match": "*",
        "traceparent": "00-7d509073008ab346b6a7e7a781a36749-2fa0110cbb766248-00",
        "User-Agent": [
          "azsdk-net-Storage.Blobs/12.7.0-alpha.20201001.1",
          "(.NET Core 4.6.29220.03; Microsoft Windows 10.0.19041 )"
        ],
        "x-ms-blob-content-length": "4096",
        "x-ms-blob-sequence-number": "0",
        "x-ms-blob-type": "PageBlob",
        "x-ms-client-request-id": "9bf92c77-5f39-9c2e-daaf-fdc34c475fae",
        "x-ms-date": "Thu, 01 Oct 2020 23:01:22 GMT",
        "x-ms-return-client-request-id": "true",
        "x-ms-version": "2020-02-10"
      },
      "RequestBody": null,
      "StatusCode": 201,
      "ResponseHeaders": {
        "Content-Length": "0",
        "Date": "Thu, 01 Oct 2020 23:01:21 GMT",
        "ETag": "\u00220x8D8665DEA3282D3\u0022",
        "Last-Modified": "Thu, 01 Oct 2020 23:01:22 GMT",
        "Server": [
          "Windows-Azure-Blob/1.0",
          "Microsoft-HTTPAPI/2.0"
        ],
        "x-ms-client-request-id": "9bf92c77-5f39-9c2e-daaf-fdc34c475fae",
        "x-ms-request-id": "34492613-501e-0062-2b46-9865f1000000",
        "x-ms-request-server-encrypted": "true",
        "x-ms-version": "2020-02-10"
      },
      "ResponseBody": []
    },
    {
      "RequestUri": "https://storagedotnettesting.blob.core.windows.net/test-container-c445ba01-9799-d54f-3398-52808f775c55/test-blob-c369f10c-4627-9734-80e3-827f4f494990?comp=page",
      "RequestMethod": "PUT",
      "RequestHeaders": {
        "Authorization": "Sanitized",
        "Content-Length": "1024",
        "traceparent": "00-ac2baf9a68b62746a98094b1571da8e8-f1a60ee63db3244b-00",
        "User-Agent": [
          "azsdk-net-Storage.Blobs/12.7.0-alpha.20201001.1",
          "(.NET Core 4.6.29220.03; Microsoft Windows 10.0.19041 )"
        ],
        "x-ms-client-request-id": "4590d5dd-e7d1-30ec-6788-7b34338cb897",
        "x-ms-date": "Thu, 01 Oct 2020 23:01:22 GMT",
        "x-ms-page-write": "update",
        "x-ms-range": "bytes=0-1023",
        "x-ms-return-client-request-id": "true",
        "x-ms-version": "2020-02-10"
      },
      "RequestBody": "1T01hGMh6i5DpKazGln88gJCCCNPrlYWzQGmgd/pd9UVfQVeWVzcVULKV5S4e4GAsgvBCj88XibmHrdiemhPWS3Qnp1TnZilZbLghFbCXlF/Js7TKGyV2R7fdzuledrae/5n593kLRRzHKWNW9nQJL9l41SZezHAO8R\u002BdCZcAOvXBQlYWnZ0m/i6YAvHB31ED1J7P5aGQQDMpqwYZbnuFxu5tlXQd8lJ8Udb3xol\u002BTNHOWTT4MBUUcQIi7PJXDU/y0nwDVEndJeIMk5PKmLmpq150CxUGjZbZWWRyOsWgJURGxPRNevhH8XNSq5yBSZiIuQGUIsJ67ATlKjslqurcrG5PQ5OFHHCl7FmhtCH6V8\u002BL6YGEC8KBzBivqBC9IkZIdj8uccXEw1zQ7nZomTgi6tIrWcFpWKCrjXe7FbQf6IoTWX3ii\u002BYJxuYk8x2MGXLgTP1\u002BkYhFHx1egqSOCe3o8QWsVX/6AB7sIZLbBGWC37QE2oj24VbBjjpghAlBe704fAHX38PzJkyeUnA1qhq3m6LwSW8k8c/uqodFWbvVqqXVoohjqv/wUfR8GE7mzCQf6OhmUTJN04oyKTU8rYyQiOeKIAdSE/CjADd66NmAx96jJXCTrxmzR48\u002BcYHKs6Qnq0\u002BnXKvcjdT3wxE7EyrwcWFWmUgcPRmOFth4U\u002BJu2ExTU31J2Wsyhpebm6wIuHSkTcBgdBpby242GUXTpHoyiOqEp/\u002BtZpf2I9LwgKFthZ5j1AXiDmRx90gPE8AlXyIdqRLBQ9C09udoalBHa0rMiJPnb5A0EHpGUvB3nlKXkISwktdOrAGN7t1euaQUKov9Aktsfe9SKViYevDgPVhUkJmLlthzfhxSGYDy1ZbWMmgkelwHa1LVHql\u002B9jFQ7bFEyejKiFPzScRu2iRun1PBgkiIu4M8TSVGtngvNIfrAWvPbcuuC6nUcPBXmJFupr9VvTPoiDHuCLyDg9IbhFV8Q9j4XzFIE7aetEqSpLST2A\u002B42bdUAnl6ISUPKkeX\u002BOybG1S4dkdNzWl9ChPnG6PH76uCYurd6EGfvn3MOSluxvteN4lgG6HIasxN1vglksWBRzrcFZYBvTMTGPgJgZQADgMYSSPap9QJ\u002Bjfej9FJeeu4SvIuUvFlXLpWTQKp/uk4Tci1DQmh5p9m0hteIy1hid7MkTbh0btR8yxphFrRYDtO5kII1Gzh1qQSx4CVx3mNNIMjnW2yFnwNYxodeCJEVXIgDzyrWLVyKvqSzwo6vCvy3E\u002BXrYLN3I/F\u002B7EShF5BjnJOtbg84dvN8bKy30dyEubualuS7OevUnKspV0EH2ZcUQCX68ZztjqzifwQGv0Ik\u002BjKZFoCruGKnyNFkDy\u002Bw==",
      "StatusCode": 201,
      "ResponseHeaders": {
        "Content-Length": "0",
        "Date": "Thu, 01 Oct 2020 23:01:21 GMT",
        "ETag": "\u00220x8D8665DEA37B42E\u0022",
        "Last-Modified": "Thu, 01 Oct 2020 23:01:22 GMT",
        "Server": [
          "Windows-Azure-Blob/1.0",
          "Microsoft-HTTPAPI/2.0"
        ],
        "x-ms-blob-sequence-number": "0",
        "x-ms-client-request-id": "4590d5dd-e7d1-30ec-6788-7b34338cb897",
        "x-ms-content-crc64": "Gbowu26lrCs=",
        "x-ms-request-id": "34492633-501e-0062-4646-9865f1000000",
        "x-ms-request-server-encrypted": "true",
        "x-ms-version": "2020-02-10"
      },
      "ResponseBody": []
    },
    {
      "RequestUri": "https://storagedotnettesting.blob.core.windows.net/test-container-c445ba01-9799-d54f-3398-52808f775c55/test-blob-c369f10c-4627-9734-80e3-827f4f494990?comp=snapshot",
      "RequestMethod": "PUT",
      "RequestHeaders": {
        "Authorization": "Sanitized",
        "traceparent": "00-27330473fb00e44492d7c1c14b3c31c0-73f569d67658e04f-00",
        "User-Agent": [
          "azsdk-net-Storage.Blobs/12.7.0-alpha.20201001.1",
          "(.NET Core 4.6.29220.03; Microsoft Windows 10.0.19041 )"
        ],
        "x-ms-client-request-id": "40af007b-acb0-3e29-5c00-f1b19f3468f6",
        "x-ms-date": "Thu, 01 Oct 2020 23:01:22 GMT",
        "x-ms-return-client-request-id": "true",
        "x-ms-version": "2020-02-10"
      },
      "RequestBody": null,
      "StatusCode": 201,
      "ResponseHeaders": {
        "Content-Length": "0",
        "Date": "Thu, 01 Oct 2020 23:01:21 GMT",
        "ETag": "\u00220x8D8665DEA37B42E\u0022",
        "Last-Modified": "Thu, 01 Oct 2020 23:01:22 GMT",
        "Server": [
          "Windows-Azure-Blob/1.0",
          "Microsoft-HTTPAPI/2.0"
        ],
        "x-ms-client-request-id": "40af007b-acb0-3e29-5c00-f1b19f3468f6",
        "x-ms-request-id": "34492664-501e-0062-7346-9865f1000000",
        "x-ms-request-server-encrypted": "false",
<<<<<<< HEAD
        "x-ms-snapshot": "2020-04-03T00:07:23.9074048Z",
=======
        "x-ms-snapshot": "2020-10-01T23:01:22.0746308Z",
>>>>>>> 365f255a
        "x-ms-version": "2020-02-10"
      },
      "ResponseBody": []
    },
    {
      "RequestUri": "https://storagedotnettesting.blob.core.windows.net/test-container-c445ba01-9799-d54f-3398-52808f775c55/test-blob-c369f10c-4627-9734-80e3-827f4f494990?comp=page",
      "RequestMethod": "PUT",
      "RequestHeaders": {
        "Authorization": "Sanitized",
        "Content-Length": "1024",
        "traceparent": "00-2b16099925133b4684d6f1e0518ed187-90067ec47a5c074b-00",
        "User-Agent": [
          "azsdk-net-Storage.Blobs/12.7.0-alpha.20201001.1",
          "(.NET Core 4.6.29220.03; Microsoft Windows 10.0.19041 )"
        ],
        "x-ms-client-request-id": "33b88148-78dc-4be7-a9c2-490f200968b2",
        "x-ms-date": "Thu, 01 Oct 2020 23:01:22 GMT",
        "x-ms-page-write": "update",
        "x-ms-range": "bytes=2048-3071",
        "x-ms-return-client-request-id": "true",
        "x-ms-version": "2020-02-10"
      },
      "RequestBody": "1T01hGMh6i5DpKazGln88gJCCCNPrlYWzQGmgd/pd9UVfQVeWVzcVULKV5S4e4GAsgvBCj88XibmHrdiemhPWS3Qnp1TnZilZbLghFbCXlF/Js7TKGyV2R7fdzuledrae/5n593kLRRzHKWNW9nQJL9l41SZezHAO8R\u002BdCZcAOvXBQlYWnZ0m/i6YAvHB31ED1J7P5aGQQDMpqwYZbnuFxu5tlXQd8lJ8Udb3xol\u002BTNHOWTT4MBUUcQIi7PJXDU/y0nwDVEndJeIMk5PKmLmpq150CxUGjZbZWWRyOsWgJURGxPRNevhH8XNSq5yBSZiIuQGUIsJ67ATlKjslqurcrG5PQ5OFHHCl7FmhtCH6V8\u002BL6YGEC8KBzBivqBC9IkZIdj8uccXEw1zQ7nZomTgi6tIrWcFpWKCrjXe7FbQf6IoTWX3ii\u002BYJxuYk8x2MGXLgTP1\u002BkYhFHx1egqSOCe3o8QWsVX/6AB7sIZLbBGWC37QE2oj24VbBjjpghAlBe704fAHX38PzJkyeUnA1qhq3m6LwSW8k8c/uqodFWbvVqqXVoohjqv/wUfR8GE7mzCQf6OhmUTJN04oyKTU8rYyQiOeKIAdSE/CjADd66NmAx96jJXCTrxmzR48\u002BcYHKs6Qnq0\u002BnXKvcjdT3wxE7EyrwcWFWmUgcPRmOFth4U\u002BJu2ExTU31J2Wsyhpebm6wIuHSkTcBgdBpby242GUXTpHoyiOqEp/\u002BtZpf2I9LwgKFthZ5j1AXiDmRx90gPE8AlXyIdqRLBQ9C09udoalBHa0rMiJPnb5A0EHpGUvB3nlKXkISwktdOrAGN7t1euaQUKov9Aktsfe9SKViYevDgPVhUkJmLlthzfhxSGYDy1ZbWMmgkelwHa1LVHql\u002B9jFQ7bFEyejKiFPzScRu2iRun1PBgkiIu4M8TSVGtngvNIfrAWvPbcuuC6nUcPBXmJFupr9VvTPoiDHuCLyDg9IbhFV8Q9j4XzFIE7aetEqSpLST2A\u002B42bdUAnl6ISUPKkeX\u002BOybG1S4dkdNzWl9ChPnG6PH76uCYurd6EGfvn3MOSluxvteN4lgG6HIasxN1vglksWBRzrcFZYBvTMTGPgJgZQADgMYSSPap9QJ\u002Bjfej9FJeeu4SvIuUvFlXLpWTQKp/uk4Tci1DQmh5p9m0hteIy1hid7MkTbh0btR8yxphFrRYDtO5kII1Gzh1qQSx4CVx3mNNIMjnW2yFnwNYxodeCJEVXIgDzyrWLVyKvqSzwo6vCvy3E\u002BXrYLN3I/F\u002B7EShF5BjnJOtbg84dvN8bKy30dyEubualuS7OevUnKspV0EH2ZcUQCX68ZztjqzifwQGv0Ik\u002BjKZFoCruGKnyNFkDy\u002Bw==",
      "StatusCode": 201,
      "ResponseHeaders": {
        "Content-Length": "0",
        "Date": "Thu, 01 Oct 2020 23:01:21 GMT",
        "ETag": "\u00220x8D8665DEA426526\u0022",
        "Last-Modified": "Thu, 01 Oct 2020 23:01:22 GMT",
        "Server": [
          "Windows-Azure-Blob/1.0",
          "Microsoft-HTTPAPI/2.0"
        ],
        "x-ms-blob-sequence-number": "0",
        "x-ms-client-request-id": "33b88148-78dc-4be7-a9c2-490f200968b2",
        "x-ms-content-crc64": "Gbowu26lrCs=",
        "x-ms-request-id": "34492694-501e-0062-1e46-9865f1000000",
        "x-ms-request-server-encrypted": "true",
        "x-ms-version": "2020-02-10"
      },
      "ResponseBody": []
    },
    {
      "RequestUri": "https://storagedotnettesting.blob.core.windows.net/test-container-c445ba01-9799-d54f-3398-52808f775c55/test-blob-c369f10c-4627-9734-80e3-827f4f494990?comp=pagelist\u0026prevsnapshot=2020-10-01T23%3A01%3A22.0746308Z",
      "RequestMethod": "GET",
      "RequestHeaders": {
        "Authorization": "Sanitized",
        "If-Unmodified-Since": "Wed, 30 Sep 2020 23:01:21 GMT",
        "traceparent": "00-6eaaf43b57325441ba63c36e4d282fd8-a91cd86b499fbe49-00",
        "User-Agent": [
          "azsdk-net-Storage.Blobs/12.7.0-alpha.20201001.1",
          "(.NET Core 4.6.29220.03; Microsoft Windows 10.0.19041 )"
        ],
        "x-ms-client-request-id": "1d681066-347b-b919-513f-ffc8bd5daa12",
        "x-ms-date": "Thu, 01 Oct 2020 23:01:22 GMT",
        "x-ms-range": "bytes=0-1023",
        "x-ms-return-client-request-id": "true",
        "x-ms-version": "2020-02-10"
      },
      "RequestBody": null,
      "StatusCode": 412,
      "ResponseHeaders": {
        "Access-Control-Allow-Origin": "*",
        "Content-Length": "252",
        "Content-Type": "application/xml",
        "Date": "Thu, 01 Oct 2020 23:01:21 GMT",
        "Server": [
          "Windows-Azure-Blob/1.0",
          "Microsoft-HTTPAPI/2.0"
        ],
        "x-ms-client-request-id": "1d681066-347b-b919-513f-ffc8bd5daa12",
        "x-ms-error-code": "ConditionNotMet",
<<<<<<< HEAD
        "x-ms-request-id": "e80471cb-c01e-008f-3a4b-09c4ca000000",
=======
        "x-ms-request-id": "344926b9-501e-0062-3d46-9865f1000000",
>>>>>>> 365f255a
        "x-ms-version": "2020-02-10"
      },
      "ResponseBody": [
        "\uFEFF\u003C?xml version=\u00221.0\u0022 encoding=\u0022utf-8\u0022?\u003E\u003CError\u003E\u003CCode\u003EConditionNotMet\u003C/Code\u003E\u003CMessage\u003EThe condition specified using HTTP conditional header(s) is not met.\n",
        "RequestId:344926b9-501e-0062-3d46-9865f1000000\n",
        "Time:2020-10-01T23:01:22.1510469Z\u003C/Message\u003E\u003C/Error\u003E"
      ]
    },
    {
      "RequestUri": "https://storagedotnettesting.blob.core.windows.net/test-container-c445ba01-9799-d54f-3398-52808f775c55?restype=container",
      "RequestMethod": "DELETE",
      "RequestHeaders": {
        "Authorization": "Sanitized",
        "traceparent": "00-44a0b20d340be84aa3d82bbb22d13dee-09d6d952dbf6c745-00",
        "User-Agent": [
          "azsdk-net-Storage.Blobs/12.7.0-alpha.20201001.1",
          "(.NET Core 4.6.29220.03; Microsoft Windows 10.0.19041 )"
        ],
        "x-ms-client-request-id": "0fa832c4-4ba0-6b36-97ba-0cba97a6b636",
        "x-ms-date": "Thu, 01 Oct 2020 23:01:22 GMT",
        "x-ms-return-client-request-id": "true",
        "x-ms-version": "2020-02-10"
      },
      "RequestBody": null,
      "StatusCode": 202,
      "ResponseHeaders": {
        "Content-Length": "0",
        "Date": "Thu, 01 Oct 2020 23:01:21 GMT",
        "Server": [
          "Windows-Azure-Blob/1.0",
          "Microsoft-HTTPAPI/2.0"
        ],
        "x-ms-client-request-id": "0fa832c4-4ba0-6b36-97ba-0cba97a6b636",
<<<<<<< HEAD
        "x-ms-request-id": "e80471e9-c01e-008f-544b-09c4ca000000",
=======
        "x-ms-request-id": "344926c7-501e-0062-4b46-9865f1000000",
>>>>>>> 365f255a
        "x-ms-version": "2020-02-10"
      },
      "ResponseBody": []
    },
    {
      "RequestUri": "https://storagedotnettesting.blob.core.windows.net/test-container-a207133a-6d37-2b46-29b6-0b3695226691?restype=container",
      "RequestMethod": "PUT",
      "RequestHeaders": {
        "Authorization": "Sanitized",
        "traceparent": "00-9c745a7e8df8a94d924198c5650a3be4-536a118504090842-00",
        "User-Agent": [
          "azsdk-net-Storage.Blobs/12.7.0-alpha.20201001.1",
          "(.NET Core 4.6.29220.03; Microsoft Windows 10.0.19041 )"
        ],
        "x-ms-blob-public-access": "container",
        "x-ms-client-request-id": "40bd698e-5bb8-5711-eb7d-e6ea3f00d574",
        "x-ms-date": "Thu, 01 Oct 2020 23:01:22 GMT",
        "x-ms-return-client-request-id": "true",
        "x-ms-version": "2020-02-10"
      },
      "RequestBody": null,
      "StatusCode": 201,
      "ResponseHeaders": {
        "Content-Length": "0",
        "Date": "Thu, 01 Oct 2020 23:01:22 GMT",
        "ETag": "\u00220x8D8665DEA644319\u0022",
        "Last-Modified": "Thu, 01 Oct 2020 23:01:22 GMT",
        "Server": [
          "Windows-Azure-Blob/1.0",
          "Microsoft-HTTPAPI/2.0"
        ],
        "x-ms-client-request-id": "40bd698e-5bb8-5711-eb7d-e6ea3f00d574",
<<<<<<< HEAD
        "x-ms-request-id": "887976a4-401e-0038-454b-09e960000000",
=======
        "x-ms-request-id": "e19a422f-601e-0024-2646-985176000000",
>>>>>>> 365f255a
        "x-ms-version": "2020-02-10"
      },
      "ResponseBody": []
    },
    {
      "RequestUri": "https://storagedotnettesting.blob.core.windows.net/test-container-a207133a-6d37-2b46-29b6-0b3695226691/test-blob-e0797a54-2ba2-9f81-a133-2d797430fcfd",
      "RequestMethod": "PUT",
      "RequestHeaders": {
        "Authorization": "Sanitized",
        "Content-Length": "0",
        "If-None-Match": "*",
        "traceparent": "00-ffa95c74dad232489726144293e784ab-0d58a6401538774a-00",
        "User-Agent": [
          "azsdk-net-Storage.Blobs/12.7.0-alpha.20201001.1",
          "(.NET Core 4.6.29220.03; Microsoft Windows 10.0.19041 )"
        ],
        "x-ms-blob-content-length": "4096",
        "x-ms-blob-sequence-number": "0",
        "x-ms-blob-type": "PageBlob",
        "x-ms-client-request-id": "b4c183e8-3ab2-62c8-e71d-9e852e97e2bb",
        "x-ms-date": "Thu, 01 Oct 2020 23:01:22 GMT",
        "x-ms-return-client-request-id": "true",
        "x-ms-version": "2020-02-10"
      },
      "RequestBody": null,
      "StatusCode": 201,
      "ResponseHeaders": {
        "Content-Length": "0",
        "Date": "Thu, 01 Oct 2020 23:01:22 GMT",
        "ETag": "\u00220x8D8665DEA68E23C\u0022",
        "Last-Modified": "Thu, 01 Oct 2020 23:01:22 GMT",
        "Server": [
          "Windows-Azure-Blob/1.0",
          "Microsoft-HTTPAPI/2.0"
        ],
        "x-ms-client-request-id": "b4c183e8-3ab2-62c8-e71d-9e852e97e2bb",
        "x-ms-request-id": "e19a423e-601e-0024-3146-985176000000",
        "x-ms-request-server-encrypted": "true",
        "x-ms-version": "2020-02-10"
      },
      "ResponseBody": []
    },
    {
      "RequestUri": "https://storagedotnettesting.blob.core.windows.net/test-container-a207133a-6d37-2b46-29b6-0b3695226691/test-blob-e0797a54-2ba2-9f81-a133-2d797430fcfd?comp=page",
      "RequestMethod": "PUT",
      "RequestHeaders": {
        "Authorization": "Sanitized",
        "Content-Length": "1024",
        "traceparent": "00-ec30f9a3811c2643b868621cecfe24c8-a363ba1a1ad03c46-00",
        "User-Agent": [
          "azsdk-net-Storage.Blobs/12.7.0-alpha.20201001.1",
          "(.NET Core 4.6.29220.03; Microsoft Windows 10.0.19041 )"
        ],
        "x-ms-client-request-id": "467a8177-c01e-7697-7295-5054bac5b0ee",
        "x-ms-date": "Thu, 01 Oct 2020 23:01:22 GMT",
        "x-ms-page-write": "update",
        "x-ms-range": "bytes=0-1023",
        "x-ms-return-client-request-id": "true",
        "x-ms-version": "2020-02-10"
      },
      "RequestBody": "gOhOn1epEC6hkjv2i0rrGZ64kfBvSEpg10VER4dUtw3K5LbLOPUdPnOSEiD/0tecMoXndgbxSzee7scRZMinTNotK6eTH\u002BComlJ93DUqYAVuqBQCbUEG2Zh\u002BLEotDNmq68VF0qYvCBKkPty0dG8CdI3Cory0pd\u002BZJlIPFPOWeo140vFv5Y5eP58CXi5lUmQpfLi9a2kd9kXmq6tUH/QfDcROO6J9ko/\u002BY2MdskexNNTt5pg62A4kW9uriTnjCR\u002Br4lBqFhbCq\u002BkpvwcG/0T\u002BNXfXZzlb5DW1KuDG0QlVG1pDcs/3Rh29KzquEBkHHVuXrVTBC6LlT/0atOw1\u002B9ng06Otw411B\u002B5aGTv/rdQbrg2FLyS1lA\u002B3XSPR3JEwhy9gzjx1WVnNIaZlZ/Fm5qEp/wbfsMy0Kj\u002BT9WZqoypcKZEMnt6XplSztw1\u002BTyweUHaBp92LUddjq6P84WPzY357CT1fWkjDklixLPi\u002BNtsTdaTv6fxN0Ni6qfI6msTwv1SPA0XuvvYuvRWE2STepHXI6Wu/BHmBLThlpbBWiPeUwWykLzKVJLeuwSvmyfez2wV8crFYMbvaDdYNiBlF1zUe8Bi3OnRCM8S0EEJNm2NBssmr2RZGO4\u002BxySJciJueaOn2yNne\u002B6GQOj7spCB4jXFyy9ZPmv4e2LSJBnBS5aspFahYVtOKYrYnG5/XWZZuODuw6rzETs3r2O8kVfQwPVSTw494Hzae6GkgKH9eRn4dGs40ovvvZMbabX7jZQ3B9t1LQ5YH9hgFEQFTpCZOjJFxBjom\u002B5tYpF/InbK3uoNbXjGhEwLoFiS1L5D5m7\u002Bgi\u002BHtcl7SmvpC8p83P1lmTVd\u002B90b1rXiOiPAWccwKXgigJxHRykcliMM2XyBjsdbLT\u002BE5e6R4q95oXuptvCkuOJSWlxdHlIIPWW\u002BCvk1YK9cZSyLq0ONkJ3wyaWxdt8yaByeMzBq/g7pfKiE19uyREDMSU3EHRGewMm\u002BbFSsVsaGi6LYmy169Wsdni6XBLzCPoVg5S2Rak8O/25qqI26OSXmAkg02akTUVfipn7nB7wM\u002BC3PS3GY9R1XyZu/DEjZZ2UEsQZwjWTYUZPVrsfMK/eyXaxj6u20TQkq4QwRVEELCUMZ3la1mG7I9vndw0pZh52kCLKceXh3UGf5SahYyvlOyqWEtk2g\u002BMU9mvPz1onC0V1ubUuSbo/GponyvE7GcCwAjvSk0NFQAw/tXuKEg33aOnhO6l2tvFgVvhPDsjx2eybH80eRGfyIHmo/pROpPiMMFIHWd4XSUtKYjxK9jFDPeuO7wJA2RRx/ws/3chdIaIPss5m6nAeg9Zx09Irpzo4VbC4v8X2S2c9lWrC53ty7UCQ==",
      "StatusCode": 201,
      "ResponseHeaders": {
        "Content-Length": "0",
        "Date": "Thu, 01 Oct 2020 23:01:22 GMT",
        "ETag": "\u00220x8D8665DEA6DC562\u0022",
        "Last-Modified": "Thu, 01 Oct 2020 23:01:22 GMT",
        "Server": [
          "Windows-Azure-Blob/1.0",
          "Microsoft-HTTPAPI/2.0"
        ],
        "x-ms-blob-sequence-number": "0",
        "x-ms-client-request-id": "467a8177-c01e-7697-7295-5054bac5b0ee",
        "x-ms-content-crc64": "s6z0SohC7Yo=",
        "x-ms-request-id": "e19a4243-601e-0024-3646-985176000000",
        "x-ms-request-server-encrypted": "true",
        "x-ms-version": "2020-02-10"
      },
      "ResponseBody": []
    },
    {
      "RequestUri": "https://storagedotnettesting.blob.core.windows.net/test-container-a207133a-6d37-2b46-29b6-0b3695226691/test-blob-e0797a54-2ba2-9f81-a133-2d797430fcfd?comp=snapshot",
      "RequestMethod": "PUT",
      "RequestHeaders": {
        "Authorization": "Sanitized",
        "traceparent": "00-1e15995ea9a21247a4387f1fec091045-156e47aa26f46244-00",
        "User-Agent": [
          "azsdk-net-Storage.Blobs/12.7.0-alpha.20201001.1",
          "(.NET Core 4.6.29220.03; Microsoft Windows 10.0.19041 )"
        ],
        "x-ms-client-request-id": "35ff1d2f-8db4-e4ea-1cc0-bb2fe5624ced",
        "x-ms-date": "Thu, 01 Oct 2020 23:01:22 GMT",
        "x-ms-return-client-request-id": "true",
        "x-ms-version": "2020-02-10"
      },
      "RequestBody": null,
      "StatusCode": 201,
      "ResponseHeaders": {
        "Content-Length": "0",
        "Date": "Thu, 01 Oct 2020 23:01:22 GMT",
        "ETag": "\u00220x8D8665DEA6DC562\u0022",
        "Last-Modified": "Thu, 01 Oct 2020 23:01:22 GMT",
        "Server": [
          "Windows-Azure-Blob/1.0",
          "Microsoft-HTTPAPI/2.0"
        ],
        "x-ms-client-request-id": "35ff1d2f-8db4-e4ea-1cc0-bb2fe5624ced",
        "x-ms-request-id": "e19a424b-601e-0024-3e46-985176000000",
        "x-ms-request-server-encrypted": "false",
<<<<<<< HEAD
        "x-ms-snapshot": "2020-04-03T00:07:24.7419951Z",
=======
        "x-ms-snapshot": "2020-10-01T23:01:22.4319691Z",
>>>>>>> 365f255a
        "x-ms-version": "2020-02-10"
      },
      "ResponseBody": []
    },
    {
      "RequestUri": "https://storagedotnettesting.blob.core.windows.net/test-container-a207133a-6d37-2b46-29b6-0b3695226691/test-blob-e0797a54-2ba2-9f81-a133-2d797430fcfd?comp=page",
      "RequestMethod": "PUT",
      "RequestHeaders": {
        "Authorization": "Sanitized",
        "Content-Length": "1024",
        "traceparent": "00-02ec384e0fa95a4fbf7618a39ae457fe-ebd832770531ed4c-00",
        "User-Agent": [
          "azsdk-net-Storage.Blobs/12.7.0-alpha.20201001.1",
          "(.NET Core 4.6.29220.03; Microsoft Windows 10.0.19041 )"
        ],
        "x-ms-client-request-id": "9c255ee0-7ac6-db3a-2f31-a2ab9b66ee71",
        "x-ms-date": "Thu, 01 Oct 2020 23:01:22 GMT",
        "x-ms-page-write": "update",
        "x-ms-range": "bytes=2048-3071",
        "x-ms-return-client-request-id": "true",
        "x-ms-version": "2020-02-10"
      },
      "RequestBody": "gOhOn1epEC6hkjv2i0rrGZ64kfBvSEpg10VER4dUtw3K5LbLOPUdPnOSEiD/0tecMoXndgbxSzee7scRZMinTNotK6eTH\u002BComlJ93DUqYAVuqBQCbUEG2Zh\u002BLEotDNmq68VF0qYvCBKkPty0dG8CdI3Cory0pd\u002BZJlIPFPOWeo140vFv5Y5eP58CXi5lUmQpfLi9a2kd9kXmq6tUH/QfDcROO6J9ko/\u002BY2MdskexNNTt5pg62A4kW9uriTnjCR\u002Br4lBqFhbCq\u002BkpvwcG/0T\u002BNXfXZzlb5DW1KuDG0QlVG1pDcs/3Rh29KzquEBkHHVuXrVTBC6LlT/0atOw1\u002B9ng06Otw411B\u002B5aGTv/rdQbrg2FLyS1lA\u002B3XSPR3JEwhy9gzjx1WVnNIaZlZ/Fm5qEp/wbfsMy0Kj\u002BT9WZqoypcKZEMnt6XplSztw1\u002BTyweUHaBp92LUddjq6P84WPzY357CT1fWkjDklixLPi\u002BNtsTdaTv6fxN0Ni6qfI6msTwv1SPA0XuvvYuvRWE2STepHXI6Wu/BHmBLThlpbBWiPeUwWykLzKVJLeuwSvmyfez2wV8crFYMbvaDdYNiBlF1zUe8Bi3OnRCM8S0EEJNm2NBssmr2RZGO4\u002BxySJciJueaOn2yNne\u002B6GQOj7spCB4jXFyy9ZPmv4e2LSJBnBS5aspFahYVtOKYrYnG5/XWZZuODuw6rzETs3r2O8kVfQwPVSTw494Hzae6GkgKH9eRn4dGs40ovvvZMbabX7jZQ3B9t1LQ5YH9hgFEQFTpCZOjJFxBjom\u002B5tYpF/InbK3uoNbXjGhEwLoFiS1L5D5m7\u002Bgi\u002BHtcl7SmvpC8p83P1lmTVd\u002B90b1rXiOiPAWccwKXgigJxHRykcliMM2XyBjsdbLT\u002BE5e6R4q95oXuptvCkuOJSWlxdHlIIPWW\u002BCvk1YK9cZSyLq0ONkJ3wyaWxdt8yaByeMzBq/g7pfKiE19uyREDMSU3EHRGewMm\u002BbFSsVsaGi6LYmy169Wsdni6XBLzCPoVg5S2Rak8O/25qqI26OSXmAkg02akTUVfipn7nB7wM\u002BC3PS3GY9R1XyZu/DEjZZ2UEsQZwjWTYUZPVrsfMK/eyXaxj6u20TQkq4QwRVEELCUMZ3la1mG7I9vndw0pZh52kCLKceXh3UGf5SahYyvlOyqWEtk2g\u002BMU9mvPz1onC0V1ubUuSbo/GponyvE7GcCwAjvSk0NFQAw/tXuKEg33aOnhO6l2tvFgVvhPDsjx2eybH80eRGfyIHmo/pROpPiMMFIHWd4XSUtKYjxK9jFDPeuO7wJA2RRx/ws/3chdIaIPss5m6nAeg9Zx09Irpzo4VbC4v8X2S2c9lWrC53ty7UCQ==",
      "StatusCode": 201,
      "ResponseHeaders": {
        "Content-Length": "0",
        "Date": "Thu, 01 Oct 2020 23:01:22 GMT",
        "ETag": "\u00220x8D8665DEA778BC9\u0022",
        "Last-Modified": "Thu, 01 Oct 2020 23:01:22 GMT",
        "Server": [
          "Windows-Azure-Blob/1.0",
          "Microsoft-HTTPAPI/2.0"
        ],
        "x-ms-blob-sequence-number": "0",
        "x-ms-client-request-id": "9c255ee0-7ac6-db3a-2f31-a2ab9b66ee71",
        "x-ms-content-crc64": "s6z0SohC7Yo=",
        "x-ms-request-id": "e19a4252-601e-0024-4346-985176000000",
        "x-ms-request-server-encrypted": "true",
        "x-ms-version": "2020-02-10"
      },
      "ResponseBody": []
    },
    {
      "RequestUri": "https://storagedotnettesting.blob.core.windows.net/test-container-a207133a-6d37-2b46-29b6-0b3695226691/test-blob-e0797a54-2ba2-9f81-a133-2d797430fcfd?comp=pagelist\u0026prevsnapshot=2020-10-01T23%3A01%3A22.4319691Z",
      "RequestMethod": "GET",
      "RequestHeaders": {
        "Authorization": "Sanitized",
        "If-Match": "\u0022garbage\u0022",
        "traceparent": "00-3198ba9682a81f4782461b119c638f18-d1e3b576c002484c-00",
        "User-Agent": [
          "azsdk-net-Storage.Blobs/12.7.0-alpha.20201001.1",
          "(.NET Core 4.6.29220.03; Microsoft Windows 10.0.19041 )"
        ],
        "x-ms-client-request-id": "874f6810-b03d-9127-c70e-db1e1bf98585",
        "x-ms-date": "Thu, 01 Oct 2020 23:01:22 GMT",
        "x-ms-range": "bytes=0-1023",
        "x-ms-return-client-request-id": "true",
        "x-ms-version": "2020-02-10"
      },
      "RequestBody": null,
      "StatusCode": 412,
      "ResponseHeaders": {
        "Access-Control-Allow-Origin": "*",
        "Content-Length": "252",
        "Content-Type": "application/xml",
        "Date": "Thu, 01 Oct 2020 23:01:22 GMT",
        "Server": [
          "Windows-Azure-Blob/1.0",
          "Microsoft-HTTPAPI/2.0"
        ],
        "x-ms-client-request-id": "874f6810-b03d-9127-c70e-db1e1bf98585",
        "x-ms-error-code": "ConditionNotMet",
<<<<<<< HEAD
        "x-ms-request-id": "88797727-401e-0038-314b-09e960000000",
=======
        "x-ms-request-id": "e19a425f-601e-0024-4c46-985176000000",
>>>>>>> 365f255a
        "x-ms-version": "2020-02-10"
      },
      "ResponseBody": [
        "\uFEFF\u003C?xml version=\u00221.0\u0022 encoding=\u0022utf-8\u0022?\u003E\u003CError\u003E\u003CCode\u003EConditionNotMet\u003C/Code\u003E\u003CMessage\u003EThe condition specified using HTTP conditional header(s) is not met.\n",
        "RequestId:e19a425f-601e-0024-4c46-985176000000\n",
        "Time:2020-10-01T23:01:22.4997733Z\u003C/Message\u003E\u003C/Error\u003E"
      ]
    },
    {
      "RequestUri": "https://storagedotnettesting.blob.core.windows.net/test-container-a207133a-6d37-2b46-29b6-0b3695226691?restype=container",
      "RequestMethod": "DELETE",
      "RequestHeaders": {
        "Authorization": "Sanitized",
        "traceparent": "00-ce933bf4d38050479600bb4473477fb3-0d11f5bdb5194148-00",
        "User-Agent": [
          "azsdk-net-Storage.Blobs/12.7.0-alpha.20201001.1",
          "(.NET Core 4.6.29220.03; Microsoft Windows 10.0.19041 )"
        ],
        "x-ms-client-request-id": "339a7760-6716-f834-9709-fc26ce845580",
        "x-ms-date": "Thu, 01 Oct 2020 23:01:22 GMT",
        "x-ms-return-client-request-id": "true",
        "x-ms-version": "2020-02-10"
      },
      "RequestBody": null,
      "StatusCode": 202,
      "ResponseHeaders": {
        "Content-Length": "0",
        "Date": "Thu, 01 Oct 2020 23:01:22 GMT",
        "Server": [
          "Windows-Azure-Blob/1.0",
          "Microsoft-HTTPAPI/2.0"
        ],
        "x-ms-client-request-id": "339a7760-6716-f834-9709-fc26ce845580",
<<<<<<< HEAD
        "x-ms-request-id": "88797740-401e-0038-444b-09e960000000",
=======
        "x-ms-request-id": "e19a4268-601e-0024-5546-985176000000",
>>>>>>> 365f255a
        "x-ms-version": "2020-02-10"
      },
      "ResponseBody": []
    },
    {
      "RequestUri": "https://storagedotnettesting.blob.core.windows.net/test-container-1a57c459-7b41-24d6-4a18-ca888d40619b?restype=container",
      "RequestMethod": "PUT",
      "RequestHeaders": {
        "Authorization": "Sanitized",
        "traceparent": "00-667709346840c24888c584add3039ba2-e27a9b5337cd0242-00",
        "User-Agent": [
          "azsdk-net-Storage.Blobs/12.7.0-alpha.20201001.1",
          "(.NET Core 4.6.29220.03; Microsoft Windows 10.0.19041 )"
        ],
        "x-ms-blob-public-access": "container",
        "x-ms-client-request-id": "6c8da25f-a5d4-e52c-a076-e8fe9cac6b57",
        "x-ms-date": "Thu, 01 Oct 2020 23:01:22 GMT",
        "x-ms-return-client-request-id": "true",
        "x-ms-version": "2020-02-10"
      },
      "RequestBody": null,
      "StatusCode": 201,
      "ResponseHeaders": {
        "Content-Length": "0",
        "Date": "Thu, 01 Oct 2020 23:01:22 GMT",
        "ETag": "\u00220x8D8665DEA93B81C\u0022",
        "Last-Modified": "Thu, 01 Oct 2020 23:01:22 GMT",
        "Server": [
          "Windows-Azure-Blob/1.0",
          "Microsoft-HTTPAPI/2.0"
        ],
        "x-ms-client-request-id": "6c8da25f-a5d4-e52c-a076-e8fe9cac6b57",
<<<<<<< HEAD
        "x-ms-request-id": "b7ca7946-401e-0065-614b-09e3e4000000",
=======
        "x-ms-request-id": "655e0998-701e-0065-5946-980992000000",
>>>>>>> 365f255a
        "x-ms-version": "2020-02-10"
      },
      "ResponseBody": []
    },
    {
      "RequestUri": "https://storagedotnettesting.blob.core.windows.net/test-container-1a57c459-7b41-24d6-4a18-ca888d40619b/test-blob-60d760a7-b0c6-0721-5508-4fb9bd8b3452",
      "RequestMethod": "PUT",
      "RequestHeaders": {
        "Authorization": "Sanitized",
        "Content-Length": "0",
        "If-None-Match": "*",
        "traceparent": "00-9242d516c9c38045a8993e7db8b694e6-57aac660de789444-00",
        "User-Agent": [
          "azsdk-net-Storage.Blobs/12.7.0-alpha.20201001.1",
          "(.NET Core 4.6.29220.03; Microsoft Windows 10.0.19041 )"
        ],
        "x-ms-blob-content-length": "4096",
        "x-ms-blob-sequence-number": "0",
        "x-ms-blob-type": "PageBlob",
        "x-ms-client-request-id": "8ea3651c-071f-af71-8086-16cb56722814",
        "x-ms-date": "Thu, 01 Oct 2020 23:01:22 GMT",
        "x-ms-return-client-request-id": "true",
        "x-ms-version": "2020-02-10"
      },
      "RequestBody": null,
      "StatusCode": 201,
      "ResponseHeaders": {
        "Content-Length": "0",
        "Date": "Thu, 01 Oct 2020 23:01:22 GMT",
        "ETag": "\u00220x8D8665DEA97C5C3\u0022",
        "Last-Modified": "Thu, 01 Oct 2020 23:01:22 GMT",
        "Server": [
          "Windows-Azure-Blob/1.0",
          "Microsoft-HTTPAPI/2.0"
        ],
        "x-ms-client-request-id": "8ea3651c-071f-af71-8086-16cb56722814",
        "x-ms-request-id": "655e09be-701e-0065-7a46-980992000000",
        "x-ms-request-server-encrypted": "true",
        "x-ms-version": "2020-02-10"
      },
      "ResponseBody": []
    },
    {
      "RequestUri": "https://storagedotnettesting.blob.core.windows.net/test-container-1a57c459-7b41-24d6-4a18-ca888d40619b/test-blob-60d760a7-b0c6-0721-5508-4fb9bd8b3452?comp=page",
      "RequestMethod": "PUT",
      "RequestHeaders": {
        "Authorization": "Sanitized",
        "Content-Length": "1024",
        "traceparent": "00-0d686b19b91d1a449e2bbc52ddf262ac-a79536582ea6294e-00",
        "User-Agent": [
          "azsdk-net-Storage.Blobs/12.7.0-alpha.20201001.1",
          "(.NET Core 4.6.29220.03; Microsoft Windows 10.0.19041 )"
        ],
        "x-ms-client-request-id": "b778a791-4608-6771-fe77-2d47e7d5e574",
        "x-ms-date": "Thu, 01 Oct 2020 23:01:22 GMT",
        "x-ms-page-write": "update",
        "x-ms-range": "bytes=0-1023",
        "x-ms-return-client-request-id": "true",
        "x-ms-version": "2020-02-10"
      },
      "RequestBody": "QZVNCYN/pbKZLh/vqzqd5FUvnVfnpTOpIXlqK977Us6v76XTI6icnMDx9fHngQNG6DJ1JtTQLJxio\u002BgKFHrTndtRQLuUycCtkwGX9rBCwqB1JEKrhSv538MJcX/AkYdGHVcVlUFHsR5yyJPTODbrIOFHlO83KBevV2H4ilhA7AF5UdlYLCxeLnIjOL2YJqaNHlGdeP2XDvRAZT7gTifGMtuSWudckvO16WZ8FO9aFzG6a2wHonQE4ULkGMfuft9LXQbhBsu/MItd6I\u002BXGvoF5k4MJeO7vo9njXikeHosx2qGMbboeBBl\u002BzrgqbrkbcZI3jJ44Vj7kJ53enhTGrgRMSAkEOlDHG09pimo2hXVgiCxXJlHs\u002BUSiqEYcf2YEuGCz3iZwFzdBMLEOzsuU7WJovdXob4eyX06EoVIK6pwpZNIJQqcO8LD1FfXgniq4zfrj88FQHAiYwb6Xq3XldkXVJan5S2q7GY1lM1mR0YFkC9NXJvbamQjJsEEotwV7D9\u002Bvy7hA/0JQKJo0Kyjuxy/9M5\u002BiTg9O\u002Boxg79rpUqKH6iO6IgYI40xQxz5cpm4gGqlRa0NlmIHQINEr389nZpY3bADFNOUp9FBTEUbRMhQeQNVxmCdfIlGh6cE03MO86aBoZXotGuXEZ3czEoc6/y68zZ76Nc6umEnvY0rj9NdMlifmqMzZ8SXvrXCwbA\u002BKZurSd89kgvOR\u002BY0wPfea4HKf5nxfFFZhoty4yoid/mw6ZPxf0b0H6BN0FK8/6fNuVIz\u002BEIWTa1KUsJTyq/grM/sg9dj7Ow71l/5o6v\u002BnIfkpSnY7n\u002B3mpzmpi2DoFXxbSSD0HzPacxm\u002BCLjHKkBTLY7byWFB75PNeg7fEa\u002BtzUKCDaHeswKFDtdcvVd1H3y5Vp2RzAva2VmNJqTlO2Gp0Ds2RRyetHqMVrqKJXI8WFrSJfrSHAE2pzQIUYxdoBO1su1cftpgGuIjBbWRUPQnUI5KEtVml/Q5/53oViLubram1HKE4BlAsgsY7tZLpVYAIME9000\u002BDtr5Ir88d4S/dNb/KnyBorB1CaDKTejdrhpHqHUh8FspaMWXi72aBDpGWbo/jHrZvr5QiMnsM8DyG3Rk9I9PXYR7lYG3Kdby2sWmg/Ru3iGfbim20SeRfTTEpXBJdU\u002Bq9zw1g/a5YpSnXe3ERa/Mgz0ShUal2ExcqhiMskRmqWV1\u002B4z4OVpq5gtUz3N5zTeFN\u002BJzNu/IxR6vmRmeLLAQAPRITkojFEni5597EMkZIt0gx7qiM7K1rTZuCKBAjPlbRM6\u002B8X7toeNYkA8QTfRVlrY8vWU1rg1BkuFTtQvpohrmH4w6mnFeM2WXCaNjpR8B2LIqBA9UJZaBfR5dg==",
      "StatusCode": 201,
      "ResponseHeaders": {
        "Content-Length": "0",
        "Date": "Thu, 01 Oct 2020 23:01:22 GMT",
        "ETag": "\u00220x8D8665DEA9EF375\u0022",
        "Last-Modified": "Thu, 01 Oct 2020 23:01:22 GMT",
        "Server": [
          "Windows-Azure-Blob/1.0",
          "Microsoft-HTTPAPI/2.0"
        ],
        "x-ms-blob-sequence-number": "0",
        "x-ms-client-request-id": "b778a791-4608-6771-fe77-2d47e7d5e574",
        "x-ms-content-crc64": "HwSCbWAwXnE=",
        "x-ms-request-id": "655e09ea-701e-0065-2146-980992000000",
        "x-ms-request-server-encrypted": "true",
        "x-ms-version": "2020-02-10"
      },
      "ResponseBody": []
    },
    {
      "RequestUri": "https://storagedotnettesting.blob.core.windows.net/test-container-1a57c459-7b41-24d6-4a18-ca888d40619b/test-blob-60d760a7-b0c6-0721-5508-4fb9bd8b3452?comp=snapshot",
      "RequestMethod": "PUT",
      "RequestHeaders": {
        "Authorization": "Sanitized",
        "traceparent": "00-d04bef4973f2124d8159489e29f1d9a5-18257fd434011546-00",
        "User-Agent": [
          "azsdk-net-Storage.Blobs/12.7.0-alpha.20201001.1",
          "(.NET Core 4.6.29220.03; Microsoft Windows 10.0.19041 )"
        ],
        "x-ms-client-request-id": "5dc81d53-c27c-216d-41f6-bd3fa462d0cb",
        "x-ms-date": "Thu, 01 Oct 2020 23:01:22 GMT",
        "x-ms-return-client-request-id": "true",
        "x-ms-version": "2020-02-10"
      },
      "RequestBody": null,
      "StatusCode": 201,
      "ResponseHeaders": {
        "Content-Length": "0",
        "Date": "Thu, 01 Oct 2020 23:01:22 GMT",
        "ETag": "\u00220x8D8665DEA9EF375\u0022",
        "Last-Modified": "Thu, 01 Oct 2020 23:01:22 GMT",
        "Server": [
          "Windows-Azure-Blob/1.0",
          "Microsoft-HTTPAPI/2.0"
        ],
        "x-ms-client-request-id": "5dc81d53-c27c-216d-41f6-bd3fa462d0cb",
        "x-ms-request-id": "655e0a01-701e-0065-3746-980992000000",
        "x-ms-request-server-encrypted": "false",
<<<<<<< HEAD
        "x-ms-snapshot": "2020-04-03T00:07:25.5555741Z",
=======
        "x-ms-snapshot": "2020-10-01T23:01:22.7602791Z",
>>>>>>> 365f255a
        "x-ms-version": "2020-02-10"
      },
      "ResponseBody": []
    },
    {
      "RequestUri": "https://storagedotnettesting.blob.core.windows.net/test-container-1a57c459-7b41-24d6-4a18-ca888d40619b/test-blob-60d760a7-b0c6-0721-5508-4fb9bd8b3452?comp=page",
      "RequestMethod": "PUT",
      "RequestHeaders": {
        "Authorization": "Sanitized",
        "Content-Length": "1024",
        "traceparent": "00-d4f556d4a94f2a4d8c4e10e9471333a6-b0405b4e54249d42-00",
        "User-Agent": [
          "azsdk-net-Storage.Blobs/12.7.0-alpha.20201001.1",
          "(.NET Core 4.6.29220.03; Microsoft Windows 10.0.19041 )"
        ],
        "x-ms-client-request-id": "caf318e0-870c-89f7-9543-a208ac951887",
        "x-ms-date": "Thu, 01 Oct 2020 23:01:22 GMT",
        "x-ms-page-write": "update",
        "x-ms-range": "bytes=2048-3071",
        "x-ms-return-client-request-id": "true",
        "x-ms-version": "2020-02-10"
      },
      "RequestBody": "QZVNCYN/pbKZLh/vqzqd5FUvnVfnpTOpIXlqK977Us6v76XTI6icnMDx9fHngQNG6DJ1JtTQLJxio\u002BgKFHrTndtRQLuUycCtkwGX9rBCwqB1JEKrhSv538MJcX/AkYdGHVcVlUFHsR5yyJPTODbrIOFHlO83KBevV2H4ilhA7AF5UdlYLCxeLnIjOL2YJqaNHlGdeP2XDvRAZT7gTifGMtuSWudckvO16WZ8FO9aFzG6a2wHonQE4ULkGMfuft9LXQbhBsu/MItd6I\u002BXGvoF5k4MJeO7vo9njXikeHosx2qGMbboeBBl\u002BzrgqbrkbcZI3jJ44Vj7kJ53enhTGrgRMSAkEOlDHG09pimo2hXVgiCxXJlHs\u002BUSiqEYcf2YEuGCz3iZwFzdBMLEOzsuU7WJovdXob4eyX06EoVIK6pwpZNIJQqcO8LD1FfXgniq4zfrj88FQHAiYwb6Xq3XldkXVJan5S2q7GY1lM1mR0YFkC9NXJvbamQjJsEEotwV7D9\u002Bvy7hA/0JQKJo0Kyjuxy/9M5\u002BiTg9O\u002Boxg79rpUqKH6iO6IgYI40xQxz5cpm4gGqlRa0NlmIHQINEr389nZpY3bADFNOUp9FBTEUbRMhQeQNVxmCdfIlGh6cE03MO86aBoZXotGuXEZ3czEoc6/y68zZ76Nc6umEnvY0rj9NdMlifmqMzZ8SXvrXCwbA\u002BKZurSd89kgvOR\u002BY0wPfea4HKf5nxfFFZhoty4yoid/mw6ZPxf0b0H6BN0FK8/6fNuVIz\u002BEIWTa1KUsJTyq/grM/sg9dj7Ow71l/5o6v\u002BnIfkpSnY7n\u002B3mpzmpi2DoFXxbSSD0HzPacxm\u002BCLjHKkBTLY7byWFB75PNeg7fEa\u002BtzUKCDaHeswKFDtdcvVd1H3y5Vp2RzAva2VmNJqTlO2Gp0Ds2RRyetHqMVrqKJXI8WFrSJfrSHAE2pzQIUYxdoBO1su1cftpgGuIjBbWRUPQnUI5KEtVml/Q5/53oViLubram1HKE4BlAsgsY7tZLpVYAIME9000\u002BDtr5Ir88d4S/dNb/KnyBorB1CaDKTejdrhpHqHUh8FspaMWXi72aBDpGWbo/jHrZvr5QiMnsM8DyG3Rk9I9PXYR7lYG3Kdby2sWmg/Ru3iGfbim20SeRfTTEpXBJdU\u002Bq9zw1g/a5YpSnXe3ERa/Mgz0ShUal2ExcqhiMskRmqWV1\u002B4z4OVpq5gtUz3N5zTeFN\u002BJzNu/IxR6vmRmeLLAQAPRITkojFEni5597EMkZIt0gx7qiM7K1rTZuCKBAjPlbRM6\u002B8X7toeNYkA8QTfRVlrY8vWU1rg1BkuFTtQvpohrmH4w6mnFeM2WXCaNjpR8B2LIqBA9UJZaBfR5dg==",
      "StatusCode": 201,
      "ResponseHeaders": {
        "Content-Length": "0",
        "Date": "Thu, 01 Oct 2020 23:01:22 GMT",
        "ETag": "\u00220x8D8665DEAAA19B7\u0022",
        "Last-Modified": "Thu, 01 Oct 2020 23:01:22 GMT",
        "Server": [
          "Windows-Azure-Blob/1.0",
          "Microsoft-HTTPAPI/2.0"
        ],
        "x-ms-blob-sequence-number": "0",
        "x-ms-client-request-id": "caf318e0-870c-89f7-9543-a208ac951887",
        "x-ms-content-crc64": "HwSCbWAwXnE=",
        "x-ms-request-id": "655e0a18-701e-0065-4c46-980992000000",
        "x-ms-request-server-encrypted": "true",
        "x-ms-version": "2020-02-10"
      },
      "ResponseBody": []
    },
    {
      "RequestUri": "https://storagedotnettesting.blob.core.windows.net/test-container-1a57c459-7b41-24d6-4a18-ca888d40619b/test-blob-60d760a7-b0c6-0721-5508-4fb9bd8b3452",
      "RequestMethod": "HEAD",
      "RequestHeaders": {
        "Authorization": "Sanitized",
        "traceparent": "00-6d930f90bd140c49818146f46582f90c-b856a8d7f4147540-00",
        "User-Agent": [
          "azsdk-net-Storage.Blobs/12.7.0-alpha.20201001.1",
          "(.NET Core 4.6.29220.03; Microsoft Windows 10.0.19041 )"
        ],
        "x-ms-client-request-id": "8b5f5565-066e-febe-853c-e17f77717a3b",
        "x-ms-date": "Thu, 01 Oct 2020 23:01:22 GMT",
        "x-ms-return-client-request-id": "true",
        "x-ms-version": "2020-02-10"
      },
      "RequestBody": null,
      "StatusCode": 200,
      "ResponseHeaders": {
        "Accept-Ranges": "bytes",
        "Content-Length": "4096",
        "Content-Type": "application/octet-stream",
        "Date": "Thu, 01 Oct 2020 23:01:22 GMT",
        "ETag": "\u00220x8D8665DEAAA19B7\u0022",
        "Last-Modified": "Thu, 01 Oct 2020 23:01:22 GMT",
        "Server": [
          "Windows-Azure-Blob/1.0",
          "Microsoft-HTTPAPI/2.0"
        ],
        "Vary": "Origin",
        "x-ms-blob-sequence-number": "0",
        "x-ms-blob-type": "PageBlob",
        "x-ms-client-request-id": "8b5f5565-066e-febe-853c-e17f77717a3b",
        "x-ms-creation-time": "Thu, 01 Oct 2020 23:01:22 GMT",
        "x-ms-lease-state": "available",
        "x-ms-lease-status": "unlocked",
        "x-ms-request-id": "655e0a2c-701e-0065-5e46-980992000000",
        "x-ms-server-encrypted": "true",
        "x-ms-version": "2020-02-10"
      },
      "ResponseBody": []
    },
    {
      "RequestUri": "https://storagedotnettesting.blob.core.windows.net/test-container-1a57c459-7b41-24d6-4a18-ca888d40619b/test-blob-60d760a7-b0c6-0721-5508-4fb9bd8b3452?comp=pagelist\u0026prevsnapshot=2020-10-01T23%3A01%3A22.7602791Z",
      "RequestMethod": "GET",
      "RequestHeaders": {
        "Authorization": "Sanitized",
        "If-None-Match": "\u00220x8D8665DEAAA19B7\u0022",
        "traceparent": "00-48218709721e29418bf32e72837a2bfc-875811abb0861542-00",
        "User-Agent": [
          "azsdk-net-Storage.Blobs/12.7.0-alpha.20201001.1",
          "(.NET Core 4.6.29220.03; Microsoft Windows 10.0.19041 )"
        ],
        "x-ms-client-request-id": "57a2dc02-8c36-eb18-db70-d5923fd2c132",
        "x-ms-date": "Thu, 01 Oct 2020 23:01:22 GMT",
        "x-ms-range": "bytes=0-1023",
        "x-ms-return-client-request-id": "true",
        "x-ms-version": "2020-02-10"
      },
      "RequestBody": null,
      "StatusCode": 304,
      "ResponseHeaders": {
        "Access-Control-Allow-Origin": "*",
        "Content-Length": "0",
        "Content-Type": "application/xml",
        "Date": "Thu, 01 Oct 2020 23:01:22 GMT",
        "Server": [
          "Windows-Azure-Blob/1.0",
          "Microsoft-HTTPAPI/2.0"
        ],
        "x-ms-client-request-id": "57a2dc02-8c36-eb18-db70-d5923fd2c132",
        "x-ms-error-code": "ConditionNotMet",
<<<<<<< HEAD
        "x-ms-request-id": "b7ca7a68-401e-0065-674b-09e3e4000000",
=======
        "x-ms-request-id": "655e0a46-701e-0065-7346-980992000000",
>>>>>>> 365f255a
        "x-ms-version": "2020-02-10"
      },
      "ResponseBody": []
    },
    {
      "RequestUri": "https://storagedotnettesting.blob.core.windows.net/test-container-1a57c459-7b41-24d6-4a18-ca888d40619b?restype=container",
      "RequestMethod": "DELETE",
      "RequestHeaders": {
        "Authorization": "Sanitized",
        "traceparent": "00-39586e47b8938d4cbc273ab8333a31de-b601ab47cfd82040-00",
        "User-Agent": [
          "azsdk-net-Storage.Blobs/12.7.0-alpha.20201001.1",
          "(.NET Core 4.6.29220.03; Microsoft Windows 10.0.19041 )"
        ],
        "x-ms-client-request-id": "9b7c73a8-23ce-1705-2c67-699a60077ff3",
        "x-ms-date": "Thu, 01 Oct 2020 23:01:22 GMT",
        "x-ms-return-client-request-id": "true",
        "x-ms-version": "2020-02-10"
      },
      "RequestBody": null,
      "StatusCode": 202,
      "ResponseHeaders": {
        "Content-Length": "0",
        "Date": "Thu, 01 Oct 2020 23:01:22 GMT",
        "Server": [
          "Windows-Azure-Blob/1.0",
          "Microsoft-HTTPAPI/2.0"
        ],
        "x-ms-client-request-id": "9b7c73a8-23ce-1705-2c67-699a60077ff3",
<<<<<<< HEAD
        "x-ms-request-id": "b7ca7a95-401e-0065-0f4b-09e3e4000000",
=======
        "x-ms-request-id": "655e0a5c-701e-0065-0846-980992000000",
>>>>>>> 365f255a
        "x-ms-version": "2020-02-10"
      },
      "ResponseBody": []
    },
    {
      "RequestUri": "https://storagedotnettesting.blob.core.windows.net/test-container-ab44f4f9-e31b-0698-2172-9c96c7640c88?restype=container",
      "RequestMethod": "PUT",
      "RequestHeaders": {
        "Authorization": "Sanitized",
        "traceparent": "00-c3c52d3b36d72f41947807b91af4a9e4-9e42d7921612d443-00",
        "User-Agent": [
          "azsdk-net-Storage.Blobs/12.7.0-alpha.20201001.1",
          "(.NET Core 4.6.29220.03; Microsoft Windows 10.0.19041 )"
        ],
        "x-ms-blob-public-access": "container",
        "x-ms-client-request-id": "eabad120-570e-c531-da75-795b866f50c7",
        "x-ms-date": "Thu, 01 Oct 2020 23:01:22 GMT",
        "x-ms-return-client-request-id": "true",
        "x-ms-version": "2020-02-10"
      },
      "RequestBody": null,
      "StatusCode": 201,
      "ResponseHeaders": {
        "Content-Length": "0",
        "Date": "Thu, 01 Oct 2020 23:01:22 GMT",
        "ETag": "\u00220x8D8665DEAD8C7E0\u0022",
        "Last-Modified": "Thu, 01 Oct 2020 23:01:23 GMT",
        "Server": [
          "Windows-Azure-Blob/1.0",
          "Microsoft-HTTPAPI/2.0"
        ],
        "x-ms-client-request-id": "eabad120-570e-c531-da75-795b866f50c7",
<<<<<<< HEAD
        "x-ms-request-id": "8de9711d-b01e-0071-284b-09ab8b000000",
=======
        "x-ms-request-id": "2e461679-a01e-0004-4d46-982ad1000000",
>>>>>>> 365f255a
        "x-ms-version": "2020-02-10"
      },
      "ResponseBody": []
    },
    {
      "RequestUri": "https://storagedotnettesting.blob.core.windows.net/test-container-ab44f4f9-e31b-0698-2172-9c96c7640c88/test-blob-d92ce05a-b31e-d39d-9141-60175f2a7401",
      "RequestMethod": "PUT",
      "RequestHeaders": {
        "Authorization": "Sanitized",
        "Content-Length": "0",
        "If-None-Match": "*",
        "traceparent": "00-c9a0aaae4b520642a5fe71c9a4d986ed-ae5e6d611389894b-00",
        "User-Agent": [
          "azsdk-net-Storage.Blobs/12.7.0-alpha.20201001.1",
          "(.NET Core 4.6.29220.03; Microsoft Windows 10.0.19041 )"
        ],
        "x-ms-blob-content-length": "4096",
        "x-ms-blob-sequence-number": "0",
        "x-ms-blob-type": "PageBlob",
        "x-ms-client-request-id": "b113bcb4-f6f3-6d94-33e7-59ccf71a65b0",
        "x-ms-date": "Thu, 01 Oct 2020 23:01:23 GMT",
        "x-ms-return-client-request-id": "true",
        "x-ms-version": "2020-02-10"
      },
      "RequestBody": null,
      "StatusCode": 201,
      "ResponseHeaders": {
        "Content-Length": "0",
        "Date": "Thu, 01 Oct 2020 23:01:22 GMT",
        "ETag": "\u00220x8D8665DEAE50E1A\u0022",
        "Last-Modified": "Thu, 01 Oct 2020 23:01:23 GMT",
        "Server": [
          "Windows-Azure-Blob/1.0",
          "Microsoft-HTTPAPI/2.0"
        ],
        "x-ms-client-request-id": "b113bcb4-f6f3-6d94-33e7-59ccf71a65b0",
        "x-ms-request-id": "2e4616a9-a01e-0004-7546-982ad1000000",
        "x-ms-request-server-encrypted": "true",
        "x-ms-version": "2020-02-10"
      },
      "ResponseBody": []
    },
    {
      "RequestUri": "https://storagedotnettesting.blob.core.windows.net/test-container-ab44f4f9-e31b-0698-2172-9c96c7640c88/test-blob-d92ce05a-b31e-d39d-9141-60175f2a7401?comp=page",
      "RequestMethod": "PUT",
      "RequestHeaders": {
        "Authorization": "Sanitized",
        "Content-Length": "1024",
        "traceparent": "00-2e3d3c0eac16c54b819caa88838d386a-05df6726aa32cd47-00",
        "User-Agent": [
          "azsdk-net-Storage.Blobs/12.7.0-alpha.20201001.1",
          "(.NET Core 4.6.29220.03; Microsoft Windows 10.0.19041 )"
        ],
        "x-ms-client-request-id": "e8aa6d76-5d8b-7eca-5a16-ae8781a0fe6c",
        "x-ms-date": "Thu, 01 Oct 2020 23:01:23 GMT",
        "x-ms-page-write": "update",
        "x-ms-range": "bytes=0-1023",
        "x-ms-return-client-request-id": "true",
        "x-ms-version": "2020-02-10"
      },
      "RequestBody": "AXe3nflaHThmF4L6wb0miMSFYqIXwg6tUwfCwsetHju\u002BQd80UN/hWp7aS9tzmqt1wNEIcbjDmD5pCUnyl1twuPhHPIDe8jflpAcEPXcyOrlcTAH2payD\u002B6igy0eV78NCaZLjK14rl86ZI82wvlrHNs\u002BQlUpaehNMxEHXPSfwULVEwdTkTw5aMLUyXYLf0jxO2ZR3BFl45\u002B9/l2cdU1mnqNMYa/yG4ufANWSUKByRbPEEiWOSeEtbzNnlZLinPd1cirSvx2c/yPett87047/S7ip1GMr1FDCHvJ8joH0uGPiHOJ1o4qSKxcFs5cB8Z\u002BgZE3aNMiQSZnaEJwvIHCd5fp/WbKoiaguF61MJiC9vClW2CY0GoObUdNIm5LqZwqmZ82chpvo996hrCEfRCd1HFBy2ERKZct25AvjY\u002B4ZR7Ciqb5XHTmRaeRHkm5ieAmv138\u002Be47GWAIGJaKQCZfsiGhweJplHf8a4W5gAtNZFGv\u002BM4xu2sgh3FG8UPuXAWBQWwoF8gNzRrWAJ5YgYlUuqRE6ldYHfbGcTphIqM0Hg\u002BAKD6vJVyZkjuzW7rM1/Xn8kavqXGuOSNlYaaNrJp3kfKe2GlapYVHq0gbpLJL\u002BZk0eTBclHSd0e8bOcO2C/WRO7nIPf\u002BcnUyxV/4pgpRhKXgNSSNqGw198QZ6P3vBkZ9SimkIc7upl9vzqzyGZE9aqgBbqMLCNxCsSkz5Il3Q/8Ze1wgraLW8Y6FHZn/Q95y3H4VrdejcgENYXDl\u002BoHV\u002BEqtmJ503L0Fan0UhisCQ20KgMgLYZXntcka00xyMTbM7yUPUasAPj\u002BBEEOaTuwWCt3Dmzn5ipb0xiLVGclwkzkGR5bF8zGByoLIShFSTScdBMhublY9EyROWouIauQ2UH0KVAcVEBfsQZC28QCFonk7uBUBAiSjCXSyt5imOZ\u002Be0jmUCDkgB/TwgizFRiHjyPgSTPLO9U4YZ0rSoph/Bggw2B8HMVpAG7AgEEA33YMSju7gU6zsz9zre6CuTWVccXvk1G4C3Jdd0nECruTOIImHv9OpnrJbBAgCG7W5kc4Kg97EEskUz7IXQoF7qiE33VsXJo2R8tKJSZBmAIEhpECi\u002BCrFyg2AcrBhkhwxH5nmyn5aoqsAuNDMeol47s7w9d4AmLI2MdMNlrPdMCC2WGo2vzZCxwHVYn8Z\u002BY9ER4PhcJx\u002BMEbnsNhrDQv3I4jwVeJfQm/Yri6ca3ZzHDhDyQ7wO79EeGfjDs4eF7o13j72aaPtJQUUCMKtocUQdFSf50P8xyfJbB16fDNhulZ0po03vPKUlqQJ2/L81paiktp5vjB2ONcW7P2GcujR8o5sOTt4GLeiC1Cfsyt1DJVG16lYw==",
      "StatusCode": 201,
      "ResponseHeaders": {
        "Content-Length": "0",
        "Date": "Thu, 01 Oct 2020 23:01:22 GMT",
        "ETag": "\u00220x8D8665DEAE954DF\u0022",
        "Last-Modified": "Thu, 01 Oct 2020 23:01:23 GMT",
        "Server": [
          "Windows-Azure-Blob/1.0",
          "Microsoft-HTTPAPI/2.0"
        ],
        "x-ms-blob-sequence-number": "0",
        "x-ms-client-request-id": "e8aa6d76-5d8b-7eca-5a16-ae8781a0fe6c",
        "x-ms-content-crc64": "LVdhsZFGQr0=",
        "x-ms-request-id": "2e4616e4-a01e-0004-2446-982ad1000000",
        "x-ms-request-server-encrypted": "true",
        "x-ms-version": "2020-02-10"
      },
      "ResponseBody": []
    },
    {
      "RequestUri": "https://storagedotnettesting.blob.core.windows.net/test-container-ab44f4f9-e31b-0698-2172-9c96c7640c88/test-blob-d92ce05a-b31e-d39d-9141-60175f2a7401?comp=snapshot",
      "RequestMethod": "PUT",
      "RequestHeaders": {
        "Authorization": "Sanitized",
        "traceparent": "00-10efbb7739d3d84f98ac42871ac01a28-f741f53c2d76f847-00",
        "User-Agent": [
          "azsdk-net-Storage.Blobs/12.7.0-alpha.20201001.1",
          "(.NET Core 4.6.29220.03; Microsoft Windows 10.0.19041 )"
        ],
        "x-ms-client-request-id": "addeef43-bcb3-42d8-2719-9f9f29fbbe32",
        "x-ms-date": "Thu, 01 Oct 2020 23:01:23 GMT",
        "x-ms-return-client-request-id": "true",
        "x-ms-version": "2020-02-10"
      },
      "RequestBody": null,
      "StatusCode": 201,
      "ResponseHeaders": {
        "Content-Length": "0",
        "Date": "Thu, 01 Oct 2020 23:01:22 GMT",
        "ETag": "\u00220x8D8665DEAE954DF\u0022",
        "Last-Modified": "Thu, 01 Oct 2020 23:01:23 GMT",
        "Server": [
          "Windows-Azure-Blob/1.0",
          "Microsoft-HTTPAPI/2.0"
        ],
        "x-ms-client-request-id": "addeef43-bcb3-42d8-2719-9f9f29fbbe32",
        "x-ms-request-id": "2e461702-a01e-0004-4046-982ad1000000",
        "x-ms-request-server-encrypted": "false",
<<<<<<< HEAD
        "x-ms-snapshot": "2020-04-03T00:07:26.4311979Z",
=======
        "x-ms-snapshot": "2020-10-01T23:01:23.2397330Z",
>>>>>>> 365f255a
        "x-ms-version": "2020-02-10"
      },
      "ResponseBody": []
    },
    {
      "RequestUri": "https://storagedotnettesting.blob.core.windows.net/test-container-ab44f4f9-e31b-0698-2172-9c96c7640c88/test-blob-d92ce05a-b31e-d39d-9141-60175f2a7401?comp=page",
      "RequestMethod": "PUT",
      "RequestHeaders": {
        "Authorization": "Sanitized",
        "Content-Length": "1024",
        "traceparent": "00-28db7487392e2345bb8ec7104581fa1d-c22e7ecf57cd3840-00",
        "User-Agent": [
          "azsdk-net-Storage.Blobs/12.7.0-alpha.20201001.1",
          "(.NET Core 4.6.29220.03; Microsoft Windows 10.0.19041 )"
        ],
        "x-ms-client-request-id": "9244a729-50c1-42b8-0ae7-21fe4b96dee4",
        "x-ms-date": "Thu, 01 Oct 2020 23:01:23 GMT",
        "x-ms-page-write": "update",
        "x-ms-range": "bytes=2048-3071",
        "x-ms-return-client-request-id": "true",
        "x-ms-version": "2020-02-10"
      },
      "RequestBody": "AXe3nflaHThmF4L6wb0miMSFYqIXwg6tUwfCwsetHju\u002BQd80UN/hWp7aS9tzmqt1wNEIcbjDmD5pCUnyl1twuPhHPIDe8jflpAcEPXcyOrlcTAH2payD\u002B6igy0eV78NCaZLjK14rl86ZI82wvlrHNs\u002BQlUpaehNMxEHXPSfwULVEwdTkTw5aMLUyXYLf0jxO2ZR3BFl45\u002B9/l2cdU1mnqNMYa/yG4ufANWSUKByRbPEEiWOSeEtbzNnlZLinPd1cirSvx2c/yPett87047/S7ip1GMr1FDCHvJ8joH0uGPiHOJ1o4qSKxcFs5cB8Z\u002BgZE3aNMiQSZnaEJwvIHCd5fp/WbKoiaguF61MJiC9vClW2CY0GoObUdNIm5LqZwqmZ82chpvo996hrCEfRCd1HFBy2ERKZct25AvjY\u002B4ZR7Ciqb5XHTmRaeRHkm5ieAmv138\u002Be47GWAIGJaKQCZfsiGhweJplHf8a4W5gAtNZFGv\u002BM4xu2sgh3FG8UPuXAWBQWwoF8gNzRrWAJ5YgYlUuqRE6ldYHfbGcTphIqM0Hg\u002BAKD6vJVyZkjuzW7rM1/Xn8kavqXGuOSNlYaaNrJp3kfKe2GlapYVHq0gbpLJL\u002BZk0eTBclHSd0e8bOcO2C/WRO7nIPf\u002BcnUyxV/4pgpRhKXgNSSNqGw198QZ6P3vBkZ9SimkIc7upl9vzqzyGZE9aqgBbqMLCNxCsSkz5Il3Q/8Ze1wgraLW8Y6FHZn/Q95y3H4VrdejcgENYXDl\u002BoHV\u002BEqtmJ503L0Fan0UhisCQ20KgMgLYZXntcka00xyMTbM7yUPUasAPj\u002BBEEOaTuwWCt3Dmzn5ipb0xiLVGclwkzkGR5bF8zGByoLIShFSTScdBMhublY9EyROWouIauQ2UH0KVAcVEBfsQZC28QCFonk7uBUBAiSjCXSyt5imOZ\u002Be0jmUCDkgB/TwgizFRiHjyPgSTPLO9U4YZ0rSoph/Bggw2B8HMVpAG7AgEEA33YMSju7gU6zsz9zre6CuTWVccXvk1G4C3Jdd0nECruTOIImHv9OpnrJbBAgCG7W5kc4Kg97EEskUz7IXQoF7qiE33VsXJo2R8tKJSZBmAIEhpECi\u002BCrFyg2AcrBhkhwxH5nmyn5aoqsAuNDMeol47s7w9d4AmLI2MdMNlrPdMCC2WGo2vzZCxwHVYn8Z\u002BY9ER4PhcJx\u002BMEbnsNhrDQv3I4jwVeJfQm/Yri6ca3ZzHDhDyQ7wO79EeGfjDs4eF7o13j72aaPtJQUUCMKtocUQdFSf50P8xyfJbB16fDNhulZ0po03vPKUlqQJ2/L81paiktp5vjB2ONcW7P2GcujR8o5sOTt4GLeiC1Cfsyt1DJVG16lYw==",
      "StatusCode": 201,
      "ResponseHeaders": {
        "Content-Length": "0",
        "Date": "Thu, 01 Oct 2020 23:01:22 GMT",
        "ETag": "\u00220x8D8665DEAF27EE0\u0022",
        "Last-Modified": "Thu, 01 Oct 2020 23:01:23 GMT",
        "Server": [
          "Windows-Azure-Blob/1.0",
          "Microsoft-HTTPAPI/2.0"
        ],
        "x-ms-blob-sequence-number": "0",
        "x-ms-client-request-id": "9244a729-50c1-42b8-0ae7-21fe4b96dee4",
        "x-ms-content-crc64": "LVdhsZFGQr0=",
        "x-ms-request-id": "2e46171e-a01e-0004-5c46-982ad1000000",
        "x-ms-request-server-encrypted": "true",
        "x-ms-version": "2020-02-10"
      },
      "ResponseBody": []
    },
    {
      "RequestUri": "https://storagedotnettesting.blob.core.windows.net/test-container-ab44f4f9-e31b-0698-2172-9c96c7640c88/test-blob-d92ce05a-b31e-d39d-9141-60175f2a7401?comp=lease",
      "RequestMethod": "PUT",
      "RequestHeaders": {
        "Authorization": "Sanitized",
        "traceparent": "00-c8825be62d3b0342b4b7614a4f02dda2-257a03f86bdb1643-00",
        "User-Agent": [
          "azsdk-net-Storage.Blobs/12.7.0-alpha.20201001.1",
          "(.NET Core 4.6.29220.03; Microsoft Windows 10.0.19041 )"
        ],
        "x-ms-client-request-id": "260b23c3-3a19-3823-1a49-ce6fdaa78d1e",
        "x-ms-date": "Thu, 01 Oct 2020 23:01:23 GMT",
        "x-ms-lease-action": "acquire",
        "x-ms-lease-duration": "-1",
        "x-ms-proposed-lease-id": "91bb82e0-f0a4-fa8c-c352-7611b4ec9952",
        "x-ms-return-client-request-id": "true",
        "x-ms-version": "2020-02-10"
      },
      "RequestBody": null,
      "StatusCode": 201,
      "ResponseHeaders": {
        "Content-Length": "0",
        "Date": "Thu, 01 Oct 2020 23:01:22 GMT",
        "ETag": "\u00220x8D8665DEAF27EE0\u0022",
        "Last-Modified": "Thu, 01 Oct 2020 23:01:23 GMT",
        "Server": [
          "Windows-Azure-Blob/1.0",
          "Microsoft-HTTPAPI/2.0"
        ],
        "x-ms-client-request-id": "260b23c3-3a19-3823-1a49-ce6fdaa78d1e",
        "x-ms-lease-id": "91bb82e0-f0a4-fa8c-c352-7611b4ec9952",
<<<<<<< HEAD
        "x-ms-request-id": "8de971b7-b01e-0071-344b-09ab8b000000",
=======
        "x-ms-request-id": "2e461752-a01e-0004-0d46-982ad1000000",
>>>>>>> 365f255a
        "x-ms-version": "2020-02-10"
      },
      "ResponseBody": []
    },
    {
      "RequestUri": "https://storagedotnettesting.blob.core.windows.net/test-container-ab44f4f9-e31b-0698-2172-9c96c7640c88/test-blob-d92ce05a-b31e-d39d-9141-60175f2a7401?comp=pagelist\u0026prevsnapshot=2020-10-01T23%3A01%3A23.2397330Z",
      "RequestMethod": "GET",
      "RequestHeaders": {
        "Authorization": "Sanitized",
        "traceparent": "00-64dfb9faa7162842b9fdbf4381619370-9b2c0d87c04cfe45-00",
        "User-Agent": [
          "azsdk-net-Storage.Blobs/12.7.0-alpha.20201001.1",
          "(.NET Core 4.6.29220.03; Microsoft Windows 10.0.19041 )"
        ],
        "x-ms-client-request-id": "914ed611-73e0-1438-b43d-676c5c010fc2",
        "x-ms-date": "Thu, 01 Oct 2020 23:01:23 GMT",
        "x-ms-lease-id": "a770b308-c4a9-d658-69b0-eb1efb15720f",
        "x-ms-range": "bytes=0-1023",
        "x-ms-return-client-request-id": "true",
        "x-ms-version": "2020-02-10"
      },
      "RequestBody": null,
      "StatusCode": 412,
      "ResponseHeaders": {
        "Access-Control-Allow-Origin": "*",
        "Content-Length": "264",
        "Content-Type": "application/xml",
        "Date": "Thu, 01 Oct 2020 23:01:22 GMT",
        "Server": [
          "Windows-Azure-Blob/1.0",
          "Microsoft-HTTPAPI/2.0"
        ],
        "x-ms-client-request-id": "914ed611-73e0-1438-b43d-676c5c010fc2",
        "x-ms-error-code": "LeaseIdMismatchWithBlobOperation",
<<<<<<< HEAD
        "x-ms-request-id": "8de971d5-b01e-0071-4c4b-09ab8b000000",
=======
        "x-ms-request-id": "2e461764-a01e-0004-1f46-982ad1000000",
>>>>>>> 365f255a
        "x-ms-version": "2020-02-10"
      },
      "ResponseBody": [
        "\uFEFF\u003C?xml version=\u00221.0\u0022 encoding=\u0022utf-8\u0022?\u003E\u003CError\u003E\u003CCode\u003ELeaseIdMismatchWithBlobOperation\u003C/Code\u003E\u003CMessage\u003EThe lease ID specified did not match the lease ID for the blob.\n",
        "RequestId:2e461764-a01e-0004-1f46-982ad1000000\n",
        "Time:2020-10-01T23:01:23.3464685Z\u003C/Message\u003E\u003C/Error\u003E"
      ]
    },
    {
      "RequestUri": "https://storagedotnettesting.blob.core.windows.net/test-container-ab44f4f9-e31b-0698-2172-9c96c7640c88?restype=container",
      "RequestMethod": "DELETE",
      "RequestHeaders": {
        "Authorization": "Sanitized",
        "traceparent": "00-4d0ad62124f058459dc9fa66c737b11e-cdf1d699b6247742-00",
        "User-Agent": [
          "azsdk-net-Storage.Blobs/12.7.0-alpha.20201001.1",
          "(.NET Core 4.6.29220.03; Microsoft Windows 10.0.19041 )"
        ],
        "x-ms-client-request-id": "035d3776-fc58-db3d-979c-bfe2f5c1580f",
        "x-ms-date": "Thu, 01 Oct 2020 23:01:23 GMT",
        "x-ms-return-client-request-id": "true",
        "x-ms-version": "2020-02-10"
      },
      "RequestBody": null,
      "StatusCode": 202,
      "ResponseHeaders": {
        "Content-Length": "0",
        "Date": "Thu, 01 Oct 2020 23:01:22 GMT",
        "Server": [
          "Windows-Azure-Blob/1.0",
          "Microsoft-HTTPAPI/2.0"
        ],
        "x-ms-client-request-id": "035d3776-fc58-db3d-979c-bfe2f5c1580f",
<<<<<<< HEAD
        "x-ms-request-id": "8de971f9-b01e-0071-6a4b-09ab8b000000",
=======
        "x-ms-request-id": "2e46177d-a01e-0004-3446-982ad1000000",
>>>>>>> 365f255a
        "x-ms-version": "2020-02-10"
      },
      "ResponseBody": []
    }
  ],
  "Variables": {
    "DateTimeOffsetNow": "2020-10-01T16:01:21.4875220-07:00",
    "RandomSeed": "1612450628",
    "Storage_TestConfigDefault": "ProductionTenant\nstoragedotnettesting\nU2FuaXRpemVk\nhttps://storagedotnettesting.blob.core.windows.net\nhttps://storagedotnettesting.file.core.windows.net\nhttps://storagedotnettesting.queue.core.windows.net\nhttps://storagedotnettesting.table.core.windows.net\n\n\n\n\nhttps://storagedotnettesting-secondary.blob.core.windows.net\nhttps://storagedotnettesting-secondary.file.core.windows.net\nhttps://storagedotnettesting-secondary.queue.core.windows.net\nhttps://storagedotnettesting-secondary.table.core.windows.net\n\nSanitized\n\n\nCloud\nBlobEndpoint=https://storagedotnettesting.blob.core.windows.net/;QueueEndpoint=https://storagedotnettesting.queue.core.windows.net/;FileEndpoint=https://storagedotnettesting.file.core.windows.net/;BlobSecondaryEndpoint=https://storagedotnettesting-secondary.blob.core.windows.net/;QueueSecondaryEndpoint=https://storagedotnettesting-secondary.queue.core.windows.net/;FileSecondaryEndpoint=https://storagedotnettesting-secondary.file.core.windows.net/;AccountName=storagedotnettesting;AccountKey=Kg==;\n"
  }
}<|MERGE_RESOLUTION|>--- conflicted
+++ resolved
@@ -28,11 +28,7 @@
           "Microsoft-HTTPAPI/2.0"
         ],
         "x-ms-client-request-id": "eba32d6b-12f0-a766-21e4-b04680676828",
-<<<<<<< HEAD
-        "x-ms-request-id": "1c6378b7-601e-0096-294b-094471000000",
-=======
         "x-ms-request-id": "df1b4632-301e-0090-2446-989db8000000",
->>>>>>> 365f255a
         "x-ms-version": "2020-02-10"
       },
       "ResponseBody": []
@@ -142,11 +138,7 @@
         "x-ms-client-request-id": "5baba847-9c73-9e31-2903-98194bf42774",
         "x-ms-request-id": "df1b4674-301e-0090-5846-989db8000000",
         "x-ms-request-server-encrypted": "false",
-<<<<<<< HEAD
-        "x-ms-snapshot": "2020-04-03T00:07:23.0958263Z",
-=======
         "x-ms-snapshot": "2020-10-01T23:01:21.7192947Z",
->>>>>>> 365f255a
         "x-ms-version": "2020-02-10"
       },
       "ResponseBody": []
@@ -219,11 +211,7 @@
         ],
         "x-ms-client-request-id": "f462d3a8-cdcf-95bf-4127-446a6bee6a7d",
         "x-ms-error-code": "ConditionNotMet",
-<<<<<<< HEAD
-        "x-ms-request-id": "1c63792e-601e-0096-024b-094471000000",
-=======
         "x-ms-request-id": "df1b46f5-301e-0090-4346-989db8000000",
->>>>>>> 365f255a
         "x-ms-version": "2020-02-10"
       },
       "ResponseBody": []
@@ -253,11 +241,7 @@
           "Microsoft-HTTPAPI/2.0"
         ],
         "x-ms-client-request-id": "01f44746-d243-3281-9268-46fda74b6b2e",
-<<<<<<< HEAD
-        "x-ms-request-id": "1c637943-601e-0096-104b-094471000000",
-=======
         "x-ms-request-id": "df1b4700-301e-0090-4e46-989db8000000",
->>>>>>> 365f255a
         "x-ms-version": "2020-02-10"
       },
       "ResponseBody": []
@@ -290,11 +274,7 @@
           "Microsoft-HTTPAPI/2.0"
         ],
         "x-ms-client-request-id": "7e460ee3-cfa7-afc7-f81e-cdab8001a21a",
-<<<<<<< HEAD
-        "x-ms-request-id": "e804712e-c01e-008f-2f4b-09c4ca000000",
-=======
         "x-ms-request-id": "344925f4-501e-0062-1446-9865f1000000",
->>>>>>> 365f255a
         "x-ms-version": "2020-02-10"
       },
       "ResponseBody": []
@@ -404,11 +384,7 @@
         "x-ms-client-request-id": "40af007b-acb0-3e29-5c00-f1b19f3468f6",
         "x-ms-request-id": "34492664-501e-0062-7346-9865f1000000",
         "x-ms-request-server-encrypted": "false",
-<<<<<<< HEAD
-        "x-ms-snapshot": "2020-04-03T00:07:23.9074048Z",
-=======
         "x-ms-snapshot": "2020-10-01T23:01:22.0746308Z",
->>>>>>> 365f255a
         "x-ms-version": "2020-02-10"
       },
       "ResponseBody": []
@@ -481,11 +457,7 @@
         ],
         "x-ms-client-request-id": "1d681066-347b-b919-513f-ffc8bd5daa12",
         "x-ms-error-code": "ConditionNotMet",
-<<<<<<< HEAD
-        "x-ms-request-id": "e80471cb-c01e-008f-3a4b-09c4ca000000",
-=======
         "x-ms-request-id": "344926b9-501e-0062-3d46-9865f1000000",
->>>>>>> 365f255a
         "x-ms-version": "2020-02-10"
       },
       "ResponseBody": [
@@ -519,11 +491,7 @@
           "Microsoft-HTTPAPI/2.0"
         ],
         "x-ms-client-request-id": "0fa832c4-4ba0-6b36-97ba-0cba97a6b636",
-<<<<<<< HEAD
-        "x-ms-request-id": "e80471e9-c01e-008f-544b-09c4ca000000",
-=======
         "x-ms-request-id": "344926c7-501e-0062-4b46-9865f1000000",
->>>>>>> 365f255a
         "x-ms-version": "2020-02-10"
       },
       "ResponseBody": []
@@ -556,11 +524,7 @@
           "Microsoft-HTTPAPI/2.0"
         ],
         "x-ms-client-request-id": "40bd698e-5bb8-5711-eb7d-e6ea3f00d574",
-<<<<<<< HEAD
-        "x-ms-request-id": "887976a4-401e-0038-454b-09e960000000",
-=======
         "x-ms-request-id": "e19a422f-601e-0024-2646-985176000000",
->>>>>>> 365f255a
         "x-ms-version": "2020-02-10"
       },
       "ResponseBody": []
@@ -670,11 +634,7 @@
         "x-ms-client-request-id": "35ff1d2f-8db4-e4ea-1cc0-bb2fe5624ced",
         "x-ms-request-id": "e19a424b-601e-0024-3e46-985176000000",
         "x-ms-request-server-encrypted": "false",
-<<<<<<< HEAD
-        "x-ms-snapshot": "2020-04-03T00:07:24.7419951Z",
-=======
         "x-ms-snapshot": "2020-10-01T23:01:22.4319691Z",
->>>>>>> 365f255a
         "x-ms-version": "2020-02-10"
       },
       "ResponseBody": []
@@ -747,11 +707,7 @@
         ],
         "x-ms-client-request-id": "874f6810-b03d-9127-c70e-db1e1bf98585",
         "x-ms-error-code": "ConditionNotMet",
-<<<<<<< HEAD
-        "x-ms-request-id": "88797727-401e-0038-314b-09e960000000",
-=======
         "x-ms-request-id": "e19a425f-601e-0024-4c46-985176000000",
->>>>>>> 365f255a
         "x-ms-version": "2020-02-10"
       },
       "ResponseBody": [
@@ -785,11 +741,7 @@
           "Microsoft-HTTPAPI/2.0"
         ],
         "x-ms-client-request-id": "339a7760-6716-f834-9709-fc26ce845580",
-<<<<<<< HEAD
-        "x-ms-request-id": "88797740-401e-0038-444b-09e960000000",
-=======
         "x-ms-request-id": "e19a4268-601e-0024-5546-985176000000",
->>>>>>> 365f255a
         "x-ms-version": "2020-02-10"
       },
       "ResponseBody": []
@@ -822,11 +774,7 @@
           "Microsoft-HTTPAPI/2.0"
         ],
         "x-ms-client-request-id": "6c8da25f-a5d4-e52c-a076-e8fe9cac6b57",
-<<<<<<< HEAD
-        "x-ms-request-id": "b7ca7946-401e-0065-614b-09e3e4000000",
-=======
         "x-ms-request-id": "655e0998-701e-0065-5946-980992000000",
->>>>>>> 365f255a
         "x-ms-version": "2020-02-10"
       },
       "ResponseBody": []
@@ -936,11 +884,7 @@
         "x-ms-client-request-id": "5dc81d53-c27c-216d-41f6-bd3fa462d0cb",
         "x-ms-request-id": "655e0a01-701e-0065-3746-980992000000",
         "x-ms-request-server-encrypted": "false",
-<<<<<<< HEAD
-        "x-ms-snapshot": "2020-04-03T00:07:25.5555741Z",
-=======
         "x-ms-snapshot": "2020-10-01T23:01:22.7602791Z",
->>>>>>> 365f255a
         "x-ms-version": "2020-02-10"
       },
       "ResponseBody": []
@@ -1054,11 +998,7 @@
         ],
         "x-ms-client-request-id": "57a2dc02-8c36-eb18-db70-d5923fd2c132",
         "x-ms-error-code": "ConditionNotMet",
-<<<<<<< HEAD
-        "x-ms-request-id": "b7ca7a68-401e-0065-674b-09e3e4000000",
-=======
         "x-ms-request-id": "655e0a46-701e-0065-7346-980992000000",
->>>>>>> 365f255a
         "x-ms-version": "2020-02-10"
       },
       "ResponseBody": []
@@ -1088,11 +1028,7 @@
           "Microsoft-HTTPAPI/2.0"
         ],
         "x-ms-client-request-id": "9b7c73a8-23ce-1705-2c67-699a60077ff3",
-<<<<<<< HEAD
-        "x-ms-request-id": "b7ca7a95-401e-0065-0f4b-09e3e4000000",
-=======
         "x-ms-request-id": "655e0a5c-701e-0065-0846-980992000000",
->>>>>>> 365f255a
         "x-ms-version": "2020-02-10"
       },
       "ResponseBody": []
@@ -1125,11 +1061,7 @@
           "Microsoft-HTTPAPI/2.0"
         ],
         "x-ms-client-request-id": "eabad120-570e-c531-da75-795b866f50c7",
-<<<<<<< HEAD
-        "x-ms-request-id": "8de9711d-b01e-0071-284b-09ab8b000000",
-=======
         "x-ms-request-id": "2e461679-a01e-0004-4d46-982ad1000000",
->>>>>>> 365f255a
         "x-ms-version": "2020-02-10"
       },
       "ResponseBody": []
@@ -1239,11 +1171,7 @@
         "x-ms-client-request-id": "addeef43-bcb3-42d8-2719-9f9f29fbbe32",
         "x-ms-request-id": "2e461702-a01e-0004-4046-982ad1000000",
         "x-ms-request-server-encrypted": "false",
-<<<<<<< HEAD
-        "x-ms-snapshot": "2020-04-03T00:07:26.4311979Z",
-=======
         "x-ms-snapshot": "2020-10-01T23:01:23.2397330Z",
->>>>>>> 365f255a
         "x-ms-version": "2020-02-10"
       },
       "ResponseBody": []
@@ -1317,11 +1245,7 @@
         ],
         "x-ms-client-request-id": "260b23c3-3a19-3823-1a49-ce6fdaa78d1e",
         "x-ms-lease-id": "91bb82e0-f0a4-fa8c-c352-7611b4ec9952",
-<<<<<<< HEAD
-        "x-ms-request-id": "8de971b7-b01e-0071-344b-09ab8b000000",
-=======
         "x-ms-request-id": "2e461752-a01e-0004-0d46-982ad1000000",
->>>>>>> 365f255a
         "x-ms-version": "2020-02-10"
       },
       "ResponseBody": []
@@ -1356,11 +1280,7 @@
         ],
         "x-ms-client-request-id": "914ed611-73e0-1438-b43d-676c5c010fc2",
         "x-ms-error-code": "LeaseIdMismatchWithBlobOperation",
-<<<<<<< HEAD
-        "x-ms-request-id": "8de971d5-b01e-0071-4c4b-09ab8b000000",
-=======
         "x-ms-request-id": "2e461764-a01e-0004-1f46-982ad1000000",
->>>>>>> 365f255a
         "x-ms-version": "2020-02-10"
       },
       "ResponseBody": [
@@ -1394,11 +1314,7 @@
           "Microsoft-HTTPAPI/2.0"
         ],
         "x-ms-client-request-id": "035d3776-fc58-db3d-979c-bfe2f5c1580f",
-<<<<<<< HEAD
-        "x-ms-request-id": "8de971f9-b01e-0071-6a4b-09ab8b000000",
-=======
         "x-ms-request-id": "2e46177d-a01e-0004-3446-982ad1000000",
->>>>>>> 365f255a
         "x-ms-version": "2020-02-10"
       },
       "ResponseBody": []
