{
  "Entries": [
    {
      "RequestUri": "https://seanmcccanary.blob.core.windows.net/test-container-32497ead-8b24-2d95-8953-174b913203a3?restype=container",
      "RequestMethod": "PUT",
      "RequestHeaders": {
        "Authorization": "Sanitized",
        "traceparent": "00-4355394d9aca774c83089849e8523a89-90a5801842c6494c-00",
        "User-Agent": [
          "azsdk-net-Storage.Blobs/12.5.0-dev.20200402.1",
          "(.NET Core 4.6.28325.01; Microsoft Windows 10.0.18362 )"
        ],
        "x-ms-blob-public-access": "container",
        "x-ms-client-request-id": "d4ae85b3-bf54-bbb3-2039-3fb53025de93",
        "x-ms-date": "Fri, 03 Apr 2020 00:09:12 GMT",
        "x-ms-return-client-request-id": "true",
        "x-ms-version": "2019-12-12"
      },
      "RequestBody": null,
      "StatusCode": 201,
      "ResponseHeaders": {
        "Content-Length": "0",
        "Date": "Fri, 03 Apr 2020 00:09:10 GMT",
        "ETag": "\u00220x8D7D7633CC7D850\u0022",
        "Last-Modified": "Fri, 03 Apr 2020 00:09:11 GMT",
        "Server": [
          "Windows-Azure-Blob/1.0",
          "Microsoft-HTTPAPI/2.0"
        ],
        "x-ms-client-request-id": "d4ae85b3-bf54-bbb3-2039-3fb53025de93",
<<<<<<< HEAD
        "x-ms-request-id": "9d98c7aa-f01e-0002-5134-f32c83000000",
=======
        "x-ms-request-id": "10a436e9-e01e-0043-624c-09abfc000000",
>>>>>>> 8d420312
        "x-ms-version": "2019-12-12"
      },
      "ResponseBody": []
    },
    {
      "RequestUri": "https://seanmcccanary.blob.core.windows.net/test-container-32497ead-8b24-2d95-8953-174b913203a3/test-blob-5f97cdc7-1bb9-c522-51dc-6a8054ac1ced",
      "RequestMethod": "PUT",
      "RequestHeaders": {
        "Authorization": "Sanitized",
        "Content-Length": "0",
        "traceparent": "00-a375fde78ba4064797ce6f006c8e9200-17afcf5e68114842-00",
        "User-Agent": [
          "azsdk-net-Storage.Blobs/12.5.0-dev.20200402.1",
          "(.NET Core 4.6.28325.01; Microsoft Windows 10.0.18362 )"
        ],
        "x-ms-blob-content-length": "1024",
        "x-ms-blob-type": "PageBlob",
        "x-ms-client-request-id": "ffd83f78-8ddb-da88-ee52-6460888f31b2",
        "x-ms-date": "Fri, 03 Apr 2020 00:09:12 GMT",
        "x-ms-encryption-algorithm": "AES256",
        "x-ms-encryption-key": "JZSXC4MvT5X3LQHZqXc8osWjIUMDzsmYY\u002BmDd1QzZnM=",
        "x-ms-encryption-key-sha256": "UE6AUVAPvxZ8KplzZ/w3Arfus5x1ogXpjDwZf3y4sHo=",
        "x-ms-return-client-request-id": "true",
        "x-ms-version": "2019-12-12"
      },
      "RequestBody": null,
      "StatusCode": 201,
      "ResponseHeaders": {
        "Content-Length": "0",
        "Date": "Fri, 03 Apr 2020 00:09:10 GMT",
        "ETag": "\u00220x8D7D7633CD665C3\u0022",
        "Last-Modified": "Fri, 03 Apr 2020 00:09:11 GMT",
        "Server": [
          "Windows-Azure-Blob/1.0",
          "Microsoft-HTTPAPI/2.0"
        ],
        "x-ms-client-request-id": "ffd83f78-8ddb-da88-ee52-6460888f31b2",
        "x-ms-encryption-key-sha256": "UE6AUVAPvxZ8KplzZ/w3Arfus5x1ogXpjDwZf3y4sHo=",
        "x-ms-request-id": "10a4371e-e01e-0043-0a4c-09abfc000000",
        "x-ms-request-server-encrypted": "true",
        "x-ms-version": "2019-12-12"
      },
      "ResponseBody": []
    },
    {
      "RequestUri": "https://seanmcccanary.blob.core.windows.net/test-container-32497ead-8b24-2d95-8953-174b913203a3/test-blob-5f97cdc7-1bb9-c522-51dc-6a8054ac1ced?comp=page",
      "RequestMethod": "PUT",
      "RequestHeaders": {
        "Authorization": "Sanitized",
        "Content-Length": "1024",
        "traceparent": "00-840fe8289e06ad4886e488db196ffbed-f10c5dc35aa00c4b-00",
        "User-Agent": [
          "azsdk-net-Storage.Blobs/12.5.0-dev.20200402.1",
          "(.NET Core 4.6.28325.01; Microsoft Windows 10.0.18362 )"
        ],
        "x-ms-client-request-id": "5a0c8446-893f-4b12-8a27-f16dde68ef7f",
        "x-ms-date": "Fri, 03 Apr 2020 00:09:12 GMT",
        "x-ms-encryption-algorithm": "AES256",
        "x-ms-encryption-key": "JZSXC4MvT5X3LQHZqXc8osWjIUMDzsmYY\u002BmDd1QzZnM=",
        "x-ms-encryption-key-sha256": "UE6AUVAPvxZ8KplzZ/w3Arfus5x1ogXpjDwZf3y4sHo=",
        "x-ms-page-write": "update",
        "x-ms-range": "bytes=0-1023",
        "x-ms-return-client-request-id": "true",
        "x-ms-version": "2019-12-12"
      },
      "RequestBody": "HFGQm47SD5h9AmiMGUkb2p/IurCL2elXy/\u002BomqzXQMTGjbxX5qET85OJxQFlPH4azajYjHi16ENnOM\u002BOKnXrpcKkxYyMw/P\u002BtMYdARPo8Y6Bjs0D/7NLEKR4767RhcgenR8\u002BwXbxjQm12dixmOcvf0ZBDZyn6KYOWbTnFNNFLC/9/mP0qTAXjwHDTibbmXi9SHBnkHcsdrV5MGfBCnk1b6yptJqDO9UWKX6b5JmAM8A8Kstj3Zy30Yete3nIVYWHjd55MuXdOQ2bUGf5kZIc\u002Bfynhd\u002Bt0pIQ8eIT1sBcTdP4E1e6BgDbX/C9yIw1vj/1kYF8INCl2bpMaEECymNNPwKTAH46YfL8zCXv8AoF2jKjHkQ\u002B3y0CUzmcbZ6/2JWNcImKob3Aui\u002BPgFSqtumwR40OXqseDl/Vka1FnfRTPPOQYn\u002BBezl14mMVrl/YV5xP7CUQsXnpbmEptA8Pex07O0RgGlNpLsxUmHxICWAA/TkQ9rDOQ4p6p/MeV8YpZWdG2nIaeD1I5b5ZvBn9oWUBKbfV/4VsbPi55nJgS9cFKjMVAS7t5YT8xxDydYdxfAaOHC4PU2bh2m16YZLL6JnmU5Hl6J82FEMy2Td0efdwSGls0S\u002Bp9dbMMyfBcoTxMd52CyH1i5RmVwjq3XoubGB1ChkpXhZqPV27GLR4dKG/QKhY/m3WerzUBXkmvhhcnsbGTGhryNLHDM7EOnLf7uNnK5zR1W7yn49dVFmdRH9EXnrusSg4VHjWkPKfEUBJ9ReWv5N8ishY063ZDnN5KshOf9v48Ty6LtYk\u002B0V8U41PE19CBoTsyNSxlt17XkYEXGUqUJFkUATa3JC8WI6D24AfivoUNiRDYrcHRlpePs\u002BQH57fUgL76sNaZyn0MHBFLrpdXNRL7yZB5\u002B7aXQmpfJ7AKzjvpIl\u002BJJ83uc/6TjJHwRigAeL7RC94nWsTII25seuLNAQ3Voow3jc1FDVWRpi7k5vxCHq7xeYIdgYeagMRfgjkbxotD2uObyOqxS/6IlfSV43xx6lwz28eLt\u002BDEnM0I5Ytcdd\u002BjoMwY5lXEf\u002B2DlSuSxJ1ILZfdJ\u002BqD\u002BGMClyvdaKZzLCAVMkKwWMPGL5wZx\u002BK1cZgvgPfzv03036hpFk8qJtdHUKjLvdIa19TT1vhOqjBATWVTreeuf2ySIBLaBwK03AjEknd5qbPF1OkjH\u002BhVpjV4KMkplnkvmNE8eZ2/QNCSHvrvSde5BqOxjdj\u002Bix\u002BEPHndYh55S0WPlTmmPXAWRpQYUQDtphxd/uIleAigMQ3xeD0jod7yWJO1H7TeEslzm0cE5joe1pZdv6M8FBN9L6Qr9MVzMqS1ZjhteEZnv6wY8dyBWwrTkqFmhiJ7g==",
      "StatusCode": 201,
      "ResponseHeaders": {
        "Content-Length": "0",
        "Content-MD5": "EgwyuaTnzj4wizCcpj1JTQ==",
        "Date": "Fri, 03 Apr 2020 00:09:10 GMT",
        "ETag": "\u00220x8D7D7633CE3AE9B\u0022",
        "Last-Modified": "Fri, 03 Apr 2020 00:09:11 GMT",
        "Server": [
          "Windows-Azure-Blob/1.0",
          "Microsoft-HTTPAPI/2.0"
        ],
        "x-ms-blob-sequence-number": "0",
        "x-ms-client-request-id": "5a0c8446-893f-4b12-8a27-f16dde68ef7f",
        "x-ms-encryption-key-sha256": "UE6AUVAPvxZ8KplzZ/w3Arfus5x1ogXpjDwZf3y4sHo=",
        "x-ms-request-id": "10a43748-e01e-0043-2e4c-09abfc000000",
        "x-ms-request-server-encrypted": "true",
        "x-ms-version": "2019-12-12"
      },
      "ResponseBody": []
    },
    {
      "RequestUri": "https://seanmcccanary.blob.core.windows.net/test-container-32497ead-8b24-2d95-8953-174b913203a3?restype=container",
      "RequestMethod": "DELETE",
      "RequestHeaders": {
        "Authorization": "Sanitized",
        "traceparent": "00-8fbabee699698441bc5641e3a3a41966-1a754cbd26b02043-00",
        "User-Agent": [
          "azsdk-net-Storage.Blobs/12.5.0-dev.20200402.1",
          "(.NET Core 4.6.28325.01; Microsoft Windows 10.0.18362 )"
        ],
        "x-ms-client-request-id": "04193824-d682-7f72-d374-448c0feb7ccc",
        "x-ms-date": "Fri, 03 Apr 2020 00:09:12 GMT",
        "x-ms-return-client-request-id": "true",
        "x-ms-version": "2019-12-12"
      },
      "RequestBody": null,
      "StatusCode": 202,
      "ResponseHeaders": {
        "Content-Length": "0",
        "Date": "Fri, 03 Apr 2020 00:09:11 GMT",
        "Server": [
          "Windows-Azure-Blob/1.0",
          "Microsoft-HTTPAPI/2.0"
        ],
        "x-ms-client-request-id": "04193824-d682-7f72-d374-448c0feb7ccc",
<<<<<<< HEAD
        "x-ms-request-id": "9d98c7b5-f01e-0002-5a34-f32c83000000",
=======
        "x-ms-request-id": "10a4376a-e01e-0043-4a4c-09abfc000000",
>>>>>>> 8d420312
        "x-ms-version": "2019-12-12"
      },
      "ResponseBody": []
    }
  ],
  "Variables": {
    "RandomSeed": "429433701",
    "Storage_TestConfigDefault": "ProductionTenant\nseanmcccanary\nU2FuaXRpemVk\nhttps://seanmcccanary.blob.core.windows.net\nhttps://seanmcccanary.file.core.windows.net\nhttps://seanmcccanary.queue.core.windows.net\nhttps://seanmcccanary.table.core.windows.net\n\n\n\n\nhttps://seanmcccanary-secondary.blob.core.windows.net\nhttps://seanmcccanary-secondary.file.core.windows.net\nhttps://seanmcccanary-secondary.queue.core.windows.net\nhttps://seanmcccanary-secondary.table.core.windows.net\n\nSanitized\n\n\nCloud\nBlobEndpoint=https://seanmcccanary.blob.core.windows.net/;QueueEndpoint=https://seanmcccanary.queue.core.windows.net/;FileEndpoint=https://seanmcccanary.file.core.windows.net/;BlobSecondaryEndpoint=https://seanmcccanary-secondary.blob.core.windows.net/;QueueSecondaryEndpoint=https://seanmcccanary-secondary.queue.core.windows.net/;FileSecondaryEndpoint=https://seanmcccanary-secondary.file.core.windows.net/;AccountName=seanmcccanary;AccountKey=Sanitized\nseanscope1"
  }
}<|MERGE_RESOLUTION|>--- conflicted
+++ resolved
@@ -28,11 +28,7 @@
           "Microsoft-HTTPAPI/2.0"
         ],
         "x-ms-client-request-id": "d4ae85b3-bf54-bbb3-2039-3fb53025de93",
-<<<<<<< HEAD
-        "x-ms-request-id": "9d98c7aa-f01e-0002-5134-f32c83000000",
-=======
         "x-ms-request-id": "10a436e9-e01e-0043-624c-09abfc000000",
->>>>>>> 8d420312
         "x-ms-version": "2019-12-12"
       },
       "ResponseBody": []
@@ -144,11 +140,7 @@
           "Microsoft-HTTPAPI/2.0"
         ],
         "x-ms-client-request-id": "04193824-d682-7f72-d374-448c0feb7ccc",
-<<<<<<< HEAD
-        "x-ms-request-id": "9d98c7b5-f01e-0002-5a34-f32c83000000",
-=======
         "x-ms-request-id": "10a4376a-e01e-0043-4a4c-09abfc000000",
->>>>>>> 8d420312
         "x-ms-version": "2019-12-12"
       },
       "ResponseBody": []
