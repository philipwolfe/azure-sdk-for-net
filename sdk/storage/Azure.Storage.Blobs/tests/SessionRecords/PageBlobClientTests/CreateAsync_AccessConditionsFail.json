{
  "Entries": [
    {
      "RequestUri": "https://storagedotnettesting.blob.core.windows.net/test-container-69ebcdb1-f02a-d483-3c96-02e53cc32633?restype=container",
      "RequestMethod": "PUT",
      "RequestHeaders": {
        "Authorization": "Sanitized",
        "traceparent": "00-6144df572f2e6b469fdee3c6971b9149-f68013d8e9d30d49-00",
        "User-Agent": [
          "azsdk-net-Storage.Blobs/12.7.0-alpha.20201001.1",
          "(.NET Core 4.6.29220.03; Microsoft Windows 10.0.19041 )"
        ],
        "x-ms-blob-public-access": "container",
        "x-ms-client-request-id": "33d6ab21-582e-afa8-f90b-1cb9934bae71",
        "x-ms-date": "Thu, 01 Oct 2020 22:57:27 GMT",
        "x-ms-return-client-request-id": "true",
        "x-ms-version": "2020-02-10"
      },
      "RequestBody": null,
      "StatusCode": 201,
      "ResponseHeaders": {
        "Content-Length": "0",
        "Date": "Thu, 01 Oct 2020 22:57:27 GMT",
        "ETag": "\u00220x8D8665D5EA4A1C4\u0022",
        "Last-Modified": "Thu, 01 Oct 2020 22:57:27 GMT",
        "Server": [
          "Windows-Azure-Blob/1.0",
          "Microsoft-HTTPAPI/2.0"
        ],
        "x-ms-client-request-id": "33d6ab21-582e-afa8-f90b-1cb9934bae71",
<<<<<<< HEAD
        "x-ms-request-id": "f80ea845-101e-008c-284b-0925ae000000",
=======
        "x-ms-request-id": "98097370-a01e-0082-0146-98e668000000",
>>>>>>> 365f255a
        "x-ms-version": "2020-02-10"
      },
      "ResponseBody": []
    },
    {
      "RequestUri": "https://storagedotnettesting.blob.core.windows.net/test-container-69ebcdb1-f02a-d483-3c96-02e53cc32633/test-blob-067a54fa-8720-10d9-7cbc-c4f7ebd322ef",
      "RequestMethod": "PUT",
      "RequestHeaders": {
        "Authorization": "Sanitized",
        "Content-Length": "0",
        "If-None-Match": "*",
        "traceparent": "00-be255f6d781a26488856dc2eb773c042-d72de67d3b5b2b44-00",
        "User-Agent": [
          "azsdk-net-Storage.Blobs/12.7.0-alpha.20201001.1",
          "(.NET Core 4.6.29220.03; Microsoft Windows 10.0.19041 )"
        ],
        "x-ms-blob-content-length": "1024",
        "x-ms-blob-sequence-number": "0",
        "x-ms-blob-type": "PageBlob",
        "x-ms-client-request-id": "5db49384-17d2-9a08-d2c6-b77294b1c426",
        "x-ms-date": "Thu, 01 Oct 2020 22:57:27 GMT",
        "x-ms-return-client-request-id": "true",
        "x-ms-version": "2020-02-10"
      },
      "RequestBody": null,
      "StatusCode": 201,
      "ResponseHeaders": {
        "Content-Length": "0",
        "Date": "Thu, 01 Oct 2020 22:57:27 GMT",
        "ETag": "\u00220x8D8665D5EAB0461\u0022",
        "Last-Modified": "Thu, 01 Oct 2020 22:57:27 GMT",
        "Server": [
          "Windows-Azure-Blob/1.0",
          "Microsoft-HTTPAPI/2.0"
        ],
        "x-ms-client-request-id": "5db49384-17d2-9a08-d2c6-b77294b1c426",
        "x-ms-request-id": "9809738c-a01e-0082-1646-98e668000000",
        "x-ms-request-server-encrypted": "true",
        "x-ms-version": "2020-02-10"
      },
      "ResponseBody": []
    },
    {
      "RequestUri": "https://storagedotnettesting.blob.core.windows.net/test-container-69ebcdb1-f02a-d483-3c96-02e53cc32633/test-blob-067a54fa-8720-10d9-7cbc-c4f7ebd322ef",
      "RequestMethod": "PUT",
      "RequestHeaders": {
        "Authorization": "Sanitized",
        "Content-Length": "0",
        "If-Modified-Since": "Fri, 02 Oct 2020 22:57:27 GMT",
        "traceparent": "00-6935a2c239c3544aae460307f171c7b1-6475859bf33ea442-00",
        "User-Agent": [
          "azsdk-net-Storage.Blobs/12.7.0-alpha.20201001.1",
          "(.NET Core 4.6.29220.03; Microsoft Windows 10.0.19041 )"
        ],
        "x-ms-blob-content-length": "1024",
        "x-ms-blob-type": "PageBlob",
        "x-ms-client-request-id": "57726b1f-c51e-611d-d129-be263b93ab46",
        "x-ms-date": "Thu, 01 Oct 2020 22:57:27 GMT",
        "x-ms-return-client-request-id": "true",
        "x-ms-version": "2020-02-10"
      },
      "RequestBody": null,
      "StatusCode": 412,
      "ResponseHeaders": {
        "Content-Length": "252",
        "Content-Type": "application/xml",
        "Date": "Thu, 01 Oct 2020 22:57:27 GMT",
        "Server": [
          "Windows-Azure-Blob/1.0",
          "Microsoft-HTTPAPI/2.0"
        ],
        "x-ms-client-request-id": "57726b1f-c51e-611d-d129-be263b93ab46",
        "x-ms-error-code": "ConditionNotMet",
<<<<<<< HEAD
        "x-ms-request-id": "f80ea86b-101e-008c-4c4b-0925ae000000",
=======
        "x-ms-request-id": "980973a6-a01e-0082-2d46-98e668000000",
>>>>>>> 365f255a
        "x-ms-version": "2020-02-10"
      },
      "ResponseBody": [
        "\uFEFF\u003C?xml version=\u00221.0\u0022 encoding=\u0022utf-8\u0022?\u003E\u003CError\u003E\u003CCode\u003EConditionNotMet\u003C/Code\u003E\u003CMessage\u003EThe condition specified using HTTP conditional header(s) is not met.\n",
        "RequestId:980973a6-a01e-0082-2d46-98e668000000\n",
        "Time:2020-10-01T22:57:27.9565232Z\u003C/Message\u003E\u003C/Error\u003E"
      ]
    },
    {
      "RequestUri": "https://storagedotnettesting.blob.core.windows.net/test-container-69ebcdb1-f02a-d483-3c96-02e53cc32633?restype=container",
      "RequestMethod": "DELETE",
      "RequestHeaders": {
        "Authorization": "Sanitized",
        "traceparent": "00-816e81bdc082554a9087e2e136752700-8398703d98af404d-00",
        "User-Agent": [
          "azsdk-net-Storage.Blobs/12.7.0-alpha.20201001.1",
          "(.NET Core 4.6.29220.03; Microsoft Windows 10.0.19041 )"
        ],
        "x-ms-client-request-id": "2852d23a-6c3f-2307-0edf-e85e5f5fccbb",
        "x-ms-date": "Thu, 01 Oct 2020 22:57:27 GMT",
        "x-ms-return-client-request-id": "true",
        "x-ms-version": "2020-02-10"
      },
      "RequestBody": null,
      "StatusCode": 202,
      "ResponseHeaders": {
        "Content-Length": "0",
        "Date": "Thu, 01 Oct 2020 22:57:27 GMT",
        "Server": [
          "Windows-Azure-Blob/1.0",
          "Microsoft-HTTPAPI/2.0"
        ],
        "x-ms-client-request-id": "2852d23a-6c3f-2307-0edf-e85e5f5fccbb",
<<<<<<< HEAD
        "x-ms-request-id": "f80ea887-101e-008c-684b-0925ae000000",
=======
        "x-ms-request-id": "980973b3-a01e-0082-3946-98e668000000",
>>>>>>> 365f255a
        "x-ms-version": "2020-02-10"
      },
      "ResponseBody": []
    },
    {
      "RequestUri": "https://storagedotnettesting.blob.core.windows.net/test-container-4835c78f-32dd-3c8c-9a0b-4972b6855791?restype=container",
      "RequestMethod": "PUT",
      "RequestHeaders": {
        "Authorization": "Sanitized",
        "traceparent": "00-11dff36ed029eb4493287298878ee48b-5f4821afff1ba943-00",
        "User-Agent": [
          "azsdk-net-Storage.Blobs/12.7.0-alpha.20201001.1",
          "(.NET Core 4.6.29220.03; Microsoft Windows 10.0.19041 )"
        ],
        "x-ms-blob-public-access": "container",
        "x-ms-client-request-id": "410852e0-fd09-088e-4616-8d3423946c89",
        "x-ms-date": "Thu, 01 Oct 2020 22:57:28 GMT",
        "x-ms-return-client-request-id": "true",
        "x-ms-version": "2020-02-10"
      },
      "RequestBody": null,
      "StatusCode": 201,
      "ResponseHeaders": {
        "Content-Length": "0",
        "Date": "Thu, 01 Oct 2020 22:57:28 GMT",
        "ETag": "\u00220x8D8665D5ECD00C9\u0022",
        "Last-Modified": "Thu, 01 Oct 2020 22:57:28 GMT",
        "Server": [
          "Windows-Azure-Blob/1.0",
          "Microsoft-HTTPAPI/2.0"
        ],
        "x-ms-client-request-id": "410852e0-fd09-088e-4616-8d3423946c89",
<<<<<<< HEAD
        "x-ms-request-id": "d7a0eaea-c01e-0019-1a4b-09cd1b000000",
=======
        "x-ms-request-id": "8fe156e9-b01e-0045-3146-987235000000",
>>>>>>> 365f255a
        "x-ms-version": "2020-02-10"
      },
      "ResponseBody": []
    },
    {
      "RequestUri": "https://storagedotnettesting.blob.core.windows.net/test-container-4835c78f-32dd-3c8c-9a0b-4972b6855791/test-blob-0d7a5687-6373-0c7b-c00f-4377e8144127",
      "RequestMethod": "PUT",
      "RequestHeaders": {
        "Authorization": "Sanitized",
        "Content-Length": "0",
        "If-None-Match": "*",
        "traceparent": "00-e933efc5d8302c4e98296d6c13acebf0-372fd361b9daa748-00",
        "User-Agent": [
          "azsdk-net-Storage.Blobs/12.7.0-alpha.20201001.1",
          "(.NET Core 4.6.29220.03; Microsoft Windows 10.0.19041 )"
        ],
        "x-ms-blob-content-length": "1024",
        "x-ms-blob-sequence-number": "0",
        "x-ms-blob-type": "PageBlob",
        "x-ms-client-request-id": "a3f0c0f8-faf8-7d3b-d7fc-81faba162032",
        "x-ms-date": "Thu, 01 Oct 2020 22:57:28 GMT",
        "x-ms-return-client-request-id": "true",
        "x-ms-version": "2020-02-10"
      },
      "RequestBody": null,
      "StatusCode": 201,
      "ResponseHeaders": {
        "Content-Length": "0",
        "Date": "Thu, 01 Oct 2020 22:57:28 GMT",
        "ETag": "\u00220x8D8665D5ED10C1C\u0022",
        "Last-Modified": "Thu, 01 Oct 2020 22:57:28 GMT",
        "Server": [
          "Windows-Azure-Blob/1.0",
          "Microsoft-HTTPAPI/2.0"
        ],
        "x-ms-client-request-id": "a3f0c0f8-faf8-7d3b-d7fc-81faba162032",
        "x-ms-request-id": "8fe156f9-b01e-0045-3d46-987235000000",
        "x-ms-request-server-encrypted": "true",
        "x-ms-version": "2020-02-10"
      },
      "ResponseBody": []
    },
    {
      "RequestUri": "https://storagedotnettesting.blob.core.windows.net/test-container-4835c78f-32dd-3c8c-9a0b-4972b6855791/test-blob-0d7a5687-6373-0c7b-c00f-4377e8144127",
      "RequestMethod": "PUT",
      "RequestHeaders": {
        "Authorization": "Sanitized",
        "Content-Length": "0",
        "If-Unmodified-Since": "Wed, 30 Sep 2020 22:57:27 GMT",
        "traceparent": "00-06c8d84ac3c7334e9ecabc22c520ea72-56b8d3e18ac45f45-00",
        "User-Agent": [
          "azsdk-net-Storage.Blobs/12.7.0-alpha.20201001.1",
          "(.NET Core 4.6.29220.03; Microsoft Windows 10.0.19041 )"
        ],
        "x-ms-blob-content-length": "1024",
        "x-ms-blob-type": "PageBlob",
        "x-ms-client-request-id": "277fd20b-9d23-0a2f-5e14-8d80948d2cad",
        "x-ms-date": "Thu, 01 Oct 2020 22:57:28 GMT",
        "x-ms-return-client-request-id": "true",
        "x-ms-version": "2020-02-10"
      },
      "RequestBody": null,
      "StatusCode": 412,
      "ResponseHeaders": {
        "Content-Length": "252",
        "Content-Type": "application/xml",
        "Date": "Thu, 01 Oct 2020 22:57:28 GMT",
        "Server": [
          "Windows-Azure-Blob/1.0",
          "Microsoft-HTTPAPI/2.0"
        ],
        "x-ms-client-request-id": "277fd20b-9d23-0a2f-5e14-8d80948d2cad",
        "x-ms-error-code": "ConditionNotMet",
<<<<<<< HEAD
        "x-ms-request-id": "d7a0eb1f-c01e-0019-4a4b-09cd1b000000",
=======
        "x-ms-request-id": "8fe15717-b01e-0045-5746-987235000000",
>>>>>>> 365f255a
        "x-ms-version": "2020-02-10"
      },
      "ResponseBody": [
        "\uFEFF\u003C?xml version=\u00221.0\u0022 encoding=\u0022utf-8\u0022?\u003E\u003CError\u003E\u003CCode\u003EConditionNotMet\u003C/Code\u003E\u003CMessage\u003EThe condition specified using HTTP conditional header(s) is not met.\n",
        "RequestId:8fe15717-b01e-0045-5746-987235000000\n",
        "Time:2020-10-01T22:57:28.1960767Z\u003C/Message\u003E\u003C/Error\u003E"
      ]
    },
    {
      "RequestUri": "https://storagedotnettesting.blob.core.windows.net/test-container-4835c78f-32dd-3c8c-9a0b-4972b6855791?restype=container",
      "RequestMethod": "DELETE",
      "RequestHeaders": {
        "Authorization": "Sanitized",
        "traceparent": "00-dd536bb48dd81f43b4d73d00245ae30d-a8574eb13de24648-00",
        "User-Agent": [
          "azsdk-net-Storage.Blobs/12.7.0-alpha.20201001.1",
          "(.NET Core 4.6.29220.03; Microsoft Windows 10.0.19041 )"
        ],
        "x-ms-client-request-id": "e7ef93e6-f997-370e-3625-2aee7b8cdd42",
        "x-ms-date": "Thu, 01 Oct 2020 22:57:28 GMT",
        "x-ms-return-client-request-id": "true",
        "x-ms-version": "2020-02-10"
      },
      "RequestBody": null,
      "StatusCode": 202,
      "ResponseHeaders": {
        "Content-Length": "0",
        "Date": "Thu, 01 Oct 2020 22:57:28 GMT",
        "Server": [
          "Windows-Azure-Blob/1.0",
          "Microsoft-HTTPAPI/2.0"
        ],
        "x-ms-client-request-id": "e7ef93e6-f997-370e-3625-2aee7b8cdd42",
<<<<<<< HEAD
        "x-ms-request-id": "d7a0eb37-c01e-0019-5f4b-09cd1b000000",
=======
        "x-ms-request-id": "8fe15730-b01e-0045-6a46-987235000000",
>>>>>>> 365f255a
        "x-ms-version": "2020-02-10"
      },
      "ResponseBody": []
    },
    {
      "RequestUri": "https://storagedotnettesting.blob.core.windows.net/test-container-50cd9b67-85fa-904b-658f-72a5c8c958b4?restype=container",
      "RequestMethod": "PUT",
      "RequestHeaders": {
        "Authorization": "Sanitized",
        "traceparent": "00-25cfa3abba67b540910a4f8ebddb3183-89ab2d5f8e40654e-00",
        "User-Agent": [
          "azsdk-net-Storage.Blobs/12.7.0-alpha.20201001.1",
          "(.NET Core 4.6.29220.03; Microsoft Windows 10.0.19041 )"
        ],
        "x-ms-blob-public-access": "container",
        "x-ms-client-request-id": "15fe92a1-ecdc-618c-475e-810786686e6c",
        "x-ms-date": "Thu, 01 Oct 2020 22:57:28 GMT",
        "x-ms-return-client-request-id": "true",
        "x-ms-version": "2020-02-10"
      },
      "RequestBody": null,
      "StatusCode": 201,
      "ResponseHeaders": {
        "Content-Length": "0",
        "Date": "Thu, 01 Oct 2020 22:57:28 GMT",
        "ETag": "\u00220x8D8665D5EF13129\u0022",
        "Last-Modified": "Thu, 01 Oct 2020 22:57:28 GMT",
        "Server": [
          "Windows-Azure-Blob/1.0",
          "Microsoft-HTTPAPI/2.0"
        ],
        "x-ms-client-request-id": "15fe92a1-ecdc-618c-475e-810786686e6c",
<<<<<<< HEAD
        "x-ms-request-id": "c9d1355e-901e-0082-5b4b-090c1e000000",
=======
        "x-ms-request-id": "a80b71e2-801e-0061-5946-988495000000",
>>>>>>> 365f255a
        "x-ms-version": "2020-02-10"
      },
      "ResponseBody": []
    },
    {
      "RequestUri": "https://storagedotnettesting.blob.core.windows.net/test-container-50cd9b67-85fa-904b-658f-72a5c8c958b4/test-blob-751776cc-dbf2-22a4-8404-6edb2ace40e8",
      "RequestMethod": "PUT",
      "RequestHeaders": {
        "Authorization": "Sanitized",
        "Content-Length": "0",
        "If-None-Match": "*",
        "traceparent": "00-cb1c02f8f2247045975f478df2ed08f2-4aabf665175a444e-00",
        "User-Agent": [
          "azsdk-net-Storage.Blobs/12.7.0-alpha.20201001.1",
          "(.NET Core 4.6.29220.03; Microsoft Windows 10.0.19041 )"
        ],
        "x-ms-blob-content-length": "1024",
        "x-ms-blob-sequence-number": "0",
        "x-ms-blob-type": "PageBlob",
        "x-ms-client-request-id": "daafedb0-ff66-c536-eedb-91d87db03679",
        "x-ms-date": "Thu, 01 Oct 2020 22:57:28 GMT",
        "x-ms-return-client-request-id": "true",
        "x-ms-version": "2020-02-10"
      },
      "RequestBody": null,
      "StatusCode": 201,
      "ResponseHeaders": {
        "Content-Length": "0",
        "Date": "Thu, 01 Oct 2020 22:57:28 GMT",
        "ETag": "\u00220x8D8665D5EF9D3AC\u0022",
        "Last-Modified": "Thu, 01 Oct 2020 22:57:28 GMT",
        "Server": [
          "Windows-Azure-Blob/1.0",
          "Microsoft-HTTPAPI/2.0"
        ],
        "x-ms-client-request-id": "daafedb0-ff66-c536-eedb-91d87db03679",
        "x-ms-request-id": "a80b720f-801e-0061-8046-988495000000",
        "x-ms-request-server-encrypted": "true",
        "x-ms-version": "2020-02-10"
      },
      "ResponseBody": []
    },
    {
      "RequestUri": "https://storagedotnettesting.blob.core.windows.net/test-container-50cd9b67-85fa-904b-658f-72a5c8c958b4/test-blob-751776cc-dbf2-22a4-8404-6edb2ace40e8",
      "RequestMethod": "PUT",
      "RequestHeaders": {
        "Authorization": "Sanitized",
        "Content-Length": "0",
        "If-Match": "\u0022garbage\u0022",
        "traceparent": "00-e2097203e225ec44b5f3885655bb9352-5b0dfec98a4c9145-00",
        "User-Agent": [
          "azsdk-net-Storage.Blobs/12.7.0-alpha.20201001.1",
          "(.NET Core 4.6.29220.03; Microsoft Windows 10.0.19041 )"
        ],
        "x-ms-blob-content-length": "1024",
        "x-ms-blob-type": "PageBlob",
        "x-ms-client-request-id": "3d2bf4c1-651f-1b81-133f-47f0b1fe6dc8",
        "x-ms-date": "Thu, 01 Oct 2020 22:57:28 GMT",
        "x-ms-return-client-request-id": "true",
        "x-ms-version": "2020-02-10"
      },
      "RequestBody": null,
      "StatusCode": 412,
      "ResponseHeaders": {
        "Content-Length": "252",
        "Content-Type": "application/xml",
        "Date": "Thu, 01 Oct 2020 22:57:28 GMT",
        "Server": [
          "Windows-Azure-Blob/1.0",
          "Microsoft-HTTPAPI/2.0"
        ],
        "x-ms-client-request-id": "3d2bf4c1-651f-1b81-133f-47f0b1fe6dc8",
        "x-ms-error-code": "ConditionNotMet",
<<<<<<< HEAD
        "x-ms-request-id": "c9d1357e-901e-0082-744b-090c1e000000",
=======
        "x-ms-request-id": "a80b721f-801e-0061-1046-988495000000",
>>>>>>> 365f255a
        "x-ms-version": "2020-02-10"
      },
      "ResponseBody": [
        "\uFEFF\u003C?xml version=\u00221.0\u0022 encoding=\u0022utf-8\u0022?\u003E\u003CError\u003E\u003CCode\u003EConditionNotMet\u003C/Code\u003E\u003CMessage\u003EThe condition specified using HTTP conditional header(s) is not met.\n",
        "RequestId:a80b721f-801e-0061-1046-988495000000\n",
        "Time:2020-10-01T22:57:28.4832926Z\u003C/Message\u003E\u003C/Error\u003E"
      ]
    },
    {
      "RequestUri": "https://storagedotnettesting.blob.core.windows.net/test-container-50cd9b67-85fa-904b-658f-72a5c8c958b4?restype=container",
      "RequestMethod": "DELETE",
      "RequestHeaders": {
        "Authorization": "Sanitized",
        "traceparent": "00-8cfd89482eae0644b4d2b3beb31496f8-f8b59f40b6bd3448-00",
        "User-Agent": [
          "azsdk-net-Storage.Blobs/12.7.0-alpha.20201001.1",
          "(.NET Core 4.6.29220.03; Microsoft Windows 10.0.19041 )"
        ],
        "x-ms-client-request-id": "89171c7c-f985-b85a-18d1-2825f0b0d8a0",
        "x-ms-date": "Thu, 01 Oct 2020 22:57:28 GMT",
        "x-ms-return-client-request-id": "true",
        "x-ms-version": "2020-02-10"
      },
      "RequestBody": null,
      "StatusCode": 202,
      "ResponseHeaders": {
        "Content-Length": "0",
        "Date": "Thu, 01 Oct 2020 22:57:28 GMT",
        "Server": [
          "Windows-Azure-Blob/1.0",
          "Microsoft-HTTPAPI/2.0"
        ],
        "x-ms-client-request-id": "89171c7c-f985-b85a-18d1-2825f0b0d8a0",
<<<<<<< HEAD
        "x-ms-request-id": "c9d1358d-901e-0082-024b-090c1e000000",
=======
        "x-ms-request-id": "a80b7228-801e-0061-1746-988495000000",
>>>>>>> 365f255a
        "x-ms-version": "2020-02-10"
      },
      "ResponseBody": []
    },
    {
      "RequestUri": "https://storagedotnettesting.blob.core.windows.net/test-container-e1b732bd-3444-ba53-dfb3-f0f92a451797?restype=container",
      "RequestMethod": "PUT",
      "RequestHeaders": {
        "Authorization": "Sanitized",
        "traceparent": "00-500e726f7c1b5a42926ff195b6b1de58-90cc3993d5982c48-00",
        "User-Agent": [
          "azsdk-net-Storage.Blobs/12.7.0-alpha.20201001.1",
          "(.NET Core 4.6.29220.03; Microsoft Windows 10.0.19041 )"
        ],
        "x-ms-blob-public-access": "container",
        "x-ms-client-request-id": "d17e9b4d-c0c5-4844-c85c-aad209608ed2",
        "x-ms-date": "Thu, 01 Oct 2020 22:57:28 GMT",
        "x-ms-return-client-request-id": "true",
        "x-ms-version": "2020-02-10"
      },
      "RequestBody": null,
      "StatusCode": 201,
      "ResponseHeaders": {
        "Content-Length": "0",
        "Date": "Thu, 01 Oct 2020 22:57:28 GMT",
        "ETag": "\u00220x8D8665D5F1845A1\u0022",
        "Last-Modified": "Thu, 01 Oct 2020 22:57:28 GMT",
        "Server": [
          "Windows-Azure-Blob/1.0",
          "Microsoft-HTTPAPI/2.0"
        ],
        "x-ms-client-request-id": "d17e9b4d-c0c5-4844-c85c-aad209608ed2",
<<<<<<< HEAD
        "x-ms-request-id": "d07a1174-301e-009b-264b-098ca5000000",
=======
        "x-ms-request-id": "a5ef3785-501e-003f-1546-986f75000000",
>>>>>>> 365f255a
        "x-ms-version": "2020-02-10"
      },
      "ResponseBody": []
    },
    {
      "RequestUri": "https://storagedotnettesting.blob.core.windows.net/test-container-e1b732bd-3444-ba53-dfb3-f0f92a451797/test-blob-328991ba-423d-d8b8-efae-fbdc2202dcef",
      "RequestMethod": "PUT",
      "RequestHeaders": {
        "Authorization": "Sanitized",
        "Content-Length": "0",
        "If-None-Match": "*",
        "traceparent": "00-e7cdb034ee842d4a93eeabe38f4ff4fb-2973baf54ab8bd43-00",
        "User-Agent": [
          "azsdk-net-Storage.Blobs/12.7.0-alpha.20201001.1",
          "(.NET Core 4.6.29220.03; Microsoft Windows 10.0.19041 )"
        ],
        "x-ms-blob-content-length": "1024",
        "x-ms-blob-sequence-number": "0",
        "x-ms-blob-type": "PageBlob",
        "x-ms-client-request-id": "4d963ed9-5466-0a5e-e2a5-e216c56825c6",
        "x-ms-date": "Thu, 01 Oct 2020 22:57:28 GMT",
        "x-ms-return-client-request-id": "true",
        "x-ms-version": "2020-02-10"
      },
      "RequestBody": null,
      "StatusCode": 201,
      "ResponseHeaders": {
        "Content-Length": "0",
        "Date": "Thu, 01 Oct 2020 22:57:28 GMT",
        "ETag": "\u00220x8D8665D5F1C5829\u0022",
        "Last-Modified": "Thu, 01 Oct 2020 22:57:28 GMT",
        "Server": [
          "Windows-Azure-Blob/1.0",
          "Microsoft-HTTPAPI/2.0"
        ],
        "x-ms-client-request-id": "4d963ed9-5466-0a5e-e2a5-e216c56825c6",
        "x-ms-request-id": "a5ef37a1-501e-003f-2f46-986f75000000",
        "x-ms-request-server-encrypted": "true",
        "x-ms-version": "2020-02-10"
      },
      "ResponseBody": []
    },
    {
      "RequestUri": "https://storagedotnettesting.blob.core.windows.net/test-container-e1b732bd-3444-ba53-dfb3-f0f92a451797/test-blob-328991ba-423d-d8b8-efae-fbdc2202dcef",
      "RequestMethod": "HEAD",
      "RequestHeaders": {
        "Authorization": "Sanitized",
        "traceparent": "00-b6dc516ec9fe7f4388a5c07416d5b129-24a09ae5e2348f4f-00",
        "User-Agent": [
          "azsdk-net-Storage.Blobs/12.7.0-alpha.20201001.1",
          "(.NET Core 4.6.29220.03; Microsoft Windows 10.0.19041 )"
        ],
        "x-ms-client-request-id": "e40375af-8f6c-d788-f5a1-ab2063bb1611",
        "x-ms-date": "Thu, 01 Oct 2020 22:57:28 GMT",
        "x-ms-return-client-request-id": "true",
        "x-ms-version": "2020-02-10"
      },
      "RequestBody": null,
      "StatusCode": 200,
      "ResponseHeaders": {
        "Accept-Ranges": "bytes",
        "Content-Length": "1024",
        "Content-Type": "application/octet-stream",
        "Date": "Thu, 01 Oct 2020 22:57:28 GMT",
        "ETag": "\u00220x8D8665D5F1C5829\u0022",
        "Last-Modified": "Thu, 01 Oct 2020 22:57:28 GMT",
        "Server": [
          "Windows-Azure-Blob/1.0",
          "Microsoft-HTTPAPI/2.0"
        ],
        "Vary": "Origin",
        "x-ms-blob-sequence-number": "0",
        "x-ms-blob-type": "PageBlob",
        "x-ms-client-request-id": "e40375af-8f6c-d788-f5a1-ab2063bb1611",
        "x-ms-creation-time": "Thu, 01 Oct 2020 22:57:28 GMT",
        "x-ms-lease-state": "available",
        "x-ms-lease-status": "unlocked",
        "x-ms-request-id": "a5ef37ab-501e-003f-3846-986f75000000",
        "x-ms-server-encrypted": "true",
        "x-ms-version": "2020-02-10"
      },
      "ResponseBody": []
    },
    {
      "RequestUri": "https://storagedotnettesting.blob.core.windows.net/test-container-e1b732bd-3444-ba53-dfb3-f0f92a451797/test-blob-328991ba-423d-d8b8-efae-fbdc2202dcef",
      "RequestMethod": "PUT",
      "RequestHeaders": {
        "Authorization": "Sanitized",
        "Content-Length": "0",
        "If-None-Match": "\u00220x8D8665D5F1C5829\u0022",
        "traceparent": "00-f57974dae003604cb8b4dc39e85788b9-fdae9ac539d96348-00",
        "User-Agent": [
          "azsdk-net-Storage.Blobs/12.7.0-alpha.20201001.1",
          "(.NET Core 4.6.29220.03; Microsoft Windows 10.0.19041 )"
        ],
        "x-ms-blob-content-length": "1024",
        "x-ms-blob-type": "PageBlob",
        "x-ms-client-request-id": "4f676307-4164-f059-31ce-bf1254eb1003",
        "x-ms-date": "Thu, 01 Oct 2020 22:57:28 GMT",
        "x-ms-return-client-request-id": "true",
        "x-ms-version": "2020-02-10"
      },
      "RequestBody": null,
      "StatusCode": 412,
      "ResponseHeaders": {
        "Content-Length": "252",
        "Content-Type": "application/xml",
        "Date": "Thu, 01 Oct 2020 22:57:28 GMT",
        "Server": [
          "Windows-Azure-Blob/1.0",
          "Microsoft-HTTPAPI/2.0"
        ],
        "x-ms-client-request-id": "4f676307-4164-f059-31ce-bf1254eb1003",
        "x-ms-error-code": "ConditionNotMet",
<<<<<<< HEAD
        "x-ms-request-id": "d07a11b9-301e-009b-654b-098ca5000000",
=======
        "x-ms-request-id": "a5ef37b6-501e-003f-4246-986f75000000",
>>>>>>> 365f255a
        "x-ms-version": "2020-02-10"
      },
      "ResponseBody": [
        "\uFEFF\u003C?xml version=\u00221.0\u0022 encoding=\u0022utf-8\u0022?\u003E\u003CError\u003E\u003CCode\u003EConditionNotMet\u003C/Code\u003E\u003CMessage\u003EThe condition specified using HTTP conditional header(s) is not met.\n",
        "RequestId:a5ef37b6-501e-003f-4246-986f75000000\n",
        "Time:2020-10-01T22:57:28.7193872Z\u003C/Message\u003E\u003C/Error\u003E"
      ]
    },
    {
      "RequestUri": "https://storagedotnettesting.blob.core.windows.net/test-container-e1b732bd-3444-ba53-dfb3-f0f92a451797?restype=container",
      "RequestMethod": "DELETE",
      "RequestHeaders": {
        "Authorization": "Sanitized",
        "traceparent": "00-85274954f919734392b25e125fce0176-20b0523b81937949-00",
        "User-Agent": [
          "azsdk-net-Storage.Blobs/12.7.0-alpha.20201001.1",
          "(.NET Core 4.6.29220.03; Microsoft Windows 10.0.19041 )"
        ],
        "x-ms-client-request-id": "ff19f60d-c654-c4ad-ac1b-4efd8abe8547",
        "x-ms-date": "Thu, 01 Oct 2020 22:57:28 GMT",
        "x-ms-return-client-request-id": "true",
        "x-ms-version": "2020-02-10"
      },
      "RequestBody": null,
      "StatusCode": 202,
      "ResponseHeaders": {
        "Content-Length": "0",
        "Date": "Thu, 01 Oct 2020 22:57:28 GMT",
        "Server": [
          "Windows-Azure-Blob/1.0",
          "Microsoft-HTTPAPI/2.0"
        ],
        "x-ms-client-request-id": "ff19f60d-c654-c4ad-ac1b-4efd8abe8547",
<<<<<<< HEAD
        "x-ms-request-id": "d07a11d6-301e-009b-014b-098ca5000000",
=======
        "x-ms-request-id": "a5ef37ce-501e-003f-5746-986f75000000",
>>>>>>> 365f255a
        "x-ms-version": "2020-02-10"
      },
      "ResponseBody": []
    },
    {
      "RequestUri": "https://storagedotnettesting.blob.core.windows.net/test-container-f4218b10-243f-e993-b101-aa3a8f0eef61?restype=container",
      "RequestMethod": "PUT",
      "RequestHeaders": {
        "Authorization": "Sanitized",
        "traceparent": "00-64431518c839184b87cfd701aed032d9-aac5bae38b044348-00",
        "User-Agent": [
          "azsdk-net-Storage.Blobs/12.7.0-alpha.20201001.1",
          "(.NET Core 4.6.29220.03; Microsoft Windows 10.0.19041 )"
        ],
        "x-ms-blob-public-access": "container",
        "x-ms-client-request-id": "763a69a4-47ae-e969-6330-4e531c72359e",
        "x-ms-date": "Thu, 01 Oct 2020 22:57:28 GMT",
        "x-ms-return-client-request-id": "true",
        "x-ms-version": "2020-02-10"
      },
      "RequestBody": null,
      "StatusCode": 201,
      "ResponseHeaders": {
        "Content-Length": "0",
        "Date": "Thu, 01 Oct 2020 22:57:28 GMT",
        "ETag": "\u00220x8D8665D5F3ACA1A\u0022",
        "Last-Modified": "Thu, 01 Oct 2020 22:57:28 GMT",
        "Server": [
          "Windows-Azure-Blob/1.0",
          "Microsoft-HTTPAPI/2.0"
        ],
        "x-ms-client-request-id": "763a69a4-47ae-e969-6330-4e531c72359e",
<<<<<<< HEAD
        "x-ms-request-id": "795fc23f-901e-0014-644b-0905cf000000",
=======
        "x-ms-request-id": "d5a3f99b-601e-008d-7046-989004000000",
>>>>>>> 365f255a
        "x-ms-version": "2020-02-10"
      },
      "ResponseBody": []
    },
    {
      "RequestUri": "https://storagedotnettesting.blob.core.windows.net/test-container-f4218b10-243f-e993-b101-aa3a8f0eef61/test-blob-736bec2b-27b8-ff75-dc51-fbf8608c18fb",
      "RequestMethod": "PUT",
      "RequestHeaders": {
        "Authorization": "Sanitized",
        "Content-Length": "0",
        "If-None-Match": "*",
        "traceparent": "00-13ebe4cea1fa724885da7c3089757605-cd4381f53c418742-00",
        "User-Agent": [
          "azsdk-net-Storage.Blobs/12.7.0-alpha.20201001.1",
          "(.NET Core 4.6.29220.03; Microsoft Windows 10.0.19041 )"
        ],
        "x-ms-blob-content-length": "1024",
        "x-ms-blob-sequence-number": "0",
        "x-ms-blob-type": "PageBlob",
        "x-ms-client-request-id": "e4da2512-674a-7d2d-f33a-995d4c7188d6",
        "x-ms-date": "Thu, 01 Oct 2020 22:57:28 GMT",
        "x-ms-return-client-request-id": "true",
        "x-ms-version": "2020-02-10"
      },
      "RequestBody": null,
      "StatusCode": 201,
      "ResponseHeaders": {
        "Content-Length": "0",
        "Date": "Thu, 01 Oct 2020 22:57:28 GMT",
        "ETag": "\u00220x8D8665D5F41754D\u0022",
        "Last-Modified": "Thu, 01 Oct 2020 22:57:28 GMT",
        "Server": [
          "Windows-Azure-Blob/1.0",
          "Microsoft-HTTPAPI/2.0"
        ],
        "x-ms-client-request-id": "e4da2512-674a-7d2d-f33a-995d4c7188d6",
        "x-ms-request-id": "d5a3f9b0-601e-008d-0246-989004000000",
        "x-ms-request-server-encrypted": "true",
        "x-ms-version": "2020-02-10"
      },
      "ResponseBody": []
    },
    {
      "RequestUri": "https://storagedotnettesting.blob.core.windows.net/test-container-f4218b10-243f-e993-b101-aa3a8f0eef61/test-blob-736bec2b-27b8-ff75-dc51-fbf8608c18fb?comp=lease",
      "RequestMethod": "PUT",
      "RequestHeaders": {
        "Authorization": "Sanitized",
        "traceparent": "00-fbd91a22066cc34bbc7726707606c51f-b368b39b421a4c4d-00",
        "User-Agent": [
          "azsdk-net-Storage.Blobs/12.7.0-alpha.20201001.1",
          "(.NET Core 4.6.29220.03; Microsoft Windows 10.0.19041 )"
        ],
        "x-ms-client-request-id": "6f8a2392-5c2e-03aa-5b27-ab29a190501f",
        "x-ms-date": "Thu, 01 Oct 2020 22:57:28 GMT",
        "x-ms-lease-action": "acquire",
        "x-ms-lease-duration": "-1",
        "x-ms-proposed-lease-id": "572c5217-0edc-b2c9-3820-c69d2dd43d81",
        "x-ms-return-client-request-id": "true",
        "x-ms-version": "2020-02-10"
      },
      "RequestBody": null,
      "StatusCode": 201,
      "ResponseHeaders": {
        "Content-Length": "0",
        "Date": "Thu, 01 Oct 2020 22:57:28 GMT",
        "ETag": "\u00220x8D8665D5F41754D\u0022",
        "Last-Modified": "Thu, 01 Oct 2020 22:57:28 GMT",
        "Server": [
          "Windows-Azure-Blob/1.0",
          "Microsoft-HTTPAPI/2.0"
        ],
        "x-ms-client-request-id": "6f8a2392-5c2e-03aa-5b27-ab29a190501f",
        "x-ms-lease-id": "572c5217-0edc-b2c9-3820-c69d2dd43d81",
<<<<<<< HEAD
        "x-ms-request-id": "795fc26e-901e-0014-104b-0905cf000000",
=======
        "x-ms-request-id": "d5a3f9bc-601e-008d-0c46-989004000000",
>>>>>>> 365f255a
        "x-ms-version": "2020-02-10"
      },
      "ResponseBody": []
    },
    {
      "RequestUri": "https://storagedotnettesting.blob.core.windows.net/test-container-f4218b10-243f-e993-b101-aa3a8f0eef61/test-blob-736bec2b-27b8-ff75-dc51-fbf8608c18fb",
      "RequestMethod": "PUT",
      "RequestHeaders": {
        "Authorization": "Sanitized",
        "Content-Length": "0",
        "traceparent": "00-9d3e1c36c42d284b9e95c9f83355da05-b9a51619af2bf54f-00",
        "User-Agent": [
          "azsdk-net-Storage.Blobs/12.7.0-alpha.20201001.1",
          "(.NET Core 4.6.29220.03; Microsoft Windows 10.0.19041 )"
        ],
        "x-ms-blob-content-length": "1024",
        "x-ms-blob-type": "PageBlob",
        "x-ms-client-request-id": "090a8b21-ce49-3f52-c9e2-df8988871d06",
        "x-ms-date": "Thu, 01 Oct 2020 22:57:28 GMT",
        "x-ms-lease-id": "58e07ca0-954f-ea31-3521-8812a727b357",
        "x-ms-return-client-request-id": "true",
        "x-ms-version": "2020-02-10"
      },
      "RequestBody": null,
      "StatusCode": 412,
      "ResponseHeaders": {
        "Content-Length": "264",
        "Content-Type": "application/xml",
        "Date": "Thu, 01 Oct 2020 22:57:28 GMT",
        "Server": [
          "Windows-Azure-Blob/1.0",
          "Microsoft-HTTPAPI/2.0"
        ],
        "x-ms-client-request-id": "090a8b21-ce49-3f52-c9e2-df8988871d06",
        "x-ms-error-code": "LeaseIdMismatchWithBlobOperation",
<<<<<<< HEAD
        "x-ms-request-id": "795fc293-901e-0014-334b-0905cf000000",
=======
        "x-ms-request-id": "d5a3f9ce-601e-008d-1e46-989004000000",
>>>>>>> 365f255a
        "x-ms-version": "2020-02-10"
      },
      "ResponseBody": [
        "\uFEFF\u003C?xml version=\u00221.0\u0022 encoding=\u0022utf-8\u0022?\u003E\u003CError\u003E\u003CCode\u003ELeaseIdMismatchWithBlobOperation\u003C/Code\u003E\u003CMessage\u003EThe lease ID specified did not match the lease ID for the blob.\n",
        "RequestId:d5a3f9ce-601e-008d-1e46-989004000000\n",
        "Time:2020-10-01T22:57:28.9606145Z\u003C/Message\u003E\u003C/Error\u003E"
      ]
    },
    {
      "RequestUri": "https://storagedotnettesting.blob.core.windows.net/test-container-f4218b10-243f-e993-b101-aa3a8f0eef61?restype=container",
      "RequestMethod": "DELETE",
      "RequestHeaders": {
        "Authorization": "Sanitized",
        "traceparent": "00-abe0e0382dad494f8f0542eca2836141-3da6fa7b249c014b-00",
        "User-Agent": [
          "azsdk-net-Storage.Blobs/12.7.0-alpha.20201001.1",
          "(.NET Core 4.6.29220.03; Microsoft Windows 10.0.19041 )"
        ],
        "x-ms-client-request-id": "1508c954-4685-2dd5-c580-0fa86d9b5919",
        "x-ms-date": "Thu, 01 Oct 2020 22:57:28 GMT",
        "x-ms-return-client-request-id": "true",
        "x-ms-version": "2020-02-10"
      },
      "RequestBody": null,
      "StatusCode": 202,
      "ResponseHeaders": {
        "Content-Length": "0",
        "Date": "Thu, 01 Oct 2020 22:57:28 GMT",
        "Server": [
          "Windows-Azure-Blob/1.0",
          "Microsoft-HTTPAPI/2.0"
        ],
        "x-ms-client-request-id": "1508c954-4685-2dd5-c580-0fa86d9b5919",
<<<<<<< HEAD
        "x-ms-request-id": "795fc2af-901e-0014-4e4b-0905cf000000",
=======
        "x-ms-request-id": "d5a3f9d2-601e-008d-2246-989004000000",
>>>>>>> 365f255a
        "x-ms-version": "2020-02-10"
      },
      "ResponseBody": []
    }
  ],
  "Variables": {
    "DateTimeOffsetNow": "2020-10-01T15:57:27.7791449-07:00",
    "RandomSeed": "481877531",
    "Storage_TestConfigDefault": "ProductionTenant\nstoragedotnettesting\nU2FuaXRpemVk\nhttps://storagedotnettesting.blob.core.windows.net\nhttps://storagedotnettesting.file.core.windows.net\nhttps://storagedotnettesting.queue.core.windows.net\nhttps://storagedotnettesting.table.core.windows.net\n\n\n\n\nhttps://storagedotnettesting-secondary.blob.core.windows.net\nhttps://storagedotnettesting-secondary.file.core.windows.net\nhttps://storagedotnettesting-secondary.queue.core.windows.net\nhttps://storagedotnettesting-secondary.table.core.windows.net\n\nSanitized\n\n\nCloud\nBlobEndpoint=https://storagedotnettesting.blob.core.windows.net/;QueueEndpoint=https://storagedotnettesting.queue.core.windows.net/;FileEndpoint=https://storagedotnettesting.file.core.windows.net/;BlobSecondaryEndpoint=https://storagedotnettesting-secondary.blob.core.windows.net/;QueueSecondaryEndpoint=https://storagedotnettesting-secondary.queue.core.windows.net/;FileSecondaryEndpoint=https://storagedotnettesting-secondary.file.core.windows.net/;AccountName=storagedotnettesting;AccountKey=Kg==;\n"
  }
}<|MERGE_RESOLUTION|>--- conflicted
+++ resolved
@@ -28,11 +28,7 @@
           "Microsoft-HTTPAPI/2.0"
         ],
         "x-ms-client-request-id": "33d6ab21-582e-afa8-f90b-1cb9934bae71",
-<<<<<<< HEAD
-        "x-ms-request-id": "f80ea845-101e-008c-284b-0925ae000000",
-=======
         "x-ms-request-id": "98097370-a01e-0082-0146-98e668000000",
->>>>>>> 365f255a
         "x-ms-version": "2020-02-10"
       },
       "ResponseBody": []
@@ -106,11 +102,7 @@
         ],
         "x-ms-client-request-id": "57726b1f-c51e-611d-d129-be263b93ab46",
         "x-ms-error-code": "ConditionNotMet",
-<<<<<<< HEAD
-        "x-ms-request-id": "f80ea86b-101e-008c-4c4b-0925ae000000",
-=======
         "x-ms-request-id": "980973a6-a01e-0082-2d46-98e668000000",
->>>>>>> 365f255a
         "x-ms-version": "2020-02-10"
       },
       "ResponseBody": [
@@ -144,11 +136,7 @@
           "Microsoft-HTTPAPI/2.0"
         ],
         "x-ms-client-request-id": "2852d23a-6c3f-2307-0edf-e85e5f5fccbb",
-<<<<<<< HEAD
-        "x-ms-request-id": "f80ea887-101e-008c-684b-0925ae000000",
-=======
         "x-ms-request-id": "980973b3-a01e-0082-3946-98e668000000",
->>>>>>> 365f255a
         "x-ms-version": "2020-02-10"
       },
       "ResponseBody": []
@@ -181,11 +169,7 @@
           "Microsoft-HTTPAPI/2.0"
         ],
         "x-ms-client-request-id": "410852e0-fd09-088e-4616-8d3423946c89",
-<<<<<<< HEAD
-        "x-ms-request-id": "d7a0eaea-c01e-0019-1a4b-09cd1b000000",
-=======
         "x-ms-request-id": "8fe156e9-b01e-0045-3146-987235000000",
->>>>>>> 365f255a
         "x-ms-version": "2020-02-10"
       },
       "ResponseBody": []
@@ -259,11 +243,7 @@
         ],
         "x-ms-client-request-id": "277fd20b-9d23-0a2f-5e14-8d80948d2cad",
         "x-ms-error-code": "ConditionNotMet",
-<<<<<<< HEAD
-        "x-ms-request-id": "d7a0eb1f-c01e-0019-4a4b-09cd1b000000",
-=======
         "x-ms-request-id": "8fe15717-b01e-0045-5746-987235000000",
->>>>>>> 365f255a
         "x-ms-version": "2020-02-10"
       },
       "ResponseBody": [
@@ -297,11 +277,7 @@
           "Microsoft-HTTPAPI/2.0"
         ],
         "x-ms-client-request-id": "e7ef93e6-f997-370e-3625-2aee7b8cdd42",
-<<<<<<< HEAD
-        "x-ms-request-id": "d7a0eb37-c01e-0019-5f4b-09cd1b000000",
-=======
         "x-ms-request-id": "8fe15730-b01e-0045-6a46-987235000000",
->>>>>>> 365f255a
         "x-ms-version": "2020-02-10"
       },
       "ResponseBody": []
@@ -334,11 +310,7 @@
           "Microsoft-HTTPAPI/2.0"
         ],
         "x-ms-client-request-id": "15fe92a1-ecdc-618c-475e-810786686e6c",
-<<<<<<< HEAD
-        "x-ms-request-id": "c9d1355e-901e-0082-5b4b-090c1e000000",
-=======
         "x-ms-request-id": "a80b71e2-801e-0061-5946-988495000000",
->>>>>>> 365f255a
         "x-ms-version": "2020-02-10"
       },
       "ResponseBody": []
@@ -412,11 +384,7 @@
         ],
         "x-ms-client-request-id": "3d2bf4c1-651f-1b81-133f-47f0b1fe6dc8",
         "x-ms-error-code": "ConditionNotMet",
-<<<<<<< HEAD
-        "x-ms-request-id": "c9d1357e-901e-0082-744b-090c1e000000",
-=======
         "x-ms-request-id": "a80b721f-801e-0061-1046-988495000000",
->>>>>>> 365f255a
         "x-ms-version": "2020-02-10"
       },
       "ResponseBody": [
@@ -450,11 +418,7 @@
           "Microsoft-HTTPAPI/2.0"
         ],
         "x-ms-client-request-id": "89171c7c-f985-b85a-18d1-2825f0b0d8a0",
-<<<<<<< HEAD
-        "x-ms-request-id": "c9d1358d-901e-0082-024b-090c1e000000",
-=======
         "x-ms-request-id": "a80b7228-801e-0061-1746-988495000000",
->>>>>>> 365f255a
         "x-ms-version": "2020-02-10"
       },
       "ResponseBody": []
@@ -487,11 +451,7 @@
           "Microsoft-HTTPAPI/2.0"
         ],
         "x-ms-client-request-id": "d17e9b4d-c0c5-4844-c85c-aad209608ed2",
-<<<<<<< HEAD
-        "x-ms-request-id": "d07a1174-301e-009b-264b-098ca5000000",
-=======
         "x-ms-request-id": "a5ef3785-501e-003f-1546-986f75000000",
->>>>>>> 365f255a
         "x-ms-version": "2020-02-10"
       },
       "ResponseBody": []
@@ -606,11 +566,7 @@
         ],
         "x-ms-client-request-id": "4f676307-4164-f059-31ce-bf1254eb1003",
         "x-ms-error-code": "ConditionNotMet",
-<<<<<<< HEAD
-        "x-ms-request-id": "d07a11b9-301e-009b-654b-098ca5000000",
-=======
         "x-ms-request-id": "a5ef37b6-501e-003f-4246-986f75000000",
->>>>>>> 365f255a
         "x-ms-version": "2020-02-10"
       },
       "ResponseBody": [
@@ -644,11 +600,7 @@
           "Microsoft-HTTPAPI/2.0"
         ],
         "x-ms-client-request-id": "ff19f60d-c654-c4ad-ac1b-4efd8abe8547",
-<<<<<<< HEAD
-        "x-ms-request-id": "d07a11d6-301e-009b-014b-098ca5000000",
-=======
         "x-ms-request-id": "a5ef37ce-501e-003f-5746-986f75000000",
->>>>>>> 365f255a
         "x-ms-version": "2020-02-10"
       },
       "ResponseBody": []
@@ -681,11 +633,7 @@
           "Microsoft-HTTPAPI/2.0"
         ],
         "x-ms-client-request-id": "763a69a4-47ae-e969-6330-4e531c72359e",
-<<<<<<< HEAD
-        "x-ms-request-id": "795fc23f-901e-0014-644b-0905cf000000",
-=======
         "x-ms-request-id": "d5a3f99b-601e-008d-7046-989004000000",
->>>>>>> 365f255a
         "x-ms-version": "2020-02-10"
       },
       "ResponseBody": []
@@ -759,11 +707,7 @@
         ],
         "x-ms-client-request-id": "6f8a2392-5c2e-03aa-5b27-ab29a190501f",
         "x-ms-lease-id": "572c5217-0edc-b2c9-3820-c69d2dd43d81",
-<<<<<<< HEAD
-        "x-ms-request-id": "795fc26e-901e-0014-104b-0905cf000000",
-=======
         "x-ms-request-id": "d5a3f9bc-601e-008d-0c46-989004000000",
->>>>>>> 365f255a
         "x-ms-version": "2020-02-10"
       },
       "ResponseBody": []
@@ -799,11 +743,7 @@
         ],
         "x-ms-client-request-id": "090a8b21-ce49-3f52-c9e2-df8988871d06",
         "x-ms-error-code": "LeaseIdMismatchWithBlobOperation",
-<<<<<<< HEAD
-        "x-ms-request-id": "795fc293-901e-0014-334b-0905cf000000",
-=======
         "x-ms-request-id": "d5a3f9ce-601e-008d-1e46-989004000000",
->>>>>>> 365f255a
         "x-ms-version": "2020-02-10"
       },
       "ResponseBody": [
@@ -837,11 +777,7 @@
           "Microsoft-HTTPAPI/2.0"
         ],
         "x-ms-client-request-id": "1508c954-4685-2dd5-c580-0fa86d9b5919",
-<<<<<<< HEAD
-        "x-ms-request-id": "795fc2af-901e-0014-4e4b-0905cf000000",
-=======
         "x-ms-request-id": "d5a3f9d2-601e-008d-2246-989004000000",
->>>>>>> 365f255a
         "x-ms-version": "2020-02-10"
       },
       "ResponseBody": []
