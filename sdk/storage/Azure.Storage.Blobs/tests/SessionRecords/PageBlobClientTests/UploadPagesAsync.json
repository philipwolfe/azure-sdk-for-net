{
  "Entries": [
    {
      "RequestUri": "https://storagedotnettesting.blob.core.windows.net/test-container-d0bac363-d97c-065d-a520-850811fc424d?restype=container",
      "RequestMethod": "PUT",
      "RequestHeaders": {
        "Authorization": "Sanitized",
        "traceparent": "00-24cbf0244db28541bfe530b09c4227c9-708e02161c64dd4b-00",
        "User-Agent": [
          "azsdk-net-Storage.Blobs/12.7.0-alpha.20201001.1",
          "(.NET Core 4.6.29220.03; Microsoft Windows 10.0.19041 )"
        ],
        "x-ms-blob-public-access": "container",
        "x-ms-client-request-id": "c12e16cb-e9b1-c6c8-455c-54a072b3f720",
        "x-ms-date": "Thu, 01 Oct 2020 22:58:36 GMT",
        "x-ms-return-client-request-id": "true",
        "x-ms-version": "2020-02-10"
      },
      "RequestBody": null,
      "StatusCode": 201,
      "ResponseHeaders": {
        "Content-Length": "0",
        "Date": "Thu, 01 Oct 2020 22:58:36 GMT",
        "ETag": "\u00220x8D8665D87D136AA\u0022",
        "Last-Modified": "Thu, 01 Oct 2020 22:58:36 GMT",
        "Server": [
          "Windows-Azure-Blob/1.0",
          "Microsoft-HTTPAPI/2.0"
        ],
        "x-ms-client-request-id": "c12e16cb-e9b1-c6c8-455c-54a072b3f720",
<<<<<<< HEAD
        "x-ms-request-id": "a9cab2fd-c01e-0026-024b-0905b8000000",
=======
        "x-ms-request-id": "3e179977-c01e-0012-1f46-98dc06000000",
>>>>>>> 365f255a
        "x-ms-version": "2020-02-10"
      },
      "ResponseBody": []
    },
    {
      "RequestUri": "https://storagedotnettesting.blob.core.windows.net/test-container-d0bac363-d97c-065d-a520-850811fc424d/test-blob-bd048a83-23e2-6ba7-16fc-8af1542f06d0",
      "RequestMethod": "PUT",
      "RequestHeaders": {
        "Authorization": "Sanitized",
        "Content-Length": "0",
        "If-None-Match": "*",
        "traceparent": "00-93786574bec43b4ba12b2a7b654199d6-ec4085748916bf4a-00",
        "User-Agent": [
          "azsdk-net-Storage.Blobs/12.7.0-alpha.20201001.1",
          "(.NET Core 4.6.29220.03; Microsoft Windows 10.0.19041 )"
        ],
        "x-ms-blob-content-length": "4096",
        "x-ms-blob-sequence-number": "0",
        "x-ms-blob-type": "PageBlob",
        "x-ms-client-request-id": "74aa6493-cbd0-a7bc-6ec3-abb55ed67115",
        "x-ms-date": "Thu, 01 Oct 2020 22:58:36 GMT",
        "x-ms-return-client-request-id": "true",
        "x-ms-version": "2020-02-10"
      },
      "RequestBody": null,
      "StatusCode": 201,
      "ResponseHeaders": {
        "Content-Length": "0",
        "Date": "Thu, 01 Oct 2020 22:58:36 GMT",
        "ETag": "\u00220x8D8665D87D64E7E\u0022",
        "Last-Modified": "Thu, 01 Oct 2020 22:58:36 GMT",
        "Server": [
          "Windows-Azure-Blob/1.0",
          "Microsoft-HTTPAPI/2.0"
        ],
        "x-ms-client-request-id": "74aa6493-cbd0-a7bc-6ec3-abb55ed67115",
        "x-ms-request-id": "3e17999e-c01e-0012-4146-98dc06000000",
        "x-ms-request-server-encrypted": "true",
        "x-ms-version": "2020-02-10"
      },
      "ResponseBody": []
    },
    {
      "RequestUri": "https://storagedotnettesting.blob.core.windows.net/test-container-d0bac363-d97c-065d-a520-850811fc424d/test-blob-bd048a83-23e2-6ba7-16fc-8af1542f06d0?comp=page",
      "RequestMethod": "PUT",
      "RequestHeaders": {
        "Authorization": "Sanitized",
        "Content-Length": "1024",
        "traceparent": "00-dd409b55e253254c891ad1d944cd90fb-36316147b513f741-00",
        "User-Agent": [
          "azsdk-net-Storage.Blobs/12.7.0-alpha.20201001.1",
          "(.NET Core 4.6.29220.03; Microsoft Windows 10.0.19041 )"
        ],
        "x-ms-client-request-id": "49bb6d25-4d77-b280-c6ac-8d09ab898860",
        "x-ms-date": "Thu, 01 Oct 2020 22:58:37 GMT",
        "x-ms-page-write": "update",
        "x-ms-range": "bytes=1024-2047",
        "x-ms-return-client-request-id": "true",
        "x-ms-version": "2020-02-10"
      },
      "RequestBody": "VoQKjHX8UQLuZglVaBjHCbH3Xu\u002BFkf/KKpWMC9XnP94bpjkeAr4dlhKnhmrCZz9W\u002B6IDZ3eBj8SEQGLfcEYsBycrOcHfqAfz2sfd3QuVB8JWNQ8z49hmmRZ0msFcPSbLe35Cly19dlKaEIyvpLG57jifiTo3\u002BCNPxJ\u002Brag5Flp2hEWKMU3CV2b69mNNLtvVku6uJvbPrlIJb89ON0QxDVXnvDpNPLJvICrB7eV9PAw2qR69jvNnptnzfMV\u002BdBweyeUNaW6hiFY4PwbMDbxojC\u002B/F44pc35mgBlcXb/s8KgKoyP8c9adkSDEhVPol5UdhvCVv1yR8VpqquVVRS6WS0pawWqYaBhVIYZtYOoueeiAQtbLVzFPeLHJlcjxSE/yLjoFkdIugRrUQJ3aIIxwOCz40QZXzvQVD0i40tZTZ9k6ezasJOgWVb2/8xaXcVQhWV2b9HdFnmNF7IaJcbJEhNjEo6lZwBdE4n9Em9vdgZnwl3l0u3Nh8NzTZjRhjOAPd2490tGux5VGVxH0AQKHaG7olNo0z8lpYq7Ihlne41WbNSBto7LERdPgMmRdae/aT/3JdPgJ1qug1Gwi4kE/a3O8XMviGci8JE8KVJ1lC/TC8jpcEWpdjWJ0yMtCoWOOpMbwoQ0j9DY1DVCo/4IOP8h7Y/AK31YFYs9paUz9eYLve6/WcGrrnvoAKwQZsJHgao0Cy0Fzh8Vs7z49uo7lN5PNvYPSN8thk8D2BrRR7649iP7D/rJBf/fqaYUoqeRvHvNwS/cOEjbBnTt8eX0NHv\u002BP/DGMJTjhjEGP58pGNOXciuvE3aO7M3bIAl16xQJ22UqFmKm24vW2kr\u002B1fipoe2hRn\u002B6VSD1f1My6xCbfass/FQ5/wJg4KavyEk7kAbFMX4b1JSUT4Y0NKcPc\u002BBrS1yv0emkb6LrMGXZGoznyd9cfamif6kGiKzd9cprYXy2NHzsm74dIMHLMKQ\u002BuzT5XGrHswZGyNuzmUk81nnof97pItYf\u002Bz4RP0zX508E19131Klfk652f3uhOPJ04FpX0rDVRZhe6VE8pnO5buGcvsF7xPHAiNwgcrNqbsI7rF7ygASeP4I1GPtIEv0qzQCKFIoxCRtYh1nUpNLk5HqPAQoktt7s/o8/NqwGiGXu9bWi0FpH\u002BqMzqfiquYq/UDRwuRHzBgYhrRYK8cJvUg7z5b8tQgQgRwZW4RzmMkT0j9Z3lc9T\u002B\u002B\u002BvcTM0TQjQ1Ef5ttPbkh4gQHILnCT5S2rRBnH798w/n/nPfcDQ6/oNhhzE7ItxKP24V0VdSF/KpiXYYzaW5NyLuhbaHBRNX1R4DhYING7fb\u002B10M5B24kep9Neq\u002BIjDdpEwOTJklxzpewfw5UpA==",
      "StatusCode": 201,
      "ResponseHeaders": {
        "Content-Length": "0",
        "Date": "Thu, 01 Oct 2020 22:58:36 GMT",
        "ETag": "\u00220x8D8665D87DBF534\u0022",
        "Last-Modified": "Thu, 01 Oct 2020 22:58:37 GMT",
        "Server": [
          "Windows-Azure-Blob/1.0",
          "Microsoft-HTTPAPI/2.0"
        ],
        "x-ms-blob-sequence-number": "0",
        "x-ms-client-request-id": "49bb6d25-4d77-b280-c6ac-8d09ab898860",
        "x-ms-content-crc64": "9Ksa86PMHkw=",
        "x-ms-request-id": "3e1799be-c01e-0012-6146-98dc06000000",
        "x-ms-request-server-encrypted": "true",
        "x-ms-version": "2020-02-10"
      },
      "ResponseBody": []
    },
    {
      "RequestUri": "https://storagedotnettesting.blob.core.windows.net/test-container-d0bac363-d97c-065d-a520-850811fc424d/test-blob-bd048a83-23e2-6ba7-16fc-8af1542f06d0",
      "RequestMethod": "GET",
      "RequestHeaders": {
        "Authorization": "Sanitized",
        "traceparent": "00-b012435f7fe51c48a2c537ae54e1d25a-417d7e8651afaf48-00",
        "User-Agent": [
          "azsdk-net-Storage.Blobs/12.7.0-alpha.20201001.1",
          "(.NET Core 4.6.29220.03; Microsoft Windows 10.0.19041 )"
        ],
        "x-ms-client-request-id": "118acc5a-0b52-4f2c-a669-a8e3a8887f8a",
        "x-ms-date": "Thu, 01 Oct 2020 22:58:37 GMT",
        "x-ms-range": "bytes=0-4095",
        "x-ms-return-client-request-id": "true",
        "x-ms-version": "2020-02-10"
      },
      "RequestBody": null,
      "StatusCode": 206,
      "ResponseHeaders": {
        "Accept-Ranges": "bytes",
        "Access-Control-Allow-Origin": "*",
        "Content-Length": "4096",
        "Content-Range": "bytes 0-4095/4096",
        "Content-Type": "application/octet-stream",
        "Date": "Thu, 01 Oct 2020 22:58:36 GMT",
        "ETag": "\u00220x8D8665D87DBF534\u0022",
        "Last-Modified": "Thu, 01 Oct 2020 22:58:37 GMT",
        "Server": [
          "Windows-Azure-Blob/1.0",
          "Microsoft-HTTPAPI/2.0"
        ],
        "x-ms-blob-sequence-number": "0",
        "x-ms-blob-type": "PageBlob",
        "x-ms-client-request-id": "118acc5a-0b52-4f2c-a669-a8e3a8887f8a",
        "x-ms-creation-time": "Thu, 01 Oct 2020 22:58:36 GMT",
        "x-ms-lease-state": "available",
        "x-ms-lease-status": "unlocked",
        "x-ms-request-id": "3e1799fc-c01e-0012-1946-98dc06000000",
        "x-ms-server-encrypted": "true",
        "x-ms-version": "2020-02-10"
      },
      "ResponseBody": "AAAAAAAAAAAAAAAAAAAAAAAAAAAAAAAAAAAAAAAAAAAAAAAAAAAAAAAAAAAAAAAAAAAAAAAAAAAAAAAAAAAAAAAAAAAAAAAAAAAAAAAAAAAAAAAAAAAAAAAAAAAAAAAAAAAAAAAAAAAAAAAAAAAAAAAAAAAAAAAAAAAAAAAAAAAAAAAAAAAAAAAAAAAAAAAAAAAAAAAAAAAAAAAAAAAAAAAAAAAAAAAAAAAAAAAAAAAAAAAAAAAAAAAAAAAAAAAAAAAAAAAAAAAAAAAAAAAAAAAAAAAAAAAAAAAAAAAAAAAAAAAAAAAAAAAAAAAAAAAAAAAAAAAAAAAAAAAAAAAAAAAAAAAAAAAAAAAAAAAAAAAAAAAAAAAAAAAAAAAAAAAAAAAAAAAAAAAAAAAAAAAAAAAAAAAAAAAAAAAAAAAAAAAAAAAAAAAAAAAAAAAAAAAAAAAAAAAAAAAAAAAAAAAAAAAAAAAAAAAAAAAAAAAAAAAAAAAAAAAAAAAAAAAAAAAAAAAAAAAAAAAAAAAAAAAAAAAAAAAAAAAAAAAAAAAAAAAAAAAAAAAAAAAAAAAAAAAAAAAAAAAAAAAAAAAAAAAAAAAAAAAAAAAAAAAAAAAAAAAAAAAAAAAAAAAAAAAAAAAAAAAAAAAAAAAAAAAAAAAAAAAAAAAAAAAAAAAAAAAAAAAAAAAAAAAAAAAAAAAAAAAAAAAAAAAAAAAAAAAAAAAAAAAAAAAAAAAAAAAAAAAAAAAAAAAAAAAAAAAAAAAAAAAAAAAAAAAAAAAAAAAAAAAAAAAAAAAAAAAAAAAAAAAAAAAAAAAAAAAAAAAAAAAAAAAAAAAAAAAAAAAAAAAAAAAAAAAAAAAAAAAAAAAAAAAAAAAAAAAAAAAAAAAAAAAAAAAAAAAAAAAAAAAAAAAAAAAAAAAAAAAAAAAAAAAAAAAAAAAAAAAAAAAAAAAAAAAAAAAAAAAAAAAAAAAAAAAAAAAAAAAAAAAAAAAAAAAAAAAAAAAAAAAAAAAAAAAAAAAAAAAAAAAAAAAAAAAAAAAAAAAAAAAAAAAAAAAAAAAAAAAAAAAAAAAAAAAAAAAAAAAAAAAAAAAAAAAAAAAAAAAAAAAAAAAAAAAAAAAAAAAAAAAAAAAAAAAAAAAAAAAAAAAAAAAAAAAAAAAAAAAAAAAAAAAAAAAAAAAAAAAAAAAAAAAAAAAAAAAAAAAAAAAAAAAAAAAAAAAAAAAAAAAAAAAAAAAAAAAAAAAAAAAAAAAAAAAAAAAAAAAAAAAAAAAAAAAAAAAAAAAAAAAAAAAAAAAAAAAAAAAAAAAAAAAAAAAAAAAAAAAAAAAAAAAAAAAAAAAAAAAAAAAAAAAAAAAAAAAAAAAAAFaECox1/FEC7mYJVWgYxwmx917vhZH/yiqVjAvV5z/eG6Y5HgK\u002BHZYSp4Zqwmc/VvuiA2d3gY/EhEBi33BGLAcnKznB36gH89rH3d0LlQfCVjUPM\u002BPYZpkWdJrBXD0my3t\u002BQpctfXZSmhCMr6Sxue44n4k6N/gjT8Sfq2oORZadoRFijFNwldm\u002BvZjTS7b1ZLurib2z65SCW/PTjdEMQ1V57w6TTyybyAqwe3lfTwMNqkevY7zZ6bZ83zFfnQcHsnlDWluoYhWOD8GzA28aIwvvxeOKXN\u002BZoAZXF2/7PCoCqMj/HPWnZEgxIVT6JeVHYbwlb9ckfFaaqrlVUUulktKWsFqmGgYVSGGbWDqLnnogELWy1cxT3ixyZXI8UhP8i46BZHSLoEa1ECd2iCMcDgs\u002BNEGV870FQ9IuNLWU2fZOns2rCToFlW9v/MWl3FUIVldm/R3RZ5jReyGiXGyRITYxKOpWcAXROJ/RJvb3YGZ8Jd5dLtzYfDc02Y0YYzgD3duPdLRrseVRlcR9AECh2hu6JTaNM/JaWKuyIZZ3uNVmzUgbaOyxEXT4DJkXWnv2k/9yXT4CdaroNRsIuJBP2tzvFzL4hnIvCRPClSdZQv0wvI6XBFqXY1idMjLQqFjjqTG8KENI/Q2NQ1QqP\u002BCDj/Ie2PwCt9WBWLPaWlM/XmC73uv1nBq6576ACsEGbCR4GqNAstBc4fFbO8\u002BPbqO5TeTzb2D0jfLYZPA9ga0Ue\u002BuPYj\u002Bw/6yQX/36mmFKKnkbx7zcEv3DhI2wZ07fHl9DR7/j/wxjCU44YxBj\u002BfKRjTl3IrrxN2juzN2yAJdesUCdtlKhZiptuL1tpK/tX4qaHtoUZ/ulUg9X9TMusQm32rLPxUOf8CYOCmr8hJO5AGxTF\u002BG9SUlE\u002BGNDSnD3Pga0tcr9HppG\u002Bi6zBl2RqM58nfXH2pon\u002BpBois3fXKa2F8tjR87Ju\u002BHSDByzCkPrs0\u002BVxqx7MGRsjbs5lJPNZ56H/e6SLWH/s\u002BET9M1\u002BdPBNfdd9SpX5Oudn97oTjydOBaV9Kw1UWYXulRPKZzuW7hnL7Be8TxwIjcIHKzam7CO6xe8oAEnj\u002BCNRj7SBL9Ks0AihSKMQkbWIdZ1KTS5OR6jwEKJLbe7P6PPzasBohl7vW1otBaR/qjM6n4qrmKv1A0cLkR8wYGIa0WCvHCb1IO8\u002BW/LUIEIEcGVuEc5jJE9I/Wd5XPU/vvr3EzNE0I0NRH\u002BbbT25IeIEByC5wk\u002BUtq0QZx\u002B/fMP5/5z33A0Ov6DYYcxOyLcSj9uFdFXUhfyqYl2GM2luTci7oW2hwUTV9UeA4WCDRu32/tdDOQduJHqfTXqviIw3aRMDkyZJcc6XsH8OVKQAAAAAAAAAAAAAAAAAAAAAAAAAAAAAAAAAAAAAAAAAAAAAAAAAAAAAAAAAAAAAAAAAAAAAAAAAAAAAAAAAAAAAAAAAAAAAAAAAAAAAAAAAAAAAAAAAAAAAAAAAAAAAAAAAAAAAAAAAAAAAAAAAAAAAAAAAAAAAAAAAAAAAAAAAAAAAAAAAAAAAAAAAAAAAAAAAAAAAAAAAAAAAAAAAAAAAAAAAAAAAAAAAAAAAAAAAAAAAAAAAAAAAAAAAAAAAAAAAAAAAAAAAAAAAAAAAAAAAAAAAAAAAAAAAAAAAAAAAAAAAAAAAAAAAAAAAAAAAAAAAAAAAAAAAAAAAAAAAAAAAAAAAAAAAAAAAAAAAAAAAAAAAAAAAAAAAAAAAAAAAAAAAAAAAAAAAAAAAAAAAAAAAAAAAAAAAAAAAAAAAAAAAAAAAAAAAAAAAAAAAAAAAAAAAAAAAAAAAAAAAAAAAAAAAAAAAAAAAAAAAAAAAAAAAAAAAAAAAAAAAAAAAAAAAAAAAAAAAAAAAAAAAAAAAAAAAAAAAAAAAAAAAAAAAAAAAAAAAAAAAAAAAAAAAAAAAAAAAAAAAAAAAAAAAAAAAAAAAAAAAAAAAAAAAAAAAAAAAAAAAAAAAAAAAAAAAAAAAAAAAAAAAAAAAAAAAAAAAAAAAAAAAAAAAAAAAAAAAAAAAAAAAAAAAAAAAAAAAAAAAAAAAAAAAAAAAAAAAAAAAAAAAAAAAAAAAAAAAAAAAAAAAAAAAAAAAAAAAAAAAAAAAAAAAAAAAAAAAAAAAAAAAAAAAAAAAAAAAAAAAAAAAAAAAAAAAAAAAAAAAAAAAAAAAAAAAAAAAAAAAAAAAAAAAAAAAAAAAAAAAAAAAAAAAAAAAAAAAAAAAAAAAAAAAAAAAAAAAAAAAAAAAAAAAAAAAAAAAAAAAAAAAAAAAAAAAAAAAAAAAAAAAAAAAAAAAAAAAAAAAAAAAAAAAAAAAAAAAAAAAAAAAAAAAAAAAAAAAAAAAAAAAAAAAAAAAAAAAAAAAAAAAAAAAAAAAAAAAAAAAAAAAAAAAAAAAAAAAAAAAAAAAAAAAAAAAAAAAAAAAAAAAAAAAAAAAAAAAAAAAAAAAAAAAAAAAAAAAAAAAAAAAAAAAAAAAAAAAAAAAAAAAAAAAAAAAAAAAAAAAAAAAAAAAAAAAAAAAAAAAAAAAAAAAAAAAAAAAAAAAAAAAAAAAAAAAAAAAAAAAAAAAAAAAAAAAAAAAAAAAAAAAAAAAAAAAAAAAAAAAAAAAAAAAAAAAAAAAAAAAAAAAAAAAAAAAAAAAAAAAAAAAAAAAAAAAAAAAAAAAAAAAAAAAAAAAAAAAAAAAAAAAAAAAAAAAAAAAAAAAAAAAAAAAAAAAAAAAAAAAAAAAAAAAAAAAAAAAAAAAAAAAAAAAAAAAAAAAAAAAAAAAAAAAAAAAAAAAAAAAAAAAAAAAAAAAAAAAAAAAAAAAAAAAAAAAAAAAAAAAAAAAAAAAAAAAAAAAAAAAAAAAAAAAAAAAAAAAAAAAAAAAAAAAAAAAAAAAAAAAAAAAAAAAAAAAAAAAAAAAAAAAAAAAAAAAAAAAAAAAAAAAAAAAAAAAAAAAAAAAAAAAAAAAAAAAAAAAAAAAAAAAAAAAAAAAAAAAAAAAAAAAAAAAAAAAAAAAAAAAAAAAAAAAAAAAAAAAAAAAAAAAAAAAAAAAAAAAAAAAAAAAAAAAAAAAAAAAAAAAAAAAAAAAAAAAAAAAAAAAAAAAAAAAAAAAAAAAAAAAAAAAAAAAAAAAAAAAAAAAAAAAAAAAAAAAAAAAAAAAAAAAAAAAAAAAAAAAAAAAAAAAAAAAAAAAAAAAAAAAAAAAAAAAAAAAAAAAAAAAAAAAAAAAAAAAAAAAAAAAAAAAAAAAAAAAAAAAAAAAAAAAAAAAAAAAAAAAAAAAAAAAAAAAAAAAAAAAAAAAAAAAAAAAAAAAAAAAAAAAAAAAAAAAAAAAAAAAAAAAAAAAAAAAAAAAAAAAAAAAAAAAAAAAAAAAAAAAAAAAAAAAAAAAAAAAAAAAAAAAAAAAAAAAAAAAAAAAAAAAAAAAAAAAAAAAAAAAAAAAAAAAAAAAAAAAAAAAAAAAAAAAAAAAAAAAAAAAAAAAAAAAAAAAAAAAAAAAAAAAAAAAAAAAAAAAAAAAAAAAAAAAAAAAAAAAAAAAAAAAAAAAAAAAAAAAAAAAAAAAAAAAAAAAAAAAAAAAAAAAAAAAAAAAAAAAAAAAAAAAAAAAAAAAAAAAAAAAAAAAAAAAAAAAAAAAAAAAAAAAAAAAAAAAAAAAAAAAAAAAAAAAAAAAAAAAAAAAAAAAAAAAAAAAAAAAAAAAAAAAAAAAAAAAAAAAAAAAAAAAAAAAAAAAAAAAAAAAAAAAAAAAAAAAAAAAAAAAAAAAAAAAAAAAAAAAAAAAAAAAAAAAAAAAAAAAAAAAAAAAAAAAAAAAAAAAAAAAAAAAAAAAAAAAAAAAAAAAAAAAAAAAAAAAAAAAAAAAAAAAAAAAAAAAAAAAAAAAAAAAAAAAAAAAAAAAAAAAAAAAAAAAAAAAAAAAAAAAAAAAAAAAAAAAAAAAAAAAAAAAAAAAAAAAAAAAAAAAAAAAAAAAAAAAAAAAAAAAAAAAAAAAAAAAAAAAAAAAAAAAAAAAAAAAAAAAAAAAAAAAAAAAAAAAAAAAAAAAAAAAAAAAAAAAAAAAAAAAAAAAAAAAAAAAAAAAAAAAAAAAAAAAAAAAAA=="
    },
    {
      "RequestUri": "https://storagedotnettesting.blob.core.windows.net/test-container-d0bac363-d97c-065d-a520-850811fc424d?restype=container",
      "RequestMethod": "DELETE",
      "RequestHeaders": {
        "Authorization": "Sanitized",
        "traceparent": "00-4f322bc6c7102c48b3d7d7261c07abea-7887aa40e1eb924c-00",
        "User-Agent": [
          "azsdk-net-Storage.Blobs/12.7.0-alpha.20201001.1",
          "(.NET Core 4.6.29220.03; Microsoft Windows 10.0.19041 )"
        ],
        "x-ms-client-request-id": "dfaf1e56-76ff-c40d-a9b4-80f49714ad1d",
        "x-ms-date": "Thu, 01 Oct 2020 22:58:37 GMT",
        "x-ms-return-client-request-id": "true",
        "x-ms-version": "2020-02-10"
      },
      "RequestBody": null,
      "StatusCode": 202,
      "ResponseHeaders": {
        "Content-Length": "0",
        "Date": "Thu, 01 Oct 2020 22:58:36 GMT",
        "Server": [
          "Windows-Azure-Blob/1.0",
          "Microsoft-HTTPAPI/2.0"
        ],
        "x-ms-client-request-id": "dfaf1e56-76ff-c40d-a9b4-80f49714ad1d",
<<<<<<< HEAD
        "x-ms-request-id": "a9cab36c-c01e-0026-5e4b-0905b8000000",
=======
        "x-ms-request-id": "3e179a38-c01e-0012-5346-98dc06000000",
>>>>>>> 365f255a
        "x-ms-version": "2020-02-10"
      },
      "ResponseBody": []
    }
  ],
  "Variables": {
    "RandomSeed": "603437067",
    "Storage_TestConfigDefault": "ProductionTenant\nstoragedotnettesting\nU2FuaXRpemVk\nhttps://storagedotnettesting.blob.core.windows.net\nhttps://storagedotnettesting.file.core.windows.net\nhttps://storagedotnettesting.queue.core.windows.net\nhttps://storagedotnettesting.table.core.windows.net\n\n\n\n\nhttps://storagedotnettesting-secondary.blob.core.windows.net\nhttps://storagedotnettesting-secondary.file.core.windows.net\nhttps://storagedotnettesting-secondary.queue.core.windows.net\nhttps://storagedotnettesting-secondary.table.core.windows.net\n\nSanitized\n\n\nCloud\nBlobEndpoint=https://storagedotnettesting.blob.core.windows.net/;QueueEndpoint=https://storagedotnettesting.queue.core.windows.net/;FileEndpoint=https://storagedotnettesting.file.core.windows.net/;BlobSecondaryEndpoint=https://storagedotnettesting-secondary.blob.core.windows.net/;QueueSecondaryEndpoint=https://storagedotnettesting-secondary.queue.core.windows.net/;FileSecondaryEndpoint=https://storagedotnettesting-secondary.file.core.windows.net/;AccountName=storagedotnettesting;AccountKey=Kg==;\n"
  }
}<|MERGE_RESOLUTION|>--- conflicted
+++ resolved
@@ -28,11 +28,7 @@
           "Microsoft-HTTPAPI/2.0"
         ],
         "x-ms-client-request-id": "c12e16cb-e9b1-c6c8-455c-54a072b3f720",
-<<<<<<< HEAD
-        "x-ms-request-id": "a9cab2fd-c01e-0026-024b-0905b8000000",
-=======
         "x-ms-request-id": "3e179977-c01e-0012-1f46-98dc06000000",
->>>>>>> 365f255a
         "x-ms-version": "2020-02-10"
       },
       "ResponseBody": []
@@ -181,11 +177,7 @@
           "Microsoft-HTTPAPI/2.0"
         ],
         "x-ms-client-request-id": "dfaf1e56-76ff-c40d-a9b4-80f49714ad1d",
-<<<<<<< HEAD
-        "x-ms-request-id": "a9cab36c-c01e-0026-5e4b-0905b8000000",
-=======
         "x-ms-request-id": "3e179a38-c01e-0012-5346-98dc06000000",
->>>>>>> 365f255a
         "x-ms-version": "2020-02-10"
       },
       "ResponseBody": []
