{
  "Entries": [
    {
      "RequestUri": "https://storagedotnettesting.blob.core.windows.net/test-container-b1c77611-fd28-ea00-48ac-10584df61640?restype=container",
      "RequestMethod": "PUT",
      "RequestHeaders": {
        "Authorization": "Sanitized",
        "traceparent": "00-50b90db9dd731e4cbd4bffb378da828d-3fc15a6cb644ab4b-00",
        "User-Agent": [
          "azsdk-net-Storage.Blobs/12.7.0-alpha.20201001.1",
          "(.NET Core 4.6.29220.03; Microsoft Windows 10.0.19041 )"
        ],
        "x-ms-blob-public-access": "container",
        "x-ms-client-request-id": "229bb12b-90f2-b844-d23f-948235c3d028",
        "x-ms-date": "Thu, 01 Oct 2020 23:02:39 GMT",
        "x-ms-return-client-request-id": "true",
        "x-ms-version": "2020-02-10"
      },
      "RequestBody": null,
      "StatusCode": 201,
      "ResponseHeaders": {
        "Content-Length": "0",
        "Date": "Thu, 01 Oct 2020 23:02:39 GMT",
        "ETag": "\u00220x8D8665E18B86C47\u0022",
        "Last-Modified": "Thu, 01 Oct 2020 23:02:40 GMT",
        "Server": [
          "Windows-Azure-Blob/1.0",
          "Microsoft-HTTPAPI/2.0"
        ],
        "x-ms-client-request-id": "229bb12b-90f2-b844-d23f-948235c3d028",
<<<<<<< HEAD
        "x-ms-request-id": "c9d288da-901e-0082-614c-090c1e000000",
=======
        "x-ms-request-id": "a8bee439-001e-0022-5746-9862c9000000",
>>>>>>> 365f255a
        "x-ms-version": "2020-02-10"
      },
      "ResponseBody": []
    },
    {
      "RequestUri": "https://storagedotnettesting.blob.core.windows.net/test-container-b1c77611-fd28-ea00-48ac-10584df61640?restype=container\u0026comp=acl",
      "RequestMethod": "PUT",
      "RequestHeaders": {
        "Authorization": "Sanitized",
        "Content-Length": "21",
        "Content-Type": "application/xml",
        "traceparent": "00-9d1a04e8bd2bea458337bfd4d7382527-c284b3314b49e44d-00",
        "User-Agent": [
          "azsdk-net-Storage.Blobs/12.7.0-alpha.20201001.1",
          "(.NET Core 4.6.29220.03; Microsoft Windows 10.0.19041 )"
        ],
        "x-ms-blob-public-access": "container",
        "x-ms-client-request-id": "9b2def64-f35b-294e-5c5e-462470033d27",
        "x-ms-date": "Thu, 01 Oct 2020 23:02:40 GMT",
        "x-ms-return-client-request-id": "true",
        "x-ms-version": "2020-02-10"
      },
      "RequestBody": "\u003CSignedIdentifiers /\u003E",
      "StatusCode": 200,
      "ResponseHeaders": {
        "Content-Length": "0",
        "Date": "Thu, 01 Oct 2020 23:02:39 GMT",
        "ETag": "\u00220x8D8665E18BD5CEF\u0022",
        "Last-Modified": "Thu, 01 Oct 2020 23:02:40 GMT",
        "Server": [
          "Windows-Azure-Blob/1.0",
          "Microsoft-HTTPAPI/2.0"
        ],
        "x-ms-client-request-id": "9b2def64-f35b-294e-5c5e-462470033d27",
<<<<<<< HEAD
        "x-ms-request-id": "c9d28909-901e-0082-054c-090c1e000000",
=======
        "x-ms-request-id": "a8bee47e-001e-0022-1146-9862c9000000",
>>>>>>> 365f255a
        "x-ms-version": "2020-02-10"
      },
      "ResponseBody": []
    },
    {
      "RequestUri": "https://storagedotnettesting.blob.core.windows.net/test-container-b1c77611-fd28-ea00-48ac-10584df61640/test-blob-29695668-fb76-a48c-fd9c-5819a13c65f4",
      "RequestMethod": "PUT",
      "RequestHeaders": {
        "Authorization": "Sanitized",
        "Content-Length": "0",
        "If-None-Match": "*",
        "traceparent": "00-a3341e753a3d974c87690bdf12d5ea9b-ca746db3d7b68048-00",
        "User-Agent": [
          "azsdk-net-Storage.Blobs/12.7.0-alpha.20201001.1",
          "(.NET Core 4.6.29220.03; Microsoft Windows 10.0.19041 )"
        ],
        "x-ms-blob-content-length": "1024",
        "x-ms-blob-type": "PageBlob",
        "x-ms-client-request-id": "0fd86064-4929-6131-cb21-c86572768fd5",
        "x-ms-date": "Thu, 01 Oct 2020 23:02:40 GMT",
        "x-ms-return-client-request-id": "true",
        "x-ms-version": "2020-02-10"
      },
      "RequestBody": null,
      "StatusCode": 201,
      "ResponseHeaders": {
        "Content-Length": "0",
        "Date": "Thu, 01 Oct 2020 23:02:39 GMT",
        "ETag": "\u00220x8D8665E18C42E42\u0022",
        "Last-Modified": "Thu, 01 Oct 2020 23:02:40 GMT",
        "Server": [
          "Windows-Azure-Blob/1.0",
          "Microsoft-HTTPAPI/2.0"
        ],
        "x-ms-client-request-id": "0fd86064-4929-6131-cb21-c86572768fd5",
        "x-ms-request-id": "a8bee4a3-001e-0022-3246-9862c9000000",
        "x-ms-request-server-encrypted": "true",
        "x-ms-version": "2020-02-10"
      },
      "ResponseBody": []
    },
    {
      "RequestUri": "https://storagedotnettesting.blob.core.windows.net/test-container-b1c77611-fd28-ea00-48ac-10584df61640/test-blob-29695668-fb76-a48c-fd9c-5819a13c65f4?comp=page",
      "RequestMethod": "PUT",
      "RequestHeaders": {
        "Authorization": "Sanitized",
        "Content-Length": "1024",
        "traceparent": "00-f530f419c5c52642928b1f57ce7ebea1-626f022eee409948-00",
        "User-Agent": [
          "azsdk-net-Storage.Blobs/12.7.0-alpha.20201001.1",
          "(.NET Core 4.6.29220.03; Microsoft Windows 10.0.19041 )"
        ],
        "x-ms-client-request-id": "41b5219a-5564-74ca-d50e-54ac499e6f53",
        "x-ms-date": "Thu, 01 Oct 2020 23:02:40 GMT",
        "x-ms-page-write": "update",
        "x-ms-range": "bytes=0-1023",
        "x-ms-return-client-request-id": "true",
        "x-ms-version": "2020-02-10"
      },
      "RequestBody": "33vgBSXLesrojzGdysxfZcTzHUWVNc2/HFgfRxmkm\u002B0WnpjdjHR6mHRisszCsV\u002BQ/\u002BFffeX4kqquIOnNqzOxRPNDhiwzgthQeYXQMoIB/Wv5j0c4RR4IHgvuLmuLrexAsW3YfiozXH0IDgNgJ18nrCN\u002B0xzsef/UO2ggRVNtxcyYj4EUKH9AxjLKLzYbqPasxoJIDNnQVDhuBELCEhcqm0k3x5jeEoOkPQzpIUnIuJJxdH7QJLjzyDpJpiQ8frMboJTs5OBezbT/o87M5jLupUuwUJ6YWXaRRP9dlWxfaL9ZzoG03NSyE6bK0YHqJuEIWgDYjC4Vg0ceW6DhAThHnzsPcxexOsl2/jz3zYf1px0dVTprhtyRQ0s6loE00BFugzFG2rPJVh83YY7xHba/KbSCw6z92xlffS/Md6RHQi0riUpWrsxqVP4aNCROnyaVe23NsQ1lcKcY5lyD/N977x9gxpNraXroGG\u002Bt4qf0EN4JN/s3epAfxRmiPcdv51cfnkQF7dmTKRLy5Jmet40AJNV\u002BesXjRHSOQQB6ySuyeDAYjkRi7iMEdQ7pRJX2gA2Lohjy8GyRO1rQdqvYGV/mQGtohilJnTayegS2\u002BQDel8Dz7icTwIjEhlPpkXd3K1yuAwQpjvrkQgTiP3Vo20JZ8d/r5Ss403/jpADVXwu\u002BOk6nB/X8tAnGDqsiMIATW6oQkKCYjEYxdjCERun5DuL4IwUmwNNMXT3VJNZ/FqL/0EhVxc9rJq0IdpHFd20gzADIKgx77JvWxDJjw2hvsmCOhHagpEkTjP1YHkpCh\u002BXPtFfWtuuVhOStfgCdCGNFmcMxN/L3fyi2tZ0PI81RlD1MlA4Qmfx0\u002BACS8yVJdYOaEoWGEFDy1zUvHwBNhmEWW\u002BnDUXRVNP/HvT7yZYwDbT8ZdBBIyoPsWbzY4Xn7JnGffJc7hSQPRd6Fv1MRAHKpK7LANBJRzZFl1ve4fFOGzJbNU\u002Bn0x\u002BgbCi8ywgsw21hJL7XHOvJfTq4G1a8tV8iK/vK8Q62JtGPKpSniHgqFNfqebkyev5GkbgQ77vI47bNnp8QYc5erwHtR/ZXIfC\u002BjgJ\u002B0juh77D9hGNWoTsZxkbd2endGbMFi867RTMH73PHVl21ShF/K67uEtlvCAnG04GvdUQG3XBTeUZs6qZ9\u002BZjvj07ZZHg1YrI\u002B7wrVmoPA8HWxVHorvHTtZdDLEj0EbBlAf3i\u002B7W8FehaVy\u002B5led7Gq/owzKEex9LV6AKralB1NoLxlRsHBgcGr95nkfCGi\u002BvyAGZC06N0Ibup6QFsXg/CIJVvc\u002BDHw6H3LhzGuzHeT2AWtWnqMmLfeXNjWR0Blk3OoXFfFxgHLkDES6WCsWqFy5g==",
      "StatusCode": 201,
      "ResponseHeaders": {
        "Content-Length": "0",
        "Date": "Thu, 01 Oct 2020 23:02:39 GMT",
        "ETag": "\u00220x8D8665E18C9D4F8\u0022",
        "Last-Modified": "Thu, 01 Oct 2020 23:02:40 GMT",
        "Server": [
          "Windows-Azure-Blob/1.0",
          "Microsoft-HTTPAPI/2.0"
        ],
        "x-ms-blob-sequence-number": "0",
        "x-ms-client-request-id": "41b5219a-5564-74ca-d50e-54ac499e6f53",
        "x-ms-content-crc64": "MCaGF3nGZ6M=",
        "x-ms-request-id": "a8bee4b1-001e-0022-3d46-9862c9000000",
        "x-ms-request-server-encrypted": "true",
        "x-ms-version": "2020-02-10"
      },
      "ResponseBody": []
    },
    {
      "RequestUri": "https://storagedotnettesting.blob.core.windows.net/test-container-b1c77611-fd28-ea00-48ac-10584df61640/test-blob-e92aa4b9-ae43-1105-4782-bca2ea04dfed",
      "RequestMethod": "PUT",
      "RequestHeaders": {
        "Authorization": "Sanitized",
        "Content-Length": "0",
        "If-None-Match": "*",
        "traceparent": "00-dc3ec145a6852146ae34a97b3b70fa99-cb1f477bb0a3a74d-00",
        "User-Agent": [
          "azsdk-net-Storage.Blobs/12.7.0-alpha.20201001.1",
          "(.NET Core 4.6.29220.03; Microsoft Windows 10.0.19041 )"
        ],
        "x-ms-blob-content-length": "1024",
        "x-ms-blob-type": "PageBlob",
        "x-ms-client-request-id": "dd730b18-64b3-eb88-1ba4-f9e2992789d1",
        "x-ms-date": "Thu, 01 Oct 2020 23:02:40 GMT",
        "x-ms-return-client-request-id": "true",
        "x-ms-version": "2020-02-10"
      },
      "RequestBody": null,
      "StatusCode": 201,
      "ResponseHeaders": {
        "Content-Length": "0",
        "Date": "Thu, 01 Oct 2020 23:02:39 GMT",
        "ETag": "\u00220x8D8665E18CE9113\u0022",
        "Last-Modified": "Thu, 01 Oct 2020 23:02:40 GMT",
        "Server": [
          "Windows-Azure-Blob/1.0",
          "Microsoft-HTTPAPI/2.0"
        ],
        "x-ms-client-request-id": "dd730b18-64b3-eb88-1ba4-f9e2992789d1",
        "x-ms-request-id": "a8bee4c8-001e-0022-5146-9862c9000000",
        "x-ms-request-server-encrypted": "true",
        "x-ms-version": "2020-02-10"
      },
      "ResponseBody": []
    },
    {
      "RequestUri": "https://storagedotnettesting.blob.core.windows.net/test-container-b1c77611-fd28-ea00-48ac-10584df61640/test-blob-e92aa4b9-ae43-1105-4782-bca2ea04dfed?comp=page",
      "RequestMethod": "PUT",
      "RequestHeaders": {
        "Authorization": "Sanitized",
        "Content-Length": "0",
        "traceparent": "00-05ac23cb3c70084498c1f526da55e850-a4fe38bf94071649-00",
        "User-Agent": [
          "azsdk-net-Storage.Blobs/12.7.0-alpha.20201001.1",
          "(.NET Core 4.6.29220.03; Microsoft Windows 10.0.19041 )"
        ],
        "x-ms-client-request-id": "de8a0775-0290-6e3a-74de-341c548e947a",
        "x-ms-copy-source": "https://storagedotnettesting.blob.core.windows.net/test-container-b1c77611-fd28-ea00-48ac-10584df61640/test-blob-29695668-fb76-a48c-fd9c-5819a13c65f4",
        "x-ms-date": "Thu, 01 Oct 2020 23:02:40 GMT",
        "x-ms-page-write": "update",
        "x-ms-range": "bytes=0-1023",
        "x-ms-return-client-request-id": "true",
        "x-ms-source-content-md5": "MPDmiXCY3F1IAL4mLs74AA==",
        "x-ms-source-range": "bytes=0-1023",
        "x-ms-version": "2020-02-10"
      },
      "RequestBody": null,
      "StatusCode": 201,
      "ResponseHeaders": {
        "Content-Length": "0",
        "Content-MD5": "MPDmiXCY3F1IAL4mLs74AA==",
        "Date": "Thu, 01 Oct 2020 23:02:39 GMT",
        "ETag": "\u00220x8D8665E18D6A94A\u0022",
        "Last-Modified": "Thu, 01 Oct 2020 23:02:40 GMT",
        "Server": [
          "Windows-Azure-Blob/1.0",
          "Microsoft-HTTPAPI/2.0"
        ],
        "x-ms-blob-sequence-number": "0",
        "x-ms-client-request-id": "de8a0775-0290-6e3a-74de-341c548e947a",
        "x-ms-request-id": "a8bee4e7-001e-0022-6b46-9862c9000000",
        "x-ms-request-server-encrypted": "true",
        "x-ms-version": "2020-02-10"
      },
      "ResponseBody": []
    },
    {
      "RequestUri": "https://storagedotnettesting.blob.core.windows.net/test-container-b1c77611-fd28-ea00-48ac-10584df61640?restype=container",
      "RequestMethod": "DELETE",
      "RequestHeaders": {
        "Authorization": "Sanitized",
        "traceparent": "00-db8f63b7f5e521438b6f0af2d990a6c7-401a74afebfdfe4f-00",
        "User-Agent": [
          "azsdk-net-Storage.Blobs/12.7.0-alpha.20201001.1",
          "(.NET Core 4.6.29220.03; Microsoft Windows 10.0.19041 )"
        ],
        "x-ms-client-request-id": "926d1d91-aa9d-2c40-2d6a-d7f4ea7517a4",
        "x-ms-date": "Thu, 01 Oct 2020 23:02:40 GMT",
        "x-ms-return-client-request-id": "true",
        "x-ms-version": "2020-02-10"
      },
      "RequestBody": null,
      "StatusCode": 202,
      "ResponseHeaders": {
        "Content-Length": "0",
        "Date": "Thu, 01 Oct 2020 23:02:39 GMT",
        "Server": [
          "Windows-Azure-Blob/1.0",
          "Microsoft-HTTPAPI/2.0"
        ],
        "x-ms-client-request-id": "926d1d91-aa9d-2c40-2d6a-d7f4ea7517a4",
<<<<<<< HEAD
        "x-ms-request-id": "c9d2897e-901e-0082-544c-090c1e000000",
=======
        "x-ms-request-id": "a8bee50b-001e-0022-0c46-9862c9000000",
>>>>>>> 365f255a
        "x-ms-version": "2020-02-10"
      },
      "ResponseBody": []
    }
  ],
  "Variables": {
    "RandomSeed": "726042756",
    "Storage_TestConfigDefault": "ProductionTenant\nstoragedotnettesting\nU2FuaXRpemVk\nhttps://storagedotnettesting.blob.core.windows.net\nhttps://storagedotnettesting.file.core.windows.net\nhttps://storagedotnettesting.queue.core.windows.net\nhttps://storagedotnettesting.table.core.windows.net\n\n\n\n\nhttps://storagedotnettesting-secondary.blob.core.windows.net\nhttps://storagedotnettesting-secondary.file.core.windows.net\nhttps://storagedotnettesting-secondary.queue.core.windows.net\nhttps://storagedotnettesting-secondary.table.core.windows.net\n\nSanitized\n\n\nCloud\nBlobEndpoint=https://storagedotnettesting.blob.core.windows.net/;QueueEndpoint=https://storagedotnettesting.queue.core.windows.net/;FileEndpoint=https://storagedotnettesting.file.core.windows.net/;BlobSecondaryEndpoint=https://storagedotnettesting-secondary.blob.core.windows.net/;QueueSecondaryEndpoint=https://storagedotnettesting-secondary.queue.core.windows.net/;FileSecondaryEndpoint=https://storagedotnettesting-secondary.file.core.windows.net/;AccountName=storagedotnettesting;AccountKey=Kg==;\n"
  }
}<|MERGE_RESOLUTION|>--- conflicted
+++ resolved
@@ -28,11 +28,7 @@
           "Microsoft-HTTPAPI/2.0"
         ],
         "x-ms-client-request-id": "229bb12b-90f2-b844-d23f-948235c3d028",
-<<<<<<< HEAD
-        "x-ms-request-id": "c9d288da-901e-0082-614c-090c1e000000",
-=======
         "x-ms-request-id": "a8bee439-001e-0022-5746-9862c9000000",
->>>>>>> 365f255a
         "x-ms-version": "2020-02-10"
       },
       "ResponseBody": []
@@ -67,11 +63,7 @@
           "Microsoft-HTTPAPI/2.0"
         ],
         "x-ms-client-request-id": "9b2def64-f35b-294e-5c5e-462470033d27",
-<<<<<<< HEAD
-        "x-ms-request-id": "c9d28909-901e-0082-054c-090c1e000000",
-=======
         "x-ms-request-id": "a8bee47e-001e-0022-1146-9862c9000000",
->>>>>>> 365f255a
         "x-ms-version": "2020-02-10"
       },
       "ResponseBody": []
@@ -254,11 +246,7 @@
           "Microsoft-HTTPAPI/2.0"
         ],
         "x-ms-client-request-id": "926d1d91-aa9d-2c40-2d6a-d7f4ea7517a4",
-<<<<<<< HEAD
-        "x-ms-request-id": "c9d2897e-901e-0082-544c-090c1e000000",
-=======
         "x-ms-request-id": "a8bee50b-001e-0022-0c46-9862c9000000",
->>>>>>> 365f255a
         "x-ms-version": "2020-02-10"
       },
       "ResponseBody": []
