{
  "Entries": [
    {
      "RequestUri": "https://seanmcccanary.blob.core.windows.net/test-container-846c91fb-f6a2-aeda-cf16-03159e568774?restype=container",
      "RequestMethod": "PUT",
      "RequestHeaders": {
        "Authorization": "Sanitized",
        "traceparent": "00-31e2c3ff814f3a4ea7bc120b19f56e29-c7012e3e42df1d46-00",
        "User-Agent": [
          "azsdk-net-Storage.Blobs/12.5.0-dev.20200403.1",
          "(.NET Core 4.6.28325.01; Microsoft Windows 10.0.18362 )"
        ],
        "x-ms-blob-public-access": "container",
        "x-ms-client-request-id": "c0f484f2-5bad-71a2-6430-4dc2f52d4709",
        "x-ms-date": "Sat, 04 Apr 2020 01:45:44 GMT",
        "x-ms-return-client-request-id": "true",
        "x-ms-version": "2019-12-12"
      },
      "RequestBody": null,
      "StatusCode": 201,
      "ResponseHeaders": {
        "Content-Length": "0",
        "Date": "Sat, 04 Apr 2020 01:45:44 GMT",
        "ETag": "\u00220x8D7D839E3FC1644\u0022",
        "Last-Modified": "Sat, 04 Apr 2020 01:45:44 GMT",
        "Server": [
          "Windows-Azure-Blob/1.0",
          "Microsoft-HTTPAPI/2.0"
        ],
<<<<<<< HEAD
        "x-ms-client-request-id": "dbacebc7-c796-1f8e-7e49-0efc32361877",
        "x-ms-request-id": "e0ba2c23-301e-000d-4a34-f35aef000000",
=======
        "x-ms-client-request-id": "c0f484f2-5bad-71a2-6430-4dc2f52d4709",
        "x-ms-request-id": "97f20427-801e-006a-5522-0a9588000000",
>>>>>>> 8d420312
        "x-ms-version": "2019-12-12"
      },
      "ResponseBody": []
    },
    {
      "RequestUri": "https://seanmcccanary.blob.core.windows.net/test-container-846c91fb-f6a2-aeda-cf16-03159e568774/test-blob-41950925-abfb-6a61-c6d7-273a6432f4a4",
      "RequestMethod": "PUT",
      "RequestHeaders": {
        "Authorization": "Sanitized",
        "Content-Length": "0",
        "traceparent": "00-ab54420e62047149864b0e568b42a7b1-795c7a1b1c30e240-00",
        "User-Agent": [
          "azsdk-net-Storage.Blobs/12.5.0-dev.20200403.1",
          "(.NET Core 4.6.28325.01; Microsoft Windows 10.0.18362 )"
        ],
        "x-ms-blob-content-length": "4096",
        "x-ms-blob-sequence-number": "0",
        "x-ms-blob-type": "PageBlob",
        "x-ms-client-request-id": "b0828820-b695-4711-238a-fad533680d31",
        "x-ms-date": "Sat, 04 Apr 2020 01:45:44 GMT",
        "x-ms-return-client-request-id": "true",
        "x-ms-version": "2019-12-12"
      },
      "RequestBody": null,
      "StatusCode": 201,
      "ResponseHeaders": {
        "Content-Length": "0",
        "Date": "Sat, 04 Apr 2020 01:45:44 GMT",
        "ETag": "\u00220x8D7D839E411A80D\u0022",
        "Last-Modified": "Sat, 04 Apr 2020 01:45:44 GMT",
        "Server": [
          "Windows-Azure-Blob/1.0",
          "Microsoft-HTTPAPI/2.0"
        ],
        "x-ms-client-request-id": "b0828820-b695-4711-238a-fad533680d31",
        "x-ms-request-id": "97f20435-801e-006a-6022-0a9588000000",
        "x-ms-request-server-encrypted": "true",
        "x-ms-version": "2019-12-12"
      },
      "ResponseBody": []
    },
    {
      "RequestUri": "https://seanmcccanary.blob.core.windows.net/test-container-846c91fb-f6a2-aeda-cf16-03159e568774/test-blob-41950925-abfb-6a61-c6d7-273a6432f4a4?comp=page",
      "RequestMethod": "PUT",
      "RequestHeaders": {
        "Authorization": "Sanitized",
        "Content-Length": "4096",
        "traceparent": "00-cd1691461c3b994081ffe6ccf8af4016-6aa8a0d405716642-00",
        "User-Agent": [
          "azsdk-net-Storage.Blobs/12.5.0-dev.20200403.1",
          "(.NET Core 4.6.28325.01; Microsoft Windows 10.0.18362 )"
        ],
        "x-ms-client-request-id": "5ee4e183-d418-21f8-d6b4-6b692f9e9366",
        "x-ms-date": "Sat, 04 Apr 2020 01:45:44 GMT",
        "x-ms-page-write": "update",
        "x-ms-range": "bytes=0-4095",
        "x-ms-return-client-request-id": "true",
        "x-ms-version": "2019-12-12"
      },
      "RequestBody": "PKij/gotp15Cw8yhyYEnvTj4GduvQw9o5dv218zxngxMsKKaZaAk8uEkbdHpb32hYjycO04xgfmZOhguN8\u002BSUSW/VRjejViY0yf5i9Y9f3ZeVHWPVGK\u002BGi\u002BpACqI9roSkhysKRplwtTjBGgmOPYjXLqi0OJZAvzCATrpNY0tD9xs5/m6kFVb\u002BZKhq0/5l\u002BI5hqNw5ibYuJAf6Sjfe41HtvSLulD9aMtkRtZQuFasyGlYsK7pvSm2lC9omqctfH0EWfVbbt2SPB3YC6BPh/85ciC\u002Bh8vfXfjL1SYhlM4jN8pZS19gUVqMxXOQEbKJZgwvLiiHbvSxJfv8j5i2cKhPtNPW9Tyg2SDFMsFXTkxGQm8Z8WWlnMnVpyZjY8LC1VXLQV3es3DQj1UHwTsyWdeutk0pnX9CqRcKAE4WPHVeA11siwzvZ47\u002BSWEPntuNo01OtKx0mTjViJdF1LIiulLfqb7exc7Kv0\u002B\u002BKlMdMws8fVwAx4jJ6WkklwJ1qpPb248PMPUcrt5/hPVdtm7kt1WMCVZWIvLKFr9UuS3LVRS74k/DDgIWH85\u002BgEOSazP7QN\u002Bt6KA8hbidRBk1x/SwtC7godMeIKlSduqH16KuOKqMWXlOHmx0f1yWJsro4FfazssVsclf3B82WnK2tK0W7gxvqW57YpbBbCJ2iPreaZWSrQnWmYbgLXxaF8T6vsqvgDi9eTfoXms1U0Wn6FQlV/DcIwajP1SFjnzxIUvSx61XxwfBIPBeqk\u002BeoUZBOEQoNL/THprEC0DkOOu79z0gYoyXUCBMYzf/fXm3BZ0NRFU3yeyL/qgTkrvH3egFo7ISfT\u002B6qecj3NGI1KAhDAaj1vOVgy5QlGTjhL5khYZO\u002BtnGpYdeU5ptE\u002B0aAyoH8YW1JAf0byCEwena1iUpvlZLOdnHW2d\u002BRIJYJ29BNZA525M4r2F\u002BWou5QeSeg3x1Q1WWz8pQQJUeN9\u002BEm0ewQ4tYofqS8Q/1zN9ODRmD38EF4\u002BQaqmbF6Jv9GXeB\u002Bb5DCf1YReKC41FFoALrAjJ8mlcef7hjlZgkkrhflNiXc9IgCgQcKpreg/\u002BS1Qpj2uZogX8gY3oG4HNlNLIqIk55rSwvyvcuYHC9P/u40MCOwbjS9hNZdxBXGiqQtvbntGCwGCfdMw/uOSEOYiR/TQ\u002By1nP6Vys7IDUc2LDNnql51oqaCLiZsI2o5L3yShXs2M0b3eCD7F00dfjxwVtfIJt3lYyZ5ERWGSblUnNuSNYgMP/jscDJ9uktZpPAp\u002B8xSMMherSIUvSIxMS5nZrpxSwh0ZBcfG/brp6ja36xlnI3tAmwTc4hl90LWuz8D1hORKBmntZe1cxTRssW5eZ21i5RgumROHheADmzUSGC359GVCfdS/ic2N48XAcCC7H3lIS\u002BqoxvvQsnCJ6cq4Sq0GYsz5G/mIs1takKVNtxW/SHvLydxDQS15YbtUNa/y1akYyg1jsgN/z5iPXjZGgvtqypFO7IDQwxGfj6o\u002BJI27V7sMJP0IW5Z4S/pDs/L3Iu6/\u002BWses\u002BkoR/brxCJpQZsa0/Z7Om4OUm761qCGjR8uqFzLfjsSnKPR49z2LJdkDvpfON/8i/iAsZb8E91IkbrnzRvFrcNv\u002BDdSqVaBCDXXlsemJ1Q/IixkSsyUFojGiUIiHl97nmEm/zCYmdKh/6lRJH0FknpmqJr/YVMGy\u002BG\u002BnBAEXvnWbAhmfzgjlphJwksTQvILwObXy2XEfC0OICNe6g3CnaC/erh0ryMyMxICpa8X84jvotspLJOEEe/bWF8UxKyKhySqU8g5hxHDpYhTwdaN9iyab0cymXENO2jIqVbULX5leC6Kfa/Aphu5ZYcbMFAZTWIyemVlV\u002B2jnShfcO3K/4gZ7km4A3h8ybk7eSP58fsIv2vkkaMJABAw1uCHYTU97nYPAVIWYTnptbCsKd7JuastRrFx1l3VAN4pdzyX9Vhz/Zqt6vCo8l4iCuvyXNZBdx01aipzvAgoKfBz7OoNUcBYODxEG866dFRjX9th4qP36AAfUps98EGChcDwNRVkFLkrmiSp/VtOiuXGEGw8xjdMfATp7f8lGjf6wZYNuk8/DzsiRliPXfqk0NelZ\u002B/VVc\u002BJo7kAija59n/svyvFMMCmlwEhCn/uzR4aNR0Xj7JIFXvWdBaGPoUEaE/Ykq7O75AXDtDetEtPqtaa9kUZkmbNpKm//syqEFiMLKIwFjp/S1V9AIDReVEgltk/6zg/6sXZCv4FHuDTbO54UpepD5SsK6r/nJHl/CtIj2fjeiUgTDHcVws8ejxkqaOSWRbJh4dEg8\u002BNQF4z4w7CzI\u002BI7\u002BLJWAZVzLiJb6F\u002BmvLuU6MUfvfgruZVowvjqGP8eb2828mwyQEAY7rOuyQeHrVbRZ9rvk2HqDEMY7UKciREjPXzwb85LYqSBAtNEePCN4RGiFLUkMtgJTOItGVb9fGGej4\u002BKlz2IigE2apCSoZdSiwgw/nRf/wqg6yLoGklRg4Ztpe1hB03QFYq37cRLdqtO3o5OzH3pQpCA6awenG\u002B75OsKJP\u002Bl7Ye6XOTpqA1GVXB7nT\u002B7ArMEgGNY4B2htXUe\u002BAjdPVGvpPEKkHOVA5qHPpA7pv8v/OI0AaCYSQ1qGKdzzqwAaRgiz/hOrHJDc4DI1aGJZhJ57v8qpT\u002BtE1vjoHvIJTTugtV4GNsC4Uxv9JIjz3dr3LKQ9d\u002Bs1cPccbigaw/6d0pP3lbMEU07dw2uvrCpjUfke8fFOy9VPa0Rn6ceYnZAdX1H0/Egm8tlWYLSAhsTMuB0v/NEMTwe9qClunWmGRSXakUzYblSx9/4Y92ohzuSAmjGqaKG\u002BEBBKN1QeuFVvzxuOpvR380rIfgTT9FecnNlF7gI43NyDG4E8jjcAkj\u002BpqCdPkijvCKbm4eqd6xy4rpp62MlSN/M/C4pzO2UTyOvFKUsvTQmxVeVcUfry5jBkg\u002BCchrp1V3E0D4ede81A0xn\u002B18HQiGCRyYPj9eX4TSRaDreFdkExT9La\u002Bz2CE9kXG37g8w5ulPp/C7w3kWGLPMJiQ2wWu1zXzYjv9Y0jDrWpy9pnF1kV7Hq8BmuF\u002Br1wT756H9BsAWAhCSaGf55tW/wHjcWHIyRpTFfyWbTxUtLKfqbOqO7lPMp6RQ4zj2zcT6pufWz36SuaEdN5eqirMLZTuwH4nrINIVH7DN4WNb3qFgkKgtRl05R6NJcbbMIhzxVX39Nr47H3YFsb\u002B91NhNsVjmSeoa3h7uhsfWkb8rWP2j3IvlbqfjJYEiF5Ste3LbC7Bt1dgi5ndvHq/mZH3G6mjCGfhMWFKw8xRY6LaKMRtU\u002B5YOvYMVcPYUdl/4DLETWz0721F6nqNdrOLD2f3A1N2UkXjnuCzVvJkCN\u002BHyyPZTNZ2JXlW52mzioRCgQab4U5FyY2tIO6MAVi7IaGbBauPsYJRgN4Z32rcL9QccNWryGeRAcGWbCwnqeQg28XIGIUYss\u002BESmBwbCoikPEab5BDDxl6CgOqOUWWKdc6OQOlFBdPA/4GJ73HIJXXc5s7DXoT3YysTc5BrnmKLiBJdnLmvbzZy2vSPSebsultkoWqWxyc5ht2\u002BMYIzZVEvDmdfepi8PYeYQHOQaClEJslE9vz35LD7JAXr4S2kP3WjYEuPjT/CuHPi/oajmS60egrI/m5kJxmmZFaC0ExZ9BEN/PfttKmZck55BPY6R4rXJ3ci60EHPzkh2RjZT9gnmPpllawm1rVRL3wv6yITfBzbq7jVNxjABr2\u002Bu\u002BuQsDJ2QXv7xLHusFCxwbvE51QXDlz8DZQvUlHRpZ7ueBrZwG9JuZm2F7dq7PtYE3Vs\u002Bx9pl62OlLKeRv8aGh8S8Dg15/FMiz26YOaVgRCYxz7sdKp/hNBtSzu8q2KqnA2oV/yzEjt0EH/hrza2\u002BQOR9Y\u002BwLaV0k3tn2KzFn9/bH8To/Tkj5aUDeFQqndWZplIoGqXi6n5oI7RxW0mevoCgBp9h3fvKfh/arKVBSgWVziJKnXUp6CVWgNmEooprdLnTiodGN9hWbayGGE3JFtmu250XRCEbdi5qG00iRcuVbyfrbc9\u002BX5ZZ9C/Yk9/XjWn/1cb9RDCYyARo3CyLJBfQ8KkV3bkaMIwGzU/xQtJOgo3TMn/0mCr3UqW7FXN5zsAX96M2wb\u002Bw1aVK9nbgp4UyKkmet/Gn3FiOLosDXxsYjQ6P2Us/F8DeElzKuaGkBrsgiPsp2wbOcBtKqJM0vYaKIml4UM458wKIwJWk3SK26hff0sYv7rH3sWkv5G8tqWTWQIc4O6Xs5oXooRpxKZL4k86LVNqwakO3cK9VGh6jWxcgzpybfr5h4uxAN02XhpfGN1CgokSKJdZDgLsGh9x3RUXzQGsGbSUAGXHucCMGH\u002BoXnuLN8rjSlqi2R\u002B3za1sPyPH3lDYsz8orkIjCq7WjTXDA/vj5uUKdIKmyQBU3HL4m3qcxHnuz6s8YkmIgD/rzEwp9ImxSFg\u002BvWnOMen\u002Bk9HPaq80Ocj71HRQp4SbgfRC\u002Bzz0ayepBxMiXgbQIJ2BfY53uRWQ99JDbeBVYKCTozt1S3btCmjqZmNb0ZuB6/OWj2n2I8ie8cNqcT0HU6ZyjvsLWpVm1HNljVKyNOY2wUHsvtF2nb8y1plzgpkroxL86UKgtlEeb7s2kFa2LL0dM6\u002B7GpSVO/F72IQ781HaOeo/9UtjVgswjg9WQA0ovKncVk7pcIh\u002BJ62RZN2NIrwpHFasdjdxuZ2kikxFfvukU1vaH5zC8Ilhwc2d0jEtY6uTLSO2vAayapzxROY7\u002BKjx7RGBssLfJmvNCrRp0\u002Bdsdybg8lHYLZcVZ/TAEavjZclkq\u002BTfq/CotAa36XGSSJa1RM2/WwZXGf96bEsOHxS/6eSqxSgCjIt2OD5LIARlgt8eSoyeI8rCzZHlZT9lmpTyN/9M50NusvhCSWLIC/m7FOlr75RIIcXZqDeWHSeL0F2pWSgE2Jub75fUW9qoOsGYKlBWOerAadY5sz9L2JWQtnjFHrLRtjxNj8A8s4Xrca01/fKXddayqO8SC2VcUBcCA6Wh4twOxrRTyGnqw/ZQDgGSFdqjOUCiEnXD/2qW8X/pOq/gSU7Q5vc\u002BQ21sx\u002BT4gf0jyjo8Xsok/5BmCwcJvRcpwckGb4SywS8jpLYTNQqQyz2tsydFrJulu0m\u002Batvv9IYWQsYb8lI4cQjLGPoUEcpF1UAJnAnvpBUtYLQ69FZTM7Av/PJEdRjrdQHeepPhUam/eFWb5li8Zp6xLlGd/Xyyd\u002BUKJBTYAaAnXicIEWmBDA7Ku7vA900Xc5ZTk0bHDXeFa8Kul22U5zb1dIgxtBV1L\u002BJCk0GAsYCYMvB\u002BRG4ZYBDvQqVm0rThdZSEy4KFJb9BHqNkRHo1xLpCFqR9VmKI3BR3QjGvzh1toV3tO\u002BY90w0w/WXKtNuW\u002Bb4q5PvQY98x/C9uTaON0RCGNuMcCIjURAOXTFk8/ic4oIizRSkhXT1\u002Bg==",
      "StatusCode": 201,
      "ResponseHeaders": {
        "Content-Length": "0",
        "Content-MD5": "rEfqj6Oh/dYvWBLc9fGf7w==",
        "Date": "Sat, 04 Apr 2020 01:45:44 GMT",
        "ETag": "\u00220x8D7D839E41F8D43\u0022",
        "Last-Modified": "Sat, 04 Apr 2020 01:45:44 GMT",
        "Server": [
          "Windows-Azure-Blob/1.0",
          "Microsoft-HTTPAPI/2.0"
        ],
        "x-ms-blob-sequence-number": "0",
        "x-ms-client-request-id": "5ee4e183-d418-21f8-d6b4-6b692f9e9366",
        "x-ms-request-id": "97f2043a-801e-006a-6522-0a9588000000",
        "x-ms-request-server-encrypted": "true",
        "x-ms-version": "2019-12-12"
      },
      "ResponseBody": []
    },
    {
      "RequestUri": "https://seanmcccanary.blob.core.windows.net/test-container-846c91fb-f6a2-aeda-cf16-03159e568774/test-blob-41950925-abfb-6a61-c6d7-273a6432f4a4?comp=page",
      "RequestMethod": "PUT",
      "RequestHeaders": {
        "Authorization": "Sanitized",
        "Content-Length": "0",
        "traceparent": "00-29fbd04709a0d84bb43cd6267e682fda-cbce0469e567fb48-00",
        "User-Agent": [
          "azsdk-net-Storage.Blobs/12.5.0-dev.20200403.1",
          "(.NET Core 4.6.28325.01; Microsoft Windows 10.0.18362 )"
        ],
        "x-ms-client-request-id": "a320b9f8-9790-17e1-05b8-68603a2281b6",
        "x-ms-date": "Sat, 04 Apr 2020 01:45:44 GMT",
        "x-ms-page-write": "clear",
        "x-ms-range": "bytes=1024-2047",
        "x-ms-return-client-request-id": "true",
        "x-ms-version": "2019-12-12"
      },
      "RequestBody": null,
      "StatusCode": 201,
      "ResponseHeaders": {
        "Content-Length": "0",
        "Date": "Sat, 04 Apr 2020 01:45:44 GMT",
        "ETag": "\u00220x8D7D839E444811B\u0022",
        "Last-Modified": "Sat, 04 Apr 2020 01:45:45 GMT",
        "Server": [
          "Windows-Azure-Blob/1.0",
          "Microsoft-HTTPAPI/2.0"
        ],
        "x-ms-blob-sequence-number": "0",
<<<<<<< HEAD
        "x-ms-client-request-id": "a044528b-b6d1-f188-e053-54fda713e966",
        "x-ms-request-id": "e0ba2c37-301e-000d-5934-f35aef000000",
=======
        "x-ms-client-request-id": "a320b9f8-9790-17e1-05b8-68603a2281b6",
        "x-ms-request-id": "97f20449-801e-006a-7022-0a9588000000",
>>>>>>> 8d420312
        "x-ms-version": "2019-12-12"
      },
      "ResponseBody": []
    },
    {
      "RequestUri": "https://seanmcccanary.blob.core.windows.net/test-container-846c91fb-f6a2-aeda-cf16-03159e568774/test-blob-41950925-abfb-6a61-c6d7-273a6432f4a4",
      "RequestMethod": "GET",
      "RequestHeaders": {
        "Authorization": "Sanitized",
        "traceparent": "00-9f4cb690eab5e7458ac5fcdec969d167-d03d88eb3c601d4b-00",
        "User-Agent": [
          "azsdk-net-Storage.Blobs/12.5.0-dev.20200403.1",
          "(.NET Core 4.6.28325.01; Microsoft Windows 10.0.18362 )"
        ],
        "x-ms-client-request-id": "76710c1d-ef7d-fed6-951e-1fbd6a987b83",
        "x-ms-date": "Sat, 04 Apr 2020 01:45:45 GMT",
        "x-ms-return-client-request-id": "true",
        "x-ms-version": "2019-12-12"
      },
      "RequestBody": null,
      "StatusCode": 200,
      "ResponseHeaders": {
        "Accept-Ranges": "bytes",
        "Content-Length": "4096",
        "Content-Type": "application/octet-stream",
        "Date": "Sat, 04 Apr 2020 01:45:44 GMT",
        "ETag": "\u00220x8D7D839E444811B\u0022",
        "Last-Modified": "Sat, 04 Apr 2020 01:45:45 GMT",
        "Server": [
          "Windows-Azure-Blob/1.0",
          "Microsoft-HTTPAPI/2.0"
        ],
        "x-ms-blob-sequence-number": "0",
        "x-ms-blob-type": "PageBlob",
        "x-ms-client-request-id": "76710c1d-ef7d-fed6-951e-1fbd6a987b83",
        "x-ms-creation-time": "Sat, 04 Apr 2020 01:45:44 GMT",
        "x-ms-lease-state": "available",
        "x-ms-lease-status": "unlocked",
        "x-ms-request-id": "97f2046f-801e-006a-1022-0a9588000000",
        "x-ms-server-encrypted": "true",
        "x-ms-version": "2019-12-12"
      },
      "ResponseBody": "PKij/gotp15Cw8yhyYEnvTj4GduvQw9o5dv218zxngxMsKKaZaAk8uEkbdHpb32hYjycO04xgfmZOhguN8\u002BSUSW/VRjejViY0yf5i9Y9f3ZeVHWPVGK\u002BGi\u002BpACqI9roSkhysKRplwtTjBGgmOPYjXLqi0OJZAvzCATrpNY0tD9xs5/m6kFVb\u002BZKhq0/5l\u002BI5hqNw5ibYuJAf6Sjfe41HtvSLulD9aMtkRtZQuFasyGlYsK7pvSm2lC9omqctfH0EWfVbbt2SPB3YC6BPh/85ciC\u002Bh8vfXfjL1SYhlM4jN8pZS19gUVqMxXOQEbKJZgwvLiiHbvSxJfv8j5i2cKhPtNPW9Tyg2SDFMsFXTkxGQm8Z8WWlnMnVpyZjY8LC1VXLQV3es3DQj1UHwTsyWdeutk0pnX9CqRcKAE4WPHVeA11siwzvZ47\u002BSWEPntuNo01OtKx0mTjViJdF1LIiulLfqb7exc7Kv0\u002B\u002BKlMdMws8fVwAx4jJ6WkklwJ1qpPb248PMPUcrt5/hPVdtm7kt1WMCVZWIvLKFr9UuS3LVRS74k/DDgIWH85\u002BgEOSazP7QN\u002Bt6KA8hbidRBk1x/SwtC7godMeIKlSduqH16KuOKqMWXlOHmx0f1yWJsro4FfazssVsclf3B82WnK2tK0W7gxvqW57YpbBbCJ2iPreaZWSrQnWmYbgLXxaF8T6vsqvgDi9eTfoXms1U0Wn6FQlV/DcIwajP1SFjnzxIUvSx61XxwfBIPBeqk\u002BeoUZBOEQoNL/THprEC0DkOOu79z0gYoyXUCBMYzf/fXm3BZ0NRFU3yeyL/qgTkrvH3egFo7ISfT\u002B6qecj3NGI1KAhDAaj1vOVgy5QlGTjhL5khYZO\u002BtnGpYdeU5ptE\u002B0aAyoH8YW1JAf0byCEwena1iUpvlZLOdnHW2d\u002BRIJYJ29BNZA525M4r2F\u002BWou5QeSeg3x1Q1WWz8pQQJUeN9\u002BEm0ewQ4tYofqS8Q/1zN9ODRmD38EF4\u002BQaqmbF6Jv9GXeB\u002Bb5DCf1YReKC41FFoALrAjJ8mlcef7hjlZgkkrhflNiXc9IgCgQcKpreg/\u002BS1Qpj2uZogX8gY3oG4HNlNLIqIk55rSwvyvcuYHC9P/u40MCOwbjS9hNZdxBXGiqQtvbntGCwGCfdMw/uOSEOYiR/TQ\u002By1nP6Vys7IDUc2LDNnql51oqaCLiZsI2o5L3yShXs2M0b3eCD7F00dfjxwVtfIJt3lYyZ5ERWGSblUnNuSNYgMP/jscDJ9uktZpPAp\u002B8xSMMherSIUvSIxMS5nZrpxSwh0ZBcfG/brp6ja36xlnI3tAmwTc4hl90LWuz8D1hORKBmntZe1cxTRssW5eZ21i5RgumROHheAAAAAAAAAAAAAAAAAAAAAAAAAAAAAAAAAAAAAAAAAAAAAAAAAAAAAAAAAAAAAAAAAAAAAAAAAAAAAAAAAAAAAAAAAAAAAAAAAAAAAAAAAAAAAAAAAAAAAAAAAAAAAAAAAAAAAAAAAAAAAAAAAAAAAAAAAAAAAAAAAAAAAAAAAAAAAAAAAAAAAAAAAAAAAAAAAAAAAAAAAAAAAAAAAAAAAAAAAAAAAAAAAAAAAAAAAAAAAAAAAAAAAAAAAAAAAAAAAAAAAAAAAAAAAAAAAAAAAAAAAAAAAAAAAAAAAAAAAAAAAAAAAAAAAAAAAAAAAAAAAAAAAAAAAAAAAAAAAAAAAAAAAAAAAAAAAAAAAAAAAAAAAAAAAAAAAAAAAAAAAAAAAAAAAAAAAAAAAAAAAAAAAAAAAAAAAAAAAAAAAAAAAAAAAAAAAAAAAAAAAAAAAAAAAAAAAAAAAAAAAAAAAAAAAAAAAAAAAAAAAAAAAAAAAAAAAAAAAAAAAAAAAAAAAAAAAAAAAAAAAAAAAAAAAAAAAAAAAAAAAAAAAAAAAAAAAAAAAAAAAAAAAAAAAAAAAAAAAAAAAAAAAAAAAAAAAAAAAAAAAAAAAAAAAAAAAAAAAAAAAAAAAAAAAAAAAAAAAAAAAAAAAAAAAAAAAAAAAAAAAAAAAAAAAAAAAAAAAAAAAAAAAAAAAAAAAAAAAAAAAAAAAAAAAAAAAAAAAAAAAAAAAAAAAAAAAAAAAAAAAAAAAAAAAAAAAAAAAAAAAAAAAAAAAAAAAAAAAAAAAAAAAAAAAAAAAAAAAAAAAAAAAAAAAAAAAAAAAAAAAAAAAAAAAAAAAAAAAAAAAAAAAAAAAAAAAAAAAAAAAAAAAAAAAAAAAAAAAAAAAAAAAAAAAAAAAAAAAAAAAAAAAAAAAAAAAAAAAAAAAAAAAAAAAAAAAAAAAAAAAAAAAAAAAAAAAAAAAAAAAAAAAAAAAAAAAAAAAAAAAAAAAAAAAAAAAAAAAAAAAAAAAAAAAAAAAAAAAAAAAAAAAAAAAAAAAAAAAAAAAAAAAAAAAAAAAAAAAAAAAAAAAAAAAAAAAAAAAAAAAAAAAAAAAAAAAAAAAAAAAAAAAAAAAAAAAAAAAAAAAAAAAAAAAAAAAAAAAAAAAAAAAAAAAAAAAAAAAAAAAAAAAAAAAAAAAAAAAAAAAAAAAAAAAAAAAAAAAAAAAAAAAAAAAAAAAAAAAAAAAAAAAAAAAAAAAAAAAAAAAAAAAAAAAAAAAAAAAAAAAAAAAAAAAAAAAAAAAAAAAAAAAAAAAAAAAAAAAAAAAAAAAAAAAAAAAAAAAAAAAAAAAAAAAAAAAAAAAAAAAAAAAAAAAAAAAAAAAAAAAAAAAAAe8fFOy9VPa0Rn6ceYnZAdX1H0/Egm8tlWYLSAhsTMuB0v/NEMTwe9qClunWmGRSXakUzYblSx9/4Y92ohzuSAmjGqaKG\u002BEBBKN1QeuFVvzxuOpvR380rIfgTT9FecnNlF7gI43NyDG4E8jjcAkj\u002BpqCdPkijvCKbm4eqd6xy4rpp62MlSN/M/C4pzO2UTyOvFKUsvTQmxVeVcUfry5jBkg\u002BCchrp1V3E0D4ede81A0xn\u002B18HQiGCRyYPj9eX4TSRaDreFdkExT9La\u002Bz2CE9kXG37g8w5ulPp/C7w3kWGLPMJiQ2wWu1zXzYjv9Y0jDrWpy9pnF1kV7Hq8BmuF\u002Br1wT756H9BsAWAhCSaGf55tW/wHjcWHIyRpTFfyWbTxUtLKfqbOqO7lPMp6RQ4zj2zcT6pufWz36SuaEdN5eqirMLZTuwH4nrINIVH7DN4WNb3qFgkKgtRl05R6NJcbbMIhzxVX39Nr47H3YFsb\u002B91NhNsVjmSeoa3h7uhsfWkb8rWP2j3IvlbqfjJYEiF5Ste3LbC7Bt1dgi5ndvHq/mZH3G6mjCGfhMWFKw8xRY6LaKMRtU\u002B5YOvYMVcPYUdl/4DLETWz0721F6nqNdrOLD2f3A1N2UkXjnuCzVvJkCN\u002BHyyPZTNZ2JXlW52mzioRCgQab4U5FyY2tIO6MAVi7IaGbBauPsYJRgN4Z32rcL9QccNWryGeRAcGWbCwnqeQg28XIGIUYss\u002BESmBwbCoikPEab5BDDxl6CgOqOUWWKdc6OQOlFBdPA/4GJ73HIJXXc5s7DXoT3YysTc5BrnmKLiBJdnLmvbzZy2vSPSebsultkoWqWxyc5ht2\u002BMYIzZVEvDmdfepi8PYeYQHOQaClEJslE9vz35LD7JAXr4S2kP3WjYEuPjT/CuHPi/oajmS60egrI/m5kJxmmZFaC0ExZ9BEN/PfttKmZck55BPY6R4rXJ3ci60EHPzkh2RjZT9gnmPpllawm1rVRL3wv6yITfBzbq7jVNxjABr2\u002Bu\u002BuQsDJ2QXv7xLHusFCxwbvE51QXDlz8DZQvUlHRpZ7ueBrZwG9JuZm2F7dq7PtYE3Vs\u002Bx9pl62OlLKeRv8aGh8S8Dg15/FMiz26YOaVgRCYxz7sdKp/hNBtSzu8q2KqnA2oV/yzEjt0EH/hrza2\u002BQOR9Y\u002BwLaV0k3tn2KzFn9/bH8To/Tkj5aUDeFQqndWZplIoGqXi6n5oI7RxW0mevoCgBp9h3fvKfh/arKVBSgWVziJKnXUp6CVWgNmEooprdLnTiodGN9hWbayGGE3JFtmu250XRCEbdi5qG00iRcuVbyfrbc9\u002BX5ZZ9C/Yk9/XjWn/1cb9RDCYyARo3CyLJBfQ8KkV3bkaMIwGzU/xQtJOgo3TMn/0mCr3UqW7FXN5zsAX96M2wb\u002Bw1aVK9nbgp4UyKkmet/Gn3FiOLosDXxsYjQ6P2Us/F8DeElzKuaGkBrsgiPsp2wbOcBtKqJM0vYaKIml4UM458wKIwJWk3SK26hff0sYv7rH3sWkv5G8tqWTWQIc4O6Xs5oXooRpxKZL4k86LVNqwakO3cK9VGh6jWxcgzpybfr5h4uxAN02XhpfGN1CgokSKJdZDgLsGh9x3RUXzQGsGbSUAGXHucCMGH\u002BoXnuLN8rjSlqi2R\u002B3za1sPyPH3lDYsz8orkIjCq7WjTXDA/vj5uUKdIKmyQBU3HL4m3qcxHnuz6s8YkmIgD/rzEwp9ImxSFg\u002BvWnOMen\u002Bk9HPaq80Ocj71HRQp4SbgfRC\u002Bzz0ayepBxMiXgbQIJ2BfY53uRWQ99JDbeBVYKCTozt1S3btCmjqZmNb0ZuB6/OWj2n2I8ie8cNqcT0HU6ZyjvsLWpVm1HNljVKyNOY2wUHsvtF2nb8y1plzgpkroxL86UKgtlEeb7s2kFa2LL0dM6\u002B7GpSVO/F72IQ781HaOeo/9UtjVgswjg9WQA0ovKncVk7pcIh\u002BJ62RZN2NIrwpHFasdjdxuZ2kikxFfvukU1vaH5zC8Ilhwc2d0jEtY6uTLSO2vAayapzxROY7\u002BKjx7RGBssLfJmvNCrRp0\u002Bdsdybg8lHYLZcVZ/TAEavjZclkq\u002BTfq/CotAa36XGSSJa1RM2/WwZXGf96bEsOHxS/6eSqxSgCjIt2OD5LIARlgt8eSoyeI8rCzZHlZT9lmpTyN/9M50NusvhCSWLIC/m7FOlr75RIIcXZqDeWHSeL0F2pWSgE2Jub75fUW9qoOsGYKlBWOerAadY5sz9L2JWQtnjFHrLRtjxNj8A8s4Xrca01/fKXddayqO8SC2VcUBcCA6Wh4twOxrRTyGnqw/ZQDgGSFdqjOUCiEnXD/2qW8X/pOq/gSU7Q5vc\u002BQ21sx\u002BT4gf0jyjo8Xsok/5BmCwcJvRcpwckGb4SywS8jpLYTNQqQyz2tsydFrJulu0m\u002Batvv9IYWQsYb8lI4cQjLGPoUEcpF1UAJnAnvpBUtYLQ69FZTM7Av/PJEdRjrdQHeepPhUam/eFWb5li8Zp6xLlGd/Xyyd\u002BUKJBTYAaAnXicIEWmBDA7Ku7vA900Xc5ZTk0bHDXeFa8Kul22U5zb1dIgxtBV1L\u002BJCk0GAsYCYMvB\u002BRG4ZYBDvQqVm0rThdZSEy4KFJb9BHqNkRHo1xLpCFqR9VmKI3BR3QjGvzh1toV3tO\u002BY90w0w/WXKtNuW\u002Bb4q5PvQY98x/C9uTaON0RCGNuMcCIjURAOXTFk8/ic4oIizRSkhXT1\u002Bg=="
    },
    {
      "RequestUri": "https://seanmcccanary.blob.core.windows.net/test-container-846c91fb-f6a2-aeda-cf16-03159e568774?restype=container",
      "RequestMethod": "DELETE",
      "RequestHeaders": {
        "Authorization": "Sanitized",
        "traceparent": "00-d32ba5c9d2b4b14b870c65d95a044770-600ab6c0f98e5f47-00",
        "User-Agent": [
          "azsdk-net-Storage.Blobs/12.5.0-dev.20200403.1",
          "(.NET Core 4.6.28325.01; Microsoft Windows 10.0.18362 )"
        ],
        "x-ms-client-request-id": "2e43913c-0bb1-8f38-bb4d-de6e90254750",
        "x-ms-date": "Sat, 04 Apr 2020 01:45:45 GMT",
        "x-ms-return-client-request-id": "true",
        "x-ms-version": "2019-12-12"
      },
      "RequestBody": null,
      "StatusCode": 202,
      "ResponseHeaders": {
        "Content-Length": "0",
        "Date": "Sat, 04 Apr 2020 01:45:44 GMT",
        "Server": [
          "Windows-Azure-Blob/1.0",
          "Microsoft-HTTPAPI/2.0"
        ],
<<<<<<< HEAD
        "x-ms-client-request-id": "45d91a32-da64-e444-f8cf-9e1ddb703968",
        "x-ms-request-id": "e0ba2c42-301e-000d-6434-f35aef000000",
=======
        "x-ms-client-request-id": "2e43913c-0bb1-8f38-bb4d-de6e90254750",
        "x-ms-request-id": "97f20478-801e-006a-1722-0a9588000000",
>>>>>>> 8d420312
        "x-ms-version": "2019-12-12"
      },
      "ResponseBody": []
    }
  ],
  "Variables": {
    "RandomSeed": "797091049",
    "Storage_TestConfigDefault": "ProductionTenant\nseanmcccanary\nU2FuaXRpemVk\nhttps://seanmcccanary.blob.core.windows.net\nhttps://seanmcccanary.file.core.windows.net\nhttps://seanmcccanary.queue.core.windows.net\nhttps://seanmcccanary.table.core.windows.net\n\n\n\n\nhttps://seanmcccanary-secondary.blob.core.windows.net\nhttps://seanmcccanary-secondary.file.core.windows.net\nhttps://seanmcccanary-secondary.queue.core.windows.net\nhttps://seanmcccanary-secondary.table.core.windows.net\n\nSanitized\n\n\nCloud\nBlobEndpoint=https://seanmcccanary.blob.core.windows.net/;QueueEndpoint=https://seanmcccanary.queue.core.windows.net/;FileEndpoint=https://seanmcccanary.file.core.windows.net/;BlobSecondaryEndpoint=https://seanmcccanary-secondary.blob.core.windows.net/;QueueSecondaryEndpoint=https://seanmcccanary-secondary.queue.core.windows.net/;FileSecondaryEndpoint=https://seanmcccanary-secondary.file.core.windows.net/;AccountName=seanmcccanary;AccountKey=Sanitized\nseanscope1"
  }
}<|MERGE_RESOLUTION|>--- conflicted
+++ resolved
@@ -27,13 +27,8 @@
           "Windows-Azure-Blob/1.0",
           "Microsoft-HTTPAPI/2.0"
         ],
-<<<<<<< HEAD
-        "x-ms-client-request-id": "dbacebc7-c796-1f8e-7e49-0efc32361877",
-        "x-ms-request-id": "e0ba2c23-301e-000d-4a34-f35aef000000",
-=======
         "x-ms-client-request-id": "c0f484f2-5bad-71a2-6430-4dc2f52d4709",
         "x-ms-request-id": "97f20427-801e-006a-5522-0a9588000000",
->>>>>>> 8d420312
         "x-ms-version": "2019-12-12"
       },
       "ResponseBody": []
@@ -143,13 +138,8 @@
           "Microsoft-HTTPAPI/2.0"
         ],
         "x-ms-blob-sequence-number": "0",
-<<<<<<< HEAD
-        "x-ms-client-request-id": "a044528b-b6d1-f188-e053-54fda713e966",
-        "x-ms-request-id": "e0ba2c37-301e-000d-5934-f35aef000000",
-=======
         "x-ms-client-request-id": "a320b9f8-9790-17e1-05b8-68603a2281b6",
         "x-ms-request-id": "97f20449-801e-006a-7022-0a9588000000",
->>>>>>> 8d420312
         "x-ms-version": "2019-12-12"
       },
       "ResponseBody": []
@@ -218,13 +208,8 @@
           "Windows-Azure-Blob/1.0",
           "Microsoft-HTTPAPI/2.0"
         ],
-<<<<<<< HEAD
-        "x-ms-client-request-id": "45d91a32-da64-e444-f8cf-9e1ddb703968",
-        "x-ms-request-id": "e0ba2c42-301e-000d-6434-f35aef000000",
-=======
         "x-ms-client-request-id": "2e43913c-0bb1-8f38-bb4d-de6e90254750",
         "x-ms-request-id": "97f20478-801e-006a-1722-0a9588000000",
->>>>>>> 8d420312
         "x-ms-version": "2019-12-12"
       },
       "ResponseBody": []
