{
  "Entries": [
    {
      "RequestUri": "https://storagedotnettesting.blob.core.windows.net/test-container-c1b645bc-4b05-4aee-adb4-a9008637907b?restype=container",
      "RequestMethod": "PUT",
      "RequestHeaders": {
        "Authorization": "Sanitized",
        "traceparent": "00-6cceb9c5f3c57f498a2a4815bf0f2889-ba1e676c198a274e-00",
        "User-Agent": [
          "azsdk-net-Storage.Blobs/12.7.0-alpha.20201001.1",
          "(.NET Core 4.6.29220.03; Microsoft Windows 10.0.19041 )"
        ],
        "x-ms-blob-public-access": "container",
        "x-ms-client-request-id": "21712cc5-282c-2619-3db1-efcb67f745c6",
        "x-ms-date": "Thu, 01 Oct 2020 23:01:17 GMT",
        "x-ms-return-client-request-id": "true",
        "x-ms-version": "2020-02-10"
      },
      "RequestBody": null,
      "StatusCode": 201,
      "ResponseHeaders": {
        "Content-Length": "0",
        "Date": "Thu, 01 Oct 2020 23:01:17 GMT",
        "ETag": "\u00220x8D8665DE7AC50C3\u0022",
        "Last-Modified": "Thu, 01 Oct 2020 23:01:17 GMT",
        "Server": [
          "Windows-Azure-Blob/1.0",
          "Microsoft-HTTPAPI/2.0"
        ],
        "x-ms-client-request-id": "21712cc5-282c-2619-3db1-efcb67f745c6",
<<<<<<< HEAD
        "x-ms-request-id": "b4d7e0d1-d01e-0048-2d4b-095097000000",
=======
        "x-ms-request-id": "65ba95fb-801e-0013-1c46-9883da000000",
>>>>>>> 365f255a
        "x-ms-version": "2020-02-10"
      },
      "ResponseBody": []
    },
    {
      "RequestUri": "https://storagedotnettesting.blob.core.windows.net/test-container-c1b645bc-4b05-4aee-adb4-a9008637907b/test-blob-f0ac5088-b3b8-b29f-6c39-7f43941ab0c3",
      "RequestMethod": "PUT",
      "RequestHeaders": {
        "Authorization": "Sanitized",
        "Content-Length": "0",
        "If-None-Match": "*",
        "traceparent": "00-90a8f8211a0a0f4dad80afccf909d591-c1c441a5e397f743-00",
        "User-Agent": [
          "azsdk-net-Storage.Blobs/12.7.0-alpha.20201001.1",
          "(.NET Core 4.6.29220.03; Microsoft Windows 10.0.19041 )"
        ],
        "x-ms-blob-content-length": "6144",
        "x-ms-blob-sequence-number": "0",
        "x-ms-blob-type": "PageBlob",
        "x-ms-client-request-id": "484cf07b-bd3d-12e1-8dbe-b4f3a8d59123",
        "x-ms-date": "Thu, 01 Oct 2020 23:01:17 GMT",
        "x-ms-return-client-request-id": "true",
        "x-ms-version": "2020-02-10"
      },
      "RequestBody": null,
      "StatusCode": 201,
      "ResponseHeaders": {
        "Content-Length": "0",
        "Date": "Thu, 01 Oct 2020 23:01:17 GMT",
        "ETag": "\u00220x8D8665DE7B10909\u0022",
        "Last-Modified": "Thu, 01 Oct 2020 23:01:17 GMT",
        "Server": [
          "Windows-Azure-Blob/1.0",
          "Microsoft-HTTPAPI/2.0"
        ],
        "x-ms-client-request-id": "484cf07b-bd3d-12e1-8dbe-b4f3a8d59123",
        "x-ms-request-id": "65ba9607-801e-0013-2646-9883da000000",
        "x-ms-request-server-encrypted": "true",
        "x-ms-version": "2020-02-10"
      },
      "ResponseBody": []
    },
    {
      "RequestUri": "https://storagedotnettesting.blob.core.windows.net/test-container-c1b645bc-4b05-4aee-adb4-a9008637907b/test-blob-f0ac5088-b3b8-b29f-6c39-7f43941ab0c3?comp=page",
      "RequestMethod": "PUT",
      "RequestHeaders": {
        "Authorization": "Sanitized",
        "Content-Length": "2048",
        "traceparent": "00-2c001d55edc5af4e8b2b8b2e7ef05661-0f73f874da70e147-00",
        "User-Agent": [
          "azsdk-net-Storage.Blobs/12.7.0-alpha.20201001.1",
          "(.NET Core 4.6.29220.03; Microsoft Windows 10.0.19041 )"
        ],
        "x-ms-client-request-id": "4ba8a21c-b6e3-c222-b0df-f548d4d30af8",
        "x-ms-date": "Thu, 01 Oct 2020 23:01:17 GMT",
        "x-ms-page-write": "update",
        "x-ms-range": "bytes=0-2047",
        "x-ms-return-client-request-id": "true",
        "x-ms-version": "2020-02-10"
      },
      "RequestBody": "ACzFWL3sABgBSrDQUyKYXyQ2x6POZ4VHLCjLB7pcuWpWPHzuSLyMj/AzR/INEb5qJlXOcg7tVJimfSyVIPhepZFGehelqRdnqjizmyCTOhtpYOFljUdbaOfkSMqQ9m741aFhx5anxXw\u002BZ8fWOrl3EkIQK78W\u002BRhK6hEvwWFM1rPJusV/MnOEwptkJiZ/hS0tbDWHgMuv4dyJF9yFeAMb8pAUDID0\u002BODPi2kjsdLyymTkAVUrxFbnGtnp9RqW/0qYSTSVanitOXNVuPRiiy8Jl0x4oHat7y05LPKnCgLFOIwei2ieXGDrNsjh1gtihY6p317OHl7U6lkGWz6FBi5xj39oQwDGazrsjGmtzBkh16Zk/Sqk9xotSqAPlwAhZTCZcEeL\u002BkKO4nQj4pH1Jh4/5ISXIQgEzZhlOvhft9Q6yiY4FFzSld1k1hu2gBWIOCSCz7J8ikQolaKvJr9JLiug6RdrvBLBbU\u002BnMkvtTUyD3QLT3echvj/iEH65I28dG6jwFpf9HXwSwWJj1Ff5O0hWK0m9dVFDfivXiauTB0rfiRei/Te1hb\u002BGwRyFvunn6NU2Y/cmYKVXrJdsJZTQfrkXhEtAVj0QoaaJNrQ1vcBB76DWXKRTuClyS1CfSF8rtUJibTqdp5KXJcJRnSnxIu7XKjbz\u002BiEVxMsizgrtcVhGXYBx0lCFpEgOPjfhAhv/gSlhyB4pN7sgTalve9mHqrRpCj\u002Bof0\u002BeUYbt5bvqM8KvI0zhi6g6HCbFUISmFihuhpSCePfcVgHZw3aYO1H/Nhrmv1iMph4ML\u002B4Y4y/K9zpdf18naLvL0sxLB8gyoeDUxhpqwFfQ4t91dkgJxHPSD8s8Orzy2M1fG\u002B2LQJ9W2Y0NQx0VYDfjjJ1/sfJywg5Zeff89Wck4u1MC6VqRKFAH5y6\u002B4BWvK\u002BUWK4fcibb7FjeMsenWeQm6WAvyFSReUj7P5JWuMaNArxIZ5y4BHDHcR9MixHZmMW4kxIfJ/RaAt9lIzKUhTOSUDAKXvFHbeTwZ1c1Re42IqbMnSSzbtvI7mW9UuE9M\u002BzruTrhzjnUcCUuLr\u002BdJb3xLwGMx\u002BcP3uJUQnCMiRoCszRrSYuzVFNs\u002BCz\u002BhT8bKsmnyyPgsWsE29tYjYvJR\u002BcLK3uLMdsyPdutH8\u002B6EFmiOBen5b33IgHJZm6wW8fHo7BF81nDkPjtdI5HMpGbSsqBtVRzImIpEwh6wsttguIU5nwedB3/3qceuXAvr/BvLRyjLqVyU4BOHOBRSc4tgPKrM0sVfdWtgtesVWnx\u002BWMXCpSvyVQ8oZP7z1c9rpTZ8Th9hHulWrBG9azOxf4XXSN8OT85fraebpK4Gq19cNNC02Mwc3TncrDkadSobtuU43I0wXVUoHOB3xXp7D8CyIXYi/Ka5\u002BmulMaPVBTi9QC2Izc6Sa9e7TLwr5Nf/oZw4aFP0OLp\u002BfyIhiyuxUtenukVM8kIyH7WeZ3AqjdVTpVAH3JzkyUdzSk7scKCsCjmkRCqScu8aBkieFZFKU/EMzeWbqbY6gvD\u002BGWfzRa8U8l12RgnqwTKg7ZZURrP2KTadn6L60GCDqcF5lFlHZsDZiWNz082nYcyzOvvf5jw9B/BxVaXMGeH88txIcWzZWYbVuv1QQhUo9n2WR9Wko4OFfEyo1dFazW9BtyExHvCf2eE1Cms\u002B7MXbSF8oddIMGE8YwzTgcEO1uq2Nzssz99dM9m40b5lYRo9GjU2yMpedNV7SGBv7v6ldv0\u002B9sN46p5BH239kF6i1wLylWaM1w4gWMNlsYZ\u002B7kTbElvAJmpXxTCW9KlcYON22HFefViYGZ7vHZ7/EjgXwzAoIn4D4rCXm9A19eNkxPjf7tkVH3HsQvm80AjMV7L3fjF4Mz1lc/XAx\u002BKIYiS7i1mmICRfAqO/PN\u002BFRhKnykMdPXay7JC6eXvkVFePY9/UAUWvJjaOmHyNufde4C3iGf2eayWtCJ7J66aoe61MMNn/sETN96QMjqT5JTOZXJlNATpa8Pi6J/mm5jqQ5h3OQIgeXjDoFSFZkd2As\u002BNrL48NWnly8T/gRYlLJhFpfKiHK\u002BSqe/1oZesZAV8bOXMVOrargoujW09JPRmnne4P7xQ0\u002BYj/wLSRpPWOWfDfxQsVNetavvkc48\u002BUYT3kwcf9CRFK5kDqFnoCGd6VFQJfaXcOkWgCtTEaFxa4al92reIukVDeld/KKx5xWKUbh83NNfjG1TBf\u002BlTgL84pMawbi2v7Z4SxgdSXQ2VJkVyL/5BI6zRmsNiyzpb7/WURoPlyVs06HyBJG7QkL5HKFWn4VTA94UZ4tNuSSZjttoNvhqJs1zqOUeBw/89/QoFG57ktA6g007\u002Bz\u002BqLyp9aHW2UwtajuXj4uaQNQzeF3\u002BHJaTGHfv7LbOrLjuN2Ym6kJ6KNpT43YV4l6/pmk5AXdOwEwmFt1qJuyVHr1C6Vhls1aRuU\u002BDankgfTXZMEZN1WtBXzbaANOlD8HtvoS4kzjGGjLSZ4gny5YSxZnnUTamR0lSAUohi7KDLKmNleu0p\u002Bn80tZTe23jWZOghzs5vb7LBzd7ZpHu5I5AT3seWjWqXh3v6n4gUwvbbue2QMR3SW7qgo60eUFYDi5H0uwyxP\u002BeNikdSdMA6vQrn/fqOGOJyQYMM9dnNiTcl5wPmEAf6Knn2EqbWj\u002BbqdeaSNmJbhXKvcnmJpEodsAEALI3MRJzy/cNwl/ZLq7GcIn/jK1LUymGRRq2ecIY/6GKV0=",
      "StatusCode": 201,
      "ResponseHeaders": {
        "Content-Length": "0",
        "Date": "Thu, 01 Oct 2020 23:01:17 GMT",
        "ETag": "\u00220x8D8665DE7B576E1\u0022",
        "Last-Modified": "Thu, 01 Oct 2020 23:01:17 GMT",
        "Server": [
          "Windows-Azure-Blob/1.0",
          "Microsoft-HTTPAPI/2.0"
        ],
        "x-ms-blob-sequence-number": "0",
        "x-ms-client-request-id": "4ba8a21c-b6e3-c222-b0df-f548d4d30af8",
        "x-ms-content-crc64": "7r6IYnljOSE=",
        "x-ms-request-id": "65ba9618-801e-0013-3346-9883da000000",
        "x-ms-request-server-encrypted": "true",
        "x-ms-version": "2020-02-10"
      },
      "ResponseBody": []
    },
    {
      "RequestUri": "https://storagedotnettesting.blob.core.windows.net/test-container-c1b645bc-4b05-4aee-adb4-a9008637907b/test-blob-f0ac5088-b3b8-b29f-6c39-7f43941ab0c3?comp=page",
      "RequestMethod": "PUT",
      "RequestHeaders": {
        "Authorization": "Sanitized",
        "Content-Length": "2048",
        "traceparent": "00-503308beeb3734449175a0a1b5492070-ac9b711bf666fa45-00",
        "User-Agent": [
          "azsdk-net-Storage.Blobs/12.7.0-alpha.20201001.1",
          "(.NET Core 4.6.29220.03; Microsoft Windows 10.0.19041 )"
        ],
        "x-ms-client-request-id": "5c463068-dede-af79-13cf-3335a4abb41a",
        "x-ms-date": "Thu, 01 Oct 2020 23:01:17 GMT",
        "x-ms-page-write": "update",
        "x-ms-range": "bytes=4096-6143",
        "x-ms-return-client-request-id": "true",
        "x-ms-version": "2020-02-10"
      },
      "RequestBody": "ACzFWL3sABgBSrDQUyKYXyQ2x6POZ4VHLCjLB7pcuWpWPHzuSLyMj/AzR/INEb5qJlXOcg7tVJimfSyVIPhepZFGehelqRdnqjizmyCTOhtpYOFljUdbaOfkSMqQ9m741aFhx5anxXw\u002BZ8fWOrl3EkIQK78W\u002BRhK6hEvwWFM1rPJusV/MnOEwptkJiZ/hS0tbDWHgMuv4dyJF9yFeAMb8pAUDID0\u002BODPi2kjsdLyymTkAVUrxFbnGtnp9RqW/0qYSTSVanitOXNVuPRiiy8Jl0x4oHat7y05LPKnCgLFOIwei2ieXGDrNsjh1gtihY6p317OHl7U6lkGWz6FBi5xj39oQwDGazrsjGmtzBkh16Zk/Sqk9xotSqAPlwAhZTCZcEeL\u002BkKO4nQj4pH1Jh4/5ISXIQgEzZhlOvhft9Q6yiY4FFzSld1k1hu2gBWIOCSCz7J8ikQolaKvJr9JLiug6RdrvBLBbU\u002BnMkvtTUyD3QLT3echvj/iEH65I28dG6jwFpf9HXwSwWJj1Ff5O0hWK0m9dVFDfivXiauTB0rfiRei/Te1hb\u002BGwRyFvunn6NU2Y/cmYKVXrJdsJZTQfrkXhEtAVj0QoaaJNrQ1vcBB76DWXKRTuClyS1CfSF8rtUJibTqdp5KXJcJRnSnxIu7XKjbz\u002BiEVxMsizgrtcVhGXYBx0lCFpEgOPjfhAhv/gSlhyB4pN7sgTalve9mHqrRpCj\u002Bof0\u002BeUYbt5bvqM8KvI0zhi6g6HCbFUISmFihuhpSCePfcVgHZw3aYO1H/Nhrmv1iMph4ML\u002B4Y4y/K9zpdf18naLvL0sxLB8gyoeDUxhpqwFfQ4t91dkgJxHPSD8s8Orzy2M1fG\u002B2LQJ9W2Y0NQx0VYDfjjJ1/sfJywg5Zeff89Wck4u1MC6VqRKFAH5y6\u002B4BWvK\u002BUWK4fcibb7FjeMsenWeQm6WAvyFSReUj7P5JWuMaNArxIZ5y4BHDHcR9MixHZmMW4kxIfJ/RaAt9lIzKUhTOSUDAKXvFHbeTwZ1c1Re42IqbMnSSzbtvI7mW9UuE9M\u002BzruTrhzjnUcCUuLr\u002BdJb3xLwGMx\u002BcP3uJUQnCMiRoCszRrSYuzVFNs\u002BCz\u002BhT8bKsmnyyPgsWsE29tYjYvJR\u002BcLK3uLMdsyPdutH8\u002B6EFmiOBen5b33IgHJZm6wW8fHo7BF81nDkPjtdI5HMpGbSsqBtVRzImIpEwh6wsttguIU5nwedB3/3qceuXAvr/BvLRyjLqVyU4BOHOBRSc4tgPKrM0sVfdWtgtesVWnx\u002BWMXCpSvyVQ8oZP7z1c9rpTZ8Th9hHulWrBG9azOxf4XXSN8OT85fraebpK4Gq19cNNC02Mwc3TncrDkadSobtuU43I0wXVUoHOB3xXp7D8CyIXYi/Ka5\u002BmulMaPVBTi9QC2Izc6Sa9e7TLwr5Nf/oZw4aFP0OLp\u002BfyIhiyuxUtenukVM8kIyH7WeZ3AqjdVTpVAH3JzkyUdzSk7scKCsCjmkRCqScu8aBkieFZFKU/EMzeWbqbY6gvD\u002BGWfzRa8U8l12RgnqwTKg7ZZURrP2KTadn6L60GCDqcF5lFlHZsDZiWNz082nYcyzOvvf5jw9B/BxVaXMGeH88txIcWzZWYbVuv1QQhUo9n2WR9Wko4OFfEyo1dFazW9BtyExHvCf2eE1Cms\u002B7MXbSF8oddIMGE8YwzTgcEO1uq2Nzssz99dM9m40b5lYRo9GjU2yMpedNV7SGBv7v6ldv0\u002B9sN46p5BH239kF6i1wLylWaM1w4gWMNlsYZ\u002B7kTbElvAJmpXxTCW9KlcYON22HFefViYGZ7vHZ7/EjgXwzAoIn4D4rCXm9A19eNkxPjf7tkVH3HsQvm80AjMV7L3fjF4Mz1lc/XAx\u002BKIYiS7i1mmICRfAqO/PN\u002BFRhKnykMdPXay7JC6eXvkVFePY9/UAUWvJjaOmHyNufde4C3iGf2eayWtCJ7J66aoe61MMNn/sETN96QMjqT5JTOZXJlNATpa8Pi6J/mm5jqQ5h3OQIgeXjDoFSFZkd2As\u002BNrL48NWnly8T/gRYlLJhFpfKiHK\u002BSqe/1oZesZAV8bOXMVOrargoujW09JPRmnne4P7xQ0\u002BYj/wLSRpPWOWfDfxQsVNetavvkc48\u002BUYT3kwcf9CRFK5kDqFnoCGd6VFQJfaXcOkWgCtTEaFxa4al92reIukVDeld/KKx5xWKUbh83NNfjG1TBf\u002BlTgL84pMawbi2v7Z4SxgdSXQ2VJkVyL/5BI6zRmsNiyzpb7/WURoPlyVs06HyBJG7QkL5HKFWn4VTA94UZ4tNuSSZjttoNvhqJs1zqOUeBw/89/QoFG57ktA6g007\u002Bz\u002BqLyp9aHW2UwtajuXj4uaQNQzeF3\u002BHJaTGHfv7LbOrLjuN2Ym6kJ6KNpT43YV4l6/pmk5AXdOwEwmFt1qJuyVHr1C6Vhls1aRuU\u002BDankgfTXZMEZN1WtBXzbaANOlD8HtvoS4kzjGGjLSZ4gny5YSxZnnUTamR0lSAUohi7KDLKmNleu0p\u002Bn80tZTe23jWZOghzs5vb7LBzd7ZpHu5I5AT3seWjWqXh3v6n4gUwvbbue2QMR3SW7qgo60eUFYDi5H0uwyxP\u002BeNikdSdMA6vQrn/fqOGOJyQYMM9dnNiTcl5wPmEAf6Knn2EqbWj\u002BbqdeaSNmJbhXKvcnmJpEodsAEALI3MRJzy/cNwl/ZLq7GcIn/jK1LUymGRRq2ecIY/6GKV0=",
      "StatusCode": 201,
      "ResponseHeaders": {
        "Content-Length": "0",
        "Date": "Thu, 01 Oct 2020 23:01:17 GMT",
        "ETag": "\u00220x8D8665DE7BB1D97\u0022",
        "Last-Modified": "Thu, 01 Oct 2020 23:01:17 GMT",
        "Server": [
          "Windows-Azure-Blob/1.0",
          "Microsoft-HTTPAPI/2.0"
        ],
        "x-ms-blob-sequence-number": "0",
        "x-ms-client-request-id": "5c463068-dede-af79-13cf-3335a4abb41a",
        "x-ms-content-crc64": "7r6IYnljOSE=",
        "x-ms-request-id": "65ba962d-801e-0013-4146-9883da000000",
        "x-ms-request-server-encrypted": "true",
        "x-ms-version": "2020-02-10"
      },
      "ResponseBody": []
    },
    {
      "RequestUri": "https://storagedotnettesting.blob.core.windows.net/test-container-c1b645bc-4b05-4aee-adb4-a9008637907b/test-blob-f0ac5088-b3b8-b29f-6c39-7f43941ab0c3?comp=snapshot",
      "RequestMethod": "PUT",
      "RequestHeaders": {
        "Authorization": "Sanitized",
        "traceparent": "00-536ab055dc34454bb7a8cfaef966e4af-0f0f446598d71c4b-00",
        "User-Agent": [
          "azsdk-net-Storage.Blobs/12.7.0-alpha.20201001.1",
          "(.NET Core 4.6.29220.03; Microsoft Windows 10.0.19041 )"
        ],
        "x-ms-client-request-id": "a4df87b3-ae8c-5c1a-e3a7-d06011b3f414",
        "x-ms-date": "Thu, 01 Oct 2020 23:01:17 GMT",
        "x-ms-return-client-request-id": "true",
        "x-ms-version": "2020-02-10"
      },
      "RequestBody": null,
      "StatusCode": 201,
      "ResponseHeaders": {
        "Content-Length": "0",
        "Date": "Thu, 01 Oct 2020 23:01:17 GMT",
        "ETag": "\u00220x8D8665DE7BB1D97\u0022",
        "Last-Modified": "Thu, 01 Oct 2020 23:01:17 GMT",
        "Server": [
          "Windows-Azure-Blob/1.0",
          "Microsoft-HTTPAPI/2.0"
        ],
        "x-ms-client-request-id": "a4df87b3-ae8c-5c1a-e3a7-d06011b3f414",
        "x-ms-request-id": "65ba9637-801e-0013-4846-9883da000000",
        "x-ms-request-server-encrypted": "false",
<<<<<<< HEAD
        "x-ms-snapshot": "2020-04-03T00:07:15.4593893Z",
=======
        "x-ms-snapshot": "2020-10-01T23:01:17.8986824Z",
>>>>>>> 365f255a
        "x-ms-version": "2020-02-10"
      },
      "ResponseBody": []
    },
    {
      "RequestUri": "https://storagedotnettesting.blob.core.windows.net/test-container-c1b645bc-4b05-4aee-adb4-a9008637907b/test-blob-f0ac5088-b3b8-b29f-6c39-7f43941ab0c3?comp=page",
      "RequestMethod": "PUT",
      "RequestHeaders": {
        "Authorization": "Sanitized",
        "Content-Length": "0",
        "traceparent": "00-b142d496ea8ba040bec4ff7172db938c-e83fae2357637548-00",
        "User-Agent": [
          "azsdk-net-Storage.Blobs/12.7.0-alpha.20201001.1",
          "(.NET Core 4.6.29220.03; Microsoft Windows 10.0.19041 )"
        ],
        "x-ms-client-request-id": "1c82d14d-0fcc-f58d-c42f-fd6dca47c705",
        "x-ms-date": "Thu, 01 Oct 2020 23:01:17 GMT",
        "x-ms-page-write": "clear",
        "x-ms-range": "bytes=4096-5119",
        "x-ms-return-client-request-id": "true",
        "x-ms-version": "2020-02-10"
      },
      "RequestBody": null,
      "StatusCode": 201,
      "ResponseHeaders": {
        "Content-Length": "0",
        "Date": "Thu, 01 Oct 2020 23:01:17 GMT",
        "ETag": "\u00220x8D8665DE7C30EC3\u0022",
        "Last-Modified": "Thu, 01 Oct 2020 23:01:17 GMT",
        "Server": [
          "Windows-Azure-Blob/1.0",
          "Microsoft-HTTPAPI/2.0"
        ],
        "x-ms-blob-sequence-number": "0",
        "x-ms-client-request-id": "1c82d14d-0fcc-f58d-c42f-fd6dca47c705",
<<<<<<< HEAD
        "x-ms-request-id": "b4d7e15b-d01e-0048-254b-095097000000",
=======
        "x-ms-request-id": "65ba963e-801e-0013-4f46-9883da000000",
>>>>>>> 365f255a
        "x-ms-version": "2020-02-10"
      },
      "ResponseBody": []
    },
    {
      "RequestUri": "https://storagedotnettesting.blob.core.windows.net/test-container-c1b645bc-4b05-4aee-adb4-a9008637907b/test-blob-f0ac5088-b3b8-b29f-6c39-7f43941ab0c3?comp=pagelist",
      "RequestMethod": "GET",
      "RequestHeaders": {
        "Authorization": "Sanitized",
        "traceparent": "00-d3fdc61eb4a20d45a6e624b1022c69a0-1832333283e8e146-00",
        "User-Agent": [
          "azsdk-net-Storage.Blobs/12.7.0-alpha.20201001.1",
          "(.NET Core 4.6.29220.03; Microsoft Windows 10.0.19041 )"
        ],
        "x-ms-client-request-id": "3f12e750-d830-e048-b65c-9d934feb0340",
        "x-ms-date": "Thu, 01 Oct 2020 23:01:17 GMT",
        "x-ms-range": "bytes=0-6143",
        "x-ms-return-client-request-id": "true",
        "x-ms-version": "2020-02-10"
      },
      "RequestBody": null,
      "StatusCode": 200,
      "ResponseHeaders": {
        "Access-Control-Allow-Origin": "*",
        "Content-Type": "application/xml",
        "Date": "Thu, 01 Oct 2020 23:01:17 GMT",
        "ETag": "\u00220x8D8665DE7C30EC3\u0022",
        "Last-Modified": "Thu, 01 Oct 2020 23:01:17 GMT",
        "Server": [
          "Windows-Azure-Blob/1.0",
          "Microsoft-HTTPAPI/2.0"
        ],
        "Transfer-Encoding": "chunked",
        "x-ms-blob-content-length": "6144",
        "x-ms-client-request-id": "3f12e750-d830-e048-b65c-9d934feb0340",
<<<<<<< HEAD
        "x-ms-request-id": "b4d7e17b-d01e-0048-414b-095097000000",
=======
        "x-ms-request-id": "65ba9646-801e-0013-5746-9883da000000",
>>>>>>> 365f255a
        "x-ms-version": "2020-02-10"
      },
      "ResponseBody": "\uFEFF\u003C?xml version=\u00221.0\u0022 encoding=\u0022utf-8\u0022?\u003E\u003CPageList\u003E\u003CPageRange\u003E\u003CStart\u003E0\u003C/Start\u003E\u003CEnd\u003E2047\u003C/End\u003E\u003C/PageRange\u003E\u003CPageRange\u003E\u003CStart\u003E5120\u003C/Start\u003E\u003CEnd\u003E6143\u003C/End\u003E\u003C/PageRange\u003E\u003C/PageList\u003E"
    },
    {
      "RequestUri": "https://storagedotnettesting.blob.core.windows.net/test-container-c1b645bc-4b05-4aee-adb4-a9008637907b/test-blob-f0ac5088-b3b8-b29f-6c39-7f43941ab0c3?comp=pagelist\u0026prevsnapshot=2020-10-01T23%3A01%3A17.8986824Z",
      "RequestMethod": "GET",
      "RequestHeaders": {
        "Authorization": "Sanitized",
        "traceparent": "00-1b92480dcd410e4d87db0e9dec30bade-5ec5699f81da3749-00",
        "User-Agent": [
          "azsdk-net-Storage.Blobs/12.7.0-alpha.20201001.1",
          "(.NET Core 4.6.29220.03; Microsoft Windows 10.0.19041 )"
        ],
        "x-ms-client-request-id": "e21d5426-8734-43d4-2d6e-5d7b830b1742",
        "x-ms-date": "Thu, 01 Oct 2020 23:01:17 GMT",
        "x-ms-range": "bytes=0-6143",
        "x-ms-return-client-request-id": "true",
        "x-ms-version": "2020-02-10"
      },
      "RequestBody": null,
      "StatusCode": 200,
      "ResponseHeaders": {
        "Access-Control-Allow-Origin": "*",
        "Content-Type": "application/xml",
        "Date": "Thu, 01 Oct 2020 23:01:17 GMT",
        "ETag": "\u00220x8D8665DE7C30EC3\u0022",
        "Last-Modified": "Thu, 01 Oct 2020 23:01:17 GMT",
        "Server": [
          "Windows-Azure-Blob/1.0",
          "Microsoft-HTTPAPI/2.0"
        ],
        "Transfer-Encoding": "chunked",
        "x-ms-blob-content-length": "6144",
        "x-ms-client-request-id": "e21d5426-8734-43d4-2d6e-5d7b830b1742",
<<<<<<< HEAD
        "x-ms-request-id": "b4d7e194-d01e-0048-544b-095097000000",
=======
        "x-ms-request-id": "65ba965c-801e-0013-6946-9883da000000",
>>>>>>> 365f255a
        "x-ms-version": "2020-02-10"
      },
      "ResponseBody": "\uFEFF\u003C?xml version=\u00221.0\u0022 encoding=\u0022utf-8\u0022?\u003E\u003CPageList\u003E\u003CClearRange\u003E\u003CStart\u003E4096\u003C/Start\u003E\u003CEnd\u003E5119\u003C/End\u003E\u003C/ClearRange\u003E\u003C/PageList\u003E"
    },
    {
      "RequestUri": "https://storagedotnettesting.blob.core.windows.net/test-container-c1b645bc-4b05-4aee-adb4-a9008637907b?restype=container",
      "RequestMethod": "DELETE",
      "RequestHeaders": {
        "Authorization": "Sanitized",
        "traceparent": "00-109aa892b523684593c16c4d3e75f070-ed6e46144fabc64e-00",
        "User-Agent": [
          "azsdk-net-Storage.Blobs/12.7.0-alpha.20201001.1",
          "(.NET Core 4.6.29220.03; Microsoft Windows 10.0.19041 )"
        ],
        "x-ms-client-request-id": "fa6c2571-20ce-1f0c-c96f-b17ce594aa27",
        "x-ms-date": "Thu, 01 Oct 2020 23:01:18 GMT",
        "x-ms-return-client-request-id": "true",
        "x-ms-version": "2020-02-10"
      },
      "RequestBody": null,
      "StatusCode": 202,
      "ResponseHeaders": {
        "Content-Length": "0",
        "Date": "Thu, 01 Oct 2020 23:01:17 GMT",
        "Server": [
          "Windows-Azure-Blob/1.0",
          "Microsoft-HTTPAPI/2.0"
        ],
        "x-ms-client-request-id": "fa6c2571-20ce-1f0c-c96f-b17ce594aa27",
<<<<<<< HEAD
        "x-ms-request-id": "b4d7e1ab-d01e-0048-694b-095097000000",
=======
        "x-ms-request-id": "65ba9668-801e-0013-7446-9883da000000",
>>>>>>> 365f255a
        "x-ms-version": "2020-02-10"
      },
      "ResponseBody": []
    }
  ],
  "Variables": {
    "RandomSeed": "1849416144",
    "Storage_TestConfigDefault": "ProductionTenant\nstoragedotnettesting\nU2FuaXRpemVk\nhttps://storagedotnettesting.blob.core.windows.net\nhttps://storagedotnettesting.file.core.windows.net\nhttps://storagedotnettesting.queue.core.windows.net\nhttps://storagedotnettesting.table.core.windows.net\n\n\n\n\nhttps://storagedotnettesting-secondary.blob.core.windows.net\nhttps://storagedotnettesting-secondary.file.core.windows.net\nhttps://storagedotnettesting-secondary.queue.core.windows.net\nhttps://storagedotnettesting-secondary.table.core.windows.net\n\nSanitized\n\n\nCloud\nBlobEndpoint=https://storagedotnettesting.blob.core.windows.net/;QueueEndpoint=https://storagedotnettesting.queue.core.windows.net/;FileEndpoint=https://storagedotnettesting.file.core.windows.net/;BlobSecondaryEndpoint=https://storagedotnettesting-secondary.blob.core.windows.net/;QueueSecondaryEndpoint=https://storagedotnettesting-secondary.queue.core.windows.net/;FileSecondaryEndpoint=https://storagedotnettesting-secondary.file.core.windows.net/;AccountName=storagedotnettesting;AccountKey=Kg==;\n"
  }
}<|MERGE_RESOLUTION|>--- conflicted
+++ resolved
@@ -28,11 +28,7 @@
           "Microsoft-HTTPAPI/2.0"
         ],
         "x-ms-client-request-id": "21712cc5-282c-2619-3db1-efcb67f745c6",
-<<<<<<< HEAD
-        "x-ms-request-id": "b4d7e0d1-d01e-0048-2d4b-095097000000",
-=======
         "x-ms-request-id": "65ba95fb-801e-0013-1c46-9883da000000",
->>>>>>> 365f255a
         "x-ms-version": "2020-02-10"
       },
       "ResponseBody": []
@@ -180,11 +176,7 @@
         "x-ms-client-request-id": "a4df87b3-ae8c-5c1a-e3a7-d06011b3f414",
         "x-ms-request-id": "65ba9637-801e-0013-4846-9883da000000",
         "x-ms-request-server-encrypted": "false",
-<<<<<<< HEAD
-        "x-ms-snapshot": "2020-04-03T00:07:15.4593893Z",
-=======
         "x-ms-snapshot": "2020-10-01T23:01:17.8986824Z",
->>>>>>> 365f255a
         "x-ms-version": "2020-02-10"
       },
       "ResponseBody": []
@@ -220,11 +212,7 @@
         ],
         "x-ms-blob-sequence-number": "0",
         "x-ms-client-request-id": "1c82d14d-0fcc-f58d-c42f-fd6dca47c705",
-<<<<<<< HEAD
-        "x-ms-request-id": "b4d7e15b-d01e-0048-254b-095097000000",
-=======
         "x-ms-request-id": "65ba963e-801e-0013-4f46-9883da000000",
->>>>>>> 365f255a
         "x-ms-version": "2020-02-10"
       },
       "ResponseBody": []
@@ -260,11 +248,7 @@
         "Transfer-Encoding": "chunked",
         "x-ms-blob-content-length": "6144",
         "x-ms-client-request-id": "3f12e750-d830-e048-b65c-9d934feb0340",
-<<<<<<< HEAD
-        "x-ms-request-id": "b4d7e17b-d01e-0048-414b-095097000000",
-=======
         "x-ms-request-id": "65ba9646-801e-0013-5746-9883da000000",
->>>>>>> 365f255a
         "x-ms-version": "2020-02-10"
       },
       "ResponseBody": "\uFEFF\u003C?xml version=\u00221.0\u0022 encoding=\u0022utf-8\u0022?\u003E\u003CPageList\u003E\u003CPageRange\u003E\u003CStart\u003E0\u003C/Start\u003E\u003CEnd\u003E2047\u003C/End\u003E\u003C/PageRange\u003E\u003CPageRange\u003E\u003CStart\u003E5120\u003C/Start\u003E\u003CEnd\u003E6143\u003C/End\u003E\u003C/PageRange\u003E\u003C/PageList\u003E"
@@ -300,11 +284,7 @@
         "Transfer-Encoding": "chunked",
         "x-ms-blob-content-length": "6144",
         "x-ms-client-request-id": "e21d5426-8734-43d4-2d6e-5d7b830b1742",
-<<<<<<< HEAD
-        "x-ms-request-id": "b4d7e194-d01e-0048-544b-095097000000",
-=======
         "x-ms-request-id": "65ba965c-801e-0013-6946-9883da000000",
->>>>>>> 365f255a
         "x-ms-version": "2020-02-10"
       },
       "ResponseBody": "\uFEFF\u003C?xml version=\u00221.0\u0022 encoding=\u0022utf-8\u0022?\u003E\u003CPageList\u003E\u003CClearRange\u003E\u003CStart\u003E4096\u003C/Start\u003E\u003CEnd\u003E5119\u003C/End\u003E\u003C/ClearRange\u003E\u003C/PageList\u003E"
@@ -334,11 +314,7 @@
           "Microsoft-HTTPAPI/2.0"
         ],
         "x-ms-client-request-id": "fa6c2571-20ce-1f0c-c96f-b17ce594aa27",
-<<<<<<< HEAD
-        "x-ms-request-id": "b4d7e1ab-d01e-0048-694b-095097000000",
-=======
         "x-ms-request-id": "65ba9668-801e-0013-7446-9883da000000",
->>>>>>> 365f255a
         "x-ms-version": "2020-02-10"
       },
       "ResponseBody": []
