--- conflicted
+++ resolved
@@ -28,11 +28,7 @@
           "Microsoft-HTTPAPI/2.0"
         ],
         "x-ms-client-request-id": "b6d9f9cc-aaf2-f662-6552-48948c76a3c1",
-<<<<<<< HEAD
-        "x-ms-request-id": "d1fa2670-101e-0017-41d1-7f73c9000000",
-=======
         "x-ms-request-id": "2081e768-901e-007d-3446-98d6f5000000",
->>>>>>> 365f255a
         "x-ms-version": "2020-02-10"
       },
       "ResponseBody": []
@@ -220,11 +216,7 @@
           "Microsoft-HTTPAPI/2.0"
         ],
         "x-ms-client-request-id": "364c8577-b8ac-e2f5-a98e-3bb6245ced6b",
-<<<<<<< HEAD
-        "x-ms-request-id": "d1fa272a-101e-0017-53d1-7f73c9000000",
-=======
         "x-ms-request-id": "2081e796-901e-007d-5746-98d6f5000000",
->>>>>>> 365f255a
         "x-ms-version": "2020-02-10"
       },
       "ResponseBody": []
