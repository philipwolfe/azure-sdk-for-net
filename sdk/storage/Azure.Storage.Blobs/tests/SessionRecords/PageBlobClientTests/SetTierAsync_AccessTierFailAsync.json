--- conflicted
+++ resolved
@@ -26,13 +26,8 @@
           "Windows-Azure-Blob/1.0",
           "Microsoft-HTTPAPI/2.0"
         ],
-<<<<<<< HEAD
-        "x-ms-client-request-id": "dee56c68-cb9f-76d5-ddb5-8e06458c9d4d",
-        "x-ms-request-id": "5601b61d-201c-00a6-0cd0-696a47000000",
-=======
         "x-ms-client-request-id": "1f51643a-b226-029e-2f1a-a485b2da93ed",
         "x-ms-request-id": "baefa214-701c-00f8-2646-98dc8d000000",
->>>>>>> 365f255a
         "x-ms-version": "2020-02-10"
       },
       "ResponseBody": []
@@ -103,11 +98,7 @@
         ],
         "x-ms-client-request-id": "198d3568-8992-29e2-fd66-ac69ba0074f2",
         "x-ms-error-code": "InvalidBlobTier",
-<<<<<<< HEAD
-        "x-ms-request-id": "5601b655-201c-00a6-44d0-696a47000000",
-=======
         "x-ms-request-id": "baefa220-701c-00f8-3246-98dc8d000000",
->>>>>>> 365f255a
         "x-ms-version": "2020-02-10"
       },
       "ResponseBody": [
@@ -141,13 +132,8 @@
           "Windows-Azure-Blob/1.0",
           "Microsoft-HTTPAPI/2.0"
         ],
-<<<<<<< HEAD
-        "x-ms-client-request-id": "c5d9d9e1-47bd-273d-b8d8-176df25d32ba",
-        "x-ms-request-id": "5601b66a-201c-00a6-59d0-696a47000000",
-=======
         "x-ms-client-request-id": "2fbaad80-749a-1d8a-409e-9890b390ca74",
         "x-ms-request-id": "baefa22a-701c-00f8-3c46-98dc8d000000",
->>>>>>> 365f255a
         "x-ms-version": "2020-02-10"
       },
       "ResponseBody": []
