--- conflicted
+++ resolved
@@ -28,11 +28,7 @@
           "Microsoft-HTTPAPI/2.0"
         ],
         "x-ms-client-request-id": "fd31221c-500d-0f7c-92e5-6b8596a56e95",
-<<<<<<< HEAD
-        "x-ms-request-id": "5b778446-201e-0039-2ffe-646a9e000000",
-=======
         "x-ms-request-id": "8aa07f1e-e01e-0005-1b46-98750d000000",
->>>>>>> 365f255a
         "x-ms-version": "2020-02-10"
       },
       "ResponseBody": []
@@ -71,12 +67,7 @@
         "x-ms-client-request-id": "6d45772d-196f-41f7-7270-ef108e6f09b8",
         "x-ms-request-id": "8aa07f47-e01e-0005-3846-98750d000000",
         "x-ms-request-server-encrypted": "true",
-<<<<<<< HEAD
-        "x-ms-version": "2020-02-10",
-        "x-ms-version-id": "2020-07-28T16:43:55.2395108Z"
-=======
         "x-ms-version": "2020-02-10"
->>>>>>> 365f255a
       },
       "ResponseBody": []
     },
@@ -111,11 +102,7 @@
         ],
         "x-ms-client-request-id": "8edf1bee-9694-f76e-d693-a778cf077b4d",
         "x-ms-error-code": "ConditionNotMet",
-<<<<<<< HEAD
-        "x-ms-request-id": "5b778488-201e-0039-68fe-646a9e000000",
-=======
         "x-ms-request-id": "8aa07f5a-e01e-0005-4846-98750d000000",
->>>>>>> 365f255a
         "x-ms-version": "2020-02-10"
       },
       "ResponseBody": [
@@ -149,11 +136,7 @@
           "Microsoft-HTTPAPI/2.0"
         ],
         "x-ms-client-request-id": "722234b4-7a90-4a23-1e7d-f13cac34057e",
-<<<<<<< HEAD
-        "x-ms-request-id": "5b7784a3-201e-0039-7efe-646a9e000000",
-=======
         "x-ms-request-id": "8aa07f80-e01e-0005-6546-98750d000000",
->>>>>>> 365f255a
         "x-ms-version": "2020-02-10"
       },
       "ResponseBody": []
