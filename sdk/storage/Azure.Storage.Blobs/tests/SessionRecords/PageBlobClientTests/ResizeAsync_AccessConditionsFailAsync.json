{
  "Entries": [
    {
      "RequestUri": "https://seanmcccanary.blob.core.windows.net/test-container-555998c4-5df4-fbd0-271a-c748d6e3f30a?restype=container",
      "RequestMethod": "PUT",
      "RequestHeaders": {
        "Authorization": "Sanitized",
        "traceparent": "00-52ac512bca6a194190f905b2e2f2e86f-18d6a07b9190e040-00",
        "User-Agent": [
          "azsdk-net-Storage.Blobs/12.5.0-dev.20200402.1",
          "(.NET Core 4.6.28325.01; Microsoft Windows 10.0.18362 )"
        ],
        "x-ms-blob-public-access": "container",
        "x-ms-client-request-id": "57da5580-2da3-e505-4a8c-6db97cb3341d",
        "x-ms-date": "Fri, 03 Apr 2020 00:07:32 GMT",
        "x-ms-return-client-request-id": "true",
        "x-ms-version": "2019-12-12"
      },
      "RequestBody": null,
      "StatusCode": 201,
      "ResponseHeaders": {
        "Content-Length": "0",
        "Date": "Fri, 03 Apr 2020 00:07:31 GMT",
        "ETag": "\u00220x8D7D7630149D875\u0022",
        "Last-Modified": "Fri, 03 Apr 2020 00:07:31 GMT",
        "Server": [
          "Windows-Azure-Blob/1.0",
          "Microsoft-HTTPAPI/2.0"
        ],
        "x-ms-client-request-id": "57da5580-2da3-e505-4a8c-6db97cb3341d",
<<<<<<< HEAD
        "x-ms-request-id": "3595b11e-201e-0001-2e34-f3cde7000000",
=======
        "x-ms-request-id": "7f4e91f2-101e-0057-2a4b-09e393000000",
>>>>>>> 8d420312
        "x-ms-version": "2019-12-12"
      },
      "ResponseBody": []
    },
    {
      "RequestUri": "https://seanmcccanary.blob.core.windows.net/test-container-555998c4-5df4-fbd0-271a-c748d6e3f30a/test-blob-1a54cc02-f6ad-8528-103a-5db6fa87f7e4",
      "RequestMethod": "PUT",
      "RequestHeaders": {
        "Authorization": "Sanitized",
        "Content-Length": "0",
        "traceparent": "00-02c6be619a3ab246b971f402d8a7fdb5-75a2fd78f184ee41-00",
        "User-Agent": [
          "azsdk-net-Storage.Blobs/12.5.0-dev.20200402.1",
          "(.NET Core 4.6.28325.01; Microsoft Windows 10.0.18362 )"
        ],
        "x-ms-blob-content-length": "4096",
        "x-ms-blob-sequence-number": "0",
        "x-ms-blob-type": "PageBlob",
        "x-ms-client-request-id": "37474509-09ee-8ae7-2d54-4768d04feac2",
        "x-ms-date": "Fri, 03 Apr 2020 00:07:32 GMT",
        "x-ms-return-client-request-id": "true",
        "x-ms-version": "2019-12-12"
      },
      "RequestBody": null,
      "StatusCode": 201,
      "ResponseHeaders": {
        "Content-Length": "0",
        "Date": "Fri, 03 Apr 2020 00:07:31 GMT",
        "ETag": "\u00220x8D7D7630157384E\u0022",
        "Last-Modified": "Fri, 03 Apr 2020 00:07:32 GMT",
        "Server": [
          "Windows-Azure-Blob/1.0",
          "Microsoft-HTTPAPI/2.0"
        ],
        "x-ms-client-request-id": "37474509-09ee-8ae7-2d54-4768d04feac2",
        "x-ms-request-id": "7f4e9208-101e-0057-394b-09e393000000",
        "x-ms-request-server-encrypted": "true",
        "x-ms-version": "2019-12-12"
      },
      "ResponseBody": []
    },
    {
      "RequestUri": "https://seanmcccanary.blob.core.windows.net/test-container-555998c4-5df4-fbd0-271a-c748d6e3f30a/test-blob-1a54cc02-f6ad-8528-103a-5db6fa87f7e4?comp=properties",
      "RequestMethod": "PUT",
      "RequestHeaders": {
        "Authorization": "Sanitized",
        "If-Modified-Since": "Sat, 04 Apr 2020 00:07:32 GMT",
        "traceparent": "00-8ac2c8872643cb4d8bacf0b912cdcff4-6f45ca9bfc09d74d-00",
        "User-Agent": [
          "azsdk-net-Storage.Blobs/12.5.0-dev.20200402.1",
          "(.NET Core 4.6.28325.01; Microsoft Windows 10.0.18362 )"
        ],
        "x-ms-blob-content-length": "8192",
        "x-ms-client-request-id": "b4ad1997-c040-edf6-4a3e-54b455fed4ac",
        "x-ms-date": "Fri, 03 Apr 2020 00:07:32 GMT",
        "x-ms-return-client-request-id": "true",
        "x-ms-version": "2019-12-12"
      },
      "RequestBody": null,
      "StatusCode": 412,
      "ResponseHeaders": {
        "Content-Length": "252",
        "Content-Type": "application/xml",
        "Date": "Fri, 03 Apr 2020 00:07:31 GMT",
        "Server": [
          "Windows-Azure-Blob/1.0",
          "Microsoft-HTTPAPI/2.0"
        ],
        "x-ms-client-request-id": "b4ad1997-c040-edf6-4a3e-54b455fed4ac",
        "x-ms-error-code": "ConditionNotMet",
<<<<<<< HEAD
        "x-ms-request-id": "3595b125-201e-0001-3334-f3cde7000000",
=======
        "x-ms-request-id": "7f4e9231-101e-0057-5b4b-09e393000000",
>>>>>>> 8d420312
        "x-ms-version": "2019-12-12"
      },
      "ResponseBody": [
        "\uFEFF\u003C?xml version=\u00221.0\u0022 encoding=\u0022utf-8\u0022?\u003E\u003CError\u003E\u003CCode\u003EConditionNotMet\u003C/Code\u003E\u003CMessage\u003EThe condition specified using HTTP conditional header(s) is not met.\n",
        "RequestId:7f4e9231-101e-0057-5b4b-09e393000000\n",
        "Time:2020-04-03T00:07:32.1296662Z\u003C/Message\u003E\u003C/Error\u003E"
      ]
    },
    {
      "RequestUri": "https://seanmcccanary.blob.core.windows.net/test-container-555998c4-5df4-fbd0-271a-c748d6e3f30a?restype=container",
      "RequestMethod": "DELETE",
      "RequestHeaders": {
        "Authorization": "Sanitized",
        "traceparent": "00-f96ef66fc8571f4f8571f3b513c28f2a-c6efe4b976efad49-00",
        "User-Agent": [
          "azsdk-net-Storage.Blobs/12.5.0-dev.20200402.1",
          "(.NET Core 4.6.28325.01; Microsoft Windows 10.0.18362 )"
        ],
        "x-ms-client-request-id": "b6d106a0-36a1-d382-92d5-ffac5e5f0f65",
        "x-ms-date": "Fri, 03 Apr 2020 00:07:33 GMT",
        "x-ms-return-client-request-id": "true",
        "x-ms-version": "2019-12-12"
      },
      "RequestBody": null,
      "StatusCode": 202,
      "ResponseHeaders": {
        "Content-Length": "0",
        "Date": "Fri, 03 Apr 2020 00:07:31 GMT",
        "Server": [
          "Windows-Azure-Blob/1.0",
          "Microsoft-HTTPAPI/2.0"
        ],
        "x-ms-client-request-id": "b6d106a0-36a1-d382-92d5-ffac5e5f0f65",
<<<<<<< HEAD
        "x-ms-request-id": "3595b127-201e-0001-3534-f3cde7000000",
=======
        "x-ms-request-id": "7f4e9242-101e-0057-6b4b-09e393000000",
>>>>>>> 8d420312
        "x-ms-version": "2019-12-12"
      },
      "ResponseBody": []
    },
    {
      "RequestUri": "https://seanmcccanary.blob.core.windows.net/test-container-6a4073db-6c7d-3e34-bf57-835eedb80365?restype=container",
      "RequestMethod": "PUT",
      "RequestHeaders": {
        "Authorization": "Sanitized",
        "traceparent": "00-90b2796b1930c24cad644246c92a852a-53ac61aaeedb0646-00",
        "User-Agent": [
          "azsdk-net-Storage.Blobs/12.5.0-dev.20200402.1",
          "(.NET Core 4.6.28325.01; Microsoft Windows 10.0.18362 )"
        ],
        "x-ms-blob-public-access": "container",
        "x-ms-client-request-id": "75636dd1-d0a4-34a6-d193-f74ab223e5da",
        "x-ms-date": "Fri, 03 Apr 2020 00:07:33 GMT",
        "x-ms-return-client-request-id": "true",
        "x-ms-version": "2019-12-12"
      },
      "RequestBody": null,
      "StatusCode": 201,
      "ResponseHeaders": {
        "Content-Length": "0",
        "Date": "Fri, 03 Apr 2020 00:07:32 GMT",
        "ETag": "\u00220x8D7D76301A45F36\u0022",
        "Last-Modified": "Fri, 03 Apr 2020 00:07:32 GMT",
        "Server": [
          "Windows-Azure-Blob/1.0",
          "Microsoft-HTTPAPI/2.0"
        ],
        "x-ms-client-request-id": "75636dd1-d0a4-34a6-d193-f74ab223e5da",
<<<<<<< HEAD
        "x-ms-request-id": "0fafcc64-d01e-0015-3934-f38588000000",
=======
        "x-ms-request-id": "f0ef53b3-301e-008b-1f4b-0949cd000000",
>>>>>>> 8d420312
        "x-ms-version": "2019-12-12"
      },
      "ResponseBody": []
    },
    {
      "RequestUri": "https://seanmcccanary.blob.core.windows.net/test-container-6a4073db-6c7d-3e34-bf57-835eedb80365/test-blob-2ea999d2-c04b-bd38-69b5-08c6b7fee413",
      "RequestMethod": "PUT",
      "RequestHeaders": {
        "Authorization": "Sanitized",
        "Content-Length": "0",
        "traceparent": "00-c5e1d010683f564794b61683919b8e59-357347cf6b146043-00",
        "User-Agent": [
          "azsdk-net-Storage.Blobs/12.5.0-dev.20200402.1",
          "(.NET Core 4.6.28325.01; Microsoft Windows 10.0.18362 )"
        ],
        "x-ms-blob-content-length": "4096",
        "x-ms-blob-sequence-number": "0",
        "x-ms-blob-type": "PageBlob",
        "x-ms-client-request-id": "c063dad2-c802-1185-34a5-0cefc8df7dd2",
        "x-ms-date": "Fri, 03 Apr 2020 00:07:33 GMT",
        "x-ms-return-client-request-id": "true",
        "x-ms-version": "2019-12-12"
      },
      "RequestBody": null,
      "StatusCode": 201,
      "ResponseHeaders": {
        "Content-Length": "0",
        "Date": "Fri, 03 Apr 2020 00:07:32 GMT",
        "ETag": "\u00220x8D7D76301B28853\u0022",
        "Last-Modified": "Fri, 03 Apr 2020 00:07:32 GMT",
        "Server": [
          "Windows-Azure-Blob/1.0",
          "Microsoft-HTTPAPI/2.0"
        ],
        "x-ms-client-request-id": "c063dad2-c802-1185-34a5-0cefc8df7dd2",
        "x-ms-request-id": "f0ef540c-301e-008b-724b-0949cd000000",
        "x-ms-request-server-encrypted": "true",
        "x-ms-version": "2019-12-12"
      },
      "ResponseBody": []
    },
    {
      "RequestUri": "https://seanmcccanary.blob.core.windows.net/test-container-6a4073db-6c7d-3e34-bf57-835eedb80365/test-blob-2ea999d2-c04b-bd38-69b5-08c6b7fee413?comp=properties",
      "RequestMethod": "PUT",
      "RequestHeaders": {
        "Authorization": "Sanitized",
        "If-Unmodified-Since": "Thu, 02 Apr 2020 00:07:32 GMT",
        "traceparent": "00-0fc3e1d9e4204c41afa0bc621fe10296-78b2a505f88ca043-00",
        "User-Agent": [
          "azsdk-net-Storage.Blobs/12.5.0-dev.20200402.1",
          "(.NET Core 4.6.28325.01; Microsoft Windows 10.0.18362 )"
        ],
        "x-ms-blob-content-length": "8192",
        "x-ms-client-request-id": "dcf4cadd-239a-9610-2b7b-4baf81d16aaa",
        "x-ms-date": "Fri, 03 Apr 2020 00:07:33 GMT",
        "x-ms-return-client-request-id": "true",
        "x-ms-version": "2019-12-12"
      },
      "RequestBody": null,
      "StatusCode": 412,
      "ResponseHeaders": {
        "Content-Length": "252",
        "Content-Type": "application/xml",
        "Date": "Fri, 03 Apr 2020 00:07:32 GMT",
        "Server": [
          "Windows-Azure-Blob/1.0",
          "Microsoft-HTTPAPI/2.0"
        ],
        "x-ms-client-request-id": "dcf4cadd-239a-9610-2b7b-4baf81d16aaa",
        "x-ms-error-code": "ConditionNotMet",
<<<<<<< HEAD
        "x-ms-request-id": "0fafcc72-d01e-0015-4234-f38588000000",
=======
        "x-ms-request-id": "f0ef5461-301e-008b-434b-0949cd000000",
>>>>>>> 8d420312
        "x-ms-version": "2019-12-12"
      },
      "ResponseBody": [
        "\uFEFF\u003C?xml version=\u00221.0\u0022 encoding=\u0022utf-8\u0022?\u003E\u003CError\u003E\u003CCode\u003EConditionNotMet\u003C/Code\u003E\u003CMessage\u003EThe condition specified using HTTP conditional header(s) is not met.\n",
        "RequestId:f0ef5461-301e-008b-434b-0949cd000000\n",
        "Time:2020-04-03T00:07:32.7499573Z\u003C/Message\u003E\u003C/Error\u003E"
      ]
    },
    {
      "RequestUri": "https://seanmcccanary.blob.core.windows.net/test-container-6a4073db-6c7d-3e34-bf57-835eedb80365?restype=container",
      "RequestMethod": "DELETE",
      "RequestHeaders": {
        "Authorization": "Sanitized",
        "traceparent": "00-d1e60471df2fd64fab8f90947ab1e2c9-c381967516eb3147-00",
        "User-Agent": [
          "azsdk-net-Storage.Blobs/12.5.0-dev.20200402.1",
          "(.NET Core 4.6.28325.01; Microsoft Windows 10.0.18362 )"
        ],
        "x-ms-client-request-id": "fd11630e-a0eb-8b37-d354-d51b19d6c308",
        "x-ms-date": "Fri, 03 Apr 2020 00:07:33 GMT",
        "x-ms-return-client-request-id": "true",
        "x-ms-version": "2019-12-12"
      },
      "RequestBody": null,
      "StatusCode": 202,
      "ResponseHeaders": {
        "Content-Length": "0",
        "Date": "Fri, 03 Apr 2020 00:07:32 GMT",
        "Server": [
          "Windows-Azure-Blob/1.0",
          "Microsoft-HTTPAPI/2.0"
        ],
        "x-ms-client-request-id": "fd11630e-a0eb-8b37-d354-d51b19d6c308",
<<<<<<< HEAD
        "x-ms-request-id": "0fafcc74-d01e-0015-4434-f38588000000",
=======
        "x-ms-request-id": "f0ef54b6-301e-008b-124b-0949cd000000",
>>>>>>> 8d420312
        "x-ms-version": "2019-12-12"
      },
      "ResponseBody": []
    },
    {
      "RequestUri": "https://seanmcccanary.blob.core.windows.net/test-container-970bfa0d-54b5-06d5-2286-877b3d857212?restype=container",
      "RequestMethod": "PUT",
      "RequestHeaders": {
        "Authorization": "Sanitized",
        "traceparent": "00-e4e22e203f17e545b5df8a82702dc0da-e127a8e626739d4f-00",
        "User-Agent": [
          "azsdk-net-Storage.Blobs/12.5.0-dev.20200402.1",
          "(.NET Core 4.6.28325.01; Microsoft Windows 10.0.18362 )"
        ],
        "x-ms-blob-public-access": "container",
        "x-ms-client-request-id": "297dde5c-370d-b9e0-8e0a-db6519bb4e4e",
        "x-ms-date": "Fri, 03 Apr 2020 00:07:33 GMT",
        "x-ms-return-client-request-id": "true",
        "x-ms-version": "2019-12-12"
      },
      "RequestBody": null,
      "StatusCode": 201,
      "ResponseHeaders": {
        "Content-Length": "0",
        "Date": "Fri, 03 Apr 2020 00:07:32 GMT",
        "ETag": "\u00220x8D7D76302036D54\u0022",
        "Last-Modified": "Fri, 03 Apr 2020 00:07:33 GMT",
        "Server": [
          "Windows-Azure-Blob/1.0",
          "Microsoft-HTTPAPI/2.0"
        ],
        "x-ms-client-request-id": "297dde5c-370d-b9e0-8e0a-db6519bb4e4e",
<<<<<<< HEAD
        "x-ms-request-id": "050857d0-b01e-002c-2b34-f37e94000000",
=======
        "x-ms-request-id": "ca3efc22-301e-006f-394b-094753000000",
>>>>>>> 8d420312
        "x-ms-version": "2019-12-12"
      },
      "ResponseBody": []
    },
    {
      "RequestUri": "https://seanmcccanary.blob.core.windows.net/test-container-970bfa0d-54b5-06d5-2286-877b3d857212/test-blob-636fc3e2-a435-a048-3c4a-2257e6550597",
      "RequestMethod": "PUT",
      "RequestHeaders": {
        "Authorization": "Sanitized",
        "Content-Length": "0",
        "traceparent": "00-7aca954d4739a74dbb920048f86fa777-e8ae54e41175b84f-00",
        "User-Agent": [
          "azsdk-net-Storage.Blobs/12.5.0-dev.20200402.1",
          "(.NET Core 4.6.28325.01; Microsoft Windows 10.0.18362 )"
        ],
        "x-ms-blob-content-length": "4096",
        "x-ms-blob-sequence-number": "0",
        "x-ms-blob-type": "PageBlob",
        "x-ms-client-request-id": "3e9d1f0f-f01c-b749-96dc-edc31489d338",
        "x-ms-date": "Fri, 03 Apr 2020 00:07:34 GMT",
        "x-ms-return-client-request-id": "true",
        "x-ms-version": "2019-12-12"
      },
      "RequestBody": null,
      "StatusCode": 201,
      "ResponseHeaders": {
        "Content-Length": "0",
        "Date": "Fri, 03 Apr 2020 00:07:32 GMT",
        "ETag": "\u00220x8D7D763021022BC\u0022",
        "Last-Modified": "Fri, 03 Apr 2020 00:07:33 GMT",
        "Server": [
          "Windows-Azure-Blob/1.0",
          "Microsoft-HTTPAPI/2.0"
        ],
        "x-ms-client-request-id": "3e9d1f0f-f01c-b749-96dc-edc31489d338",
        "x-ms-request-id": "ca3efc48-301e-006f-5a4b-094753000000",
        "x-ms-request-server-encrypted": "true",
        "x-ms-version": "2019-12-12"
      },
      "ResponseBody": []
    },
    {
      "RequestUri": "https://seanmcccanary.blob.core.windows.net/test-container-970bfa0d-54b5-06d5-2286-877b3d857212/test-blob-636fc3e2-a435-a048-3c4a-2257e6550597?comp=properties",
      "RequestMethod": "PUT",
      "RequestHeaders": {
        "Authorization": "Sanitized",
        "If-Match": "\u0022garbage\u0022",
        "traceparent": "00-fcb36277689ef44d8801bb813e41a37e-f9f13d49cadb6146-00",
        "User-Agent": [
          "azsdk-net-Storage.Blobs/12.5.0-dev.20200402.1",
          "(.NET Core 4.6.28325.01; Microsoft Windows 10.0.18362 )"
        ],
        "x-ms-blob-content-length": "8192",
        "x-ms-client-request-id": "c7476aa3-c6b8-427a-be68-c82a5a41604b",
        "x-ms-date": "Fri, 03 Apr 2020 00:07:34 GMT",
        "x-ms-return-client-request-id": "true",
        "x-ms-version": "2019-12-12"
      },
      "RequestBody": null,
      "StatusCode": 412,
      "ResponseHeaders": {
        "Content-Length": "252",
        "Content-Type": "application/xml",
        "Date": "Fri, 03 Apr 2020 00:07:32 GMT",
        "Server": [
          "Windows-Azure-Blob/1.0",
          "Microsoft-HTTPAPI/2.0"
        ],
        "x-ms-client-request-id": "c7476aa3-c6b8-427a-be68-c82a5a41604b",
        "x-ms-error-code": "ConditionNotMet",
<<<<<<< HEAD
        "x-ms-request-id": "050857d9-b01e-002c-3334-f37e94000000",
=======
        "x-ms-request-id": "ca3efc64-301e-006f-704b-094753000000",
>>>>>>> 8d420312
        "x-ms-version": "2019-12-12"
      },
      "ResponseBody": [
        "\uFEFF\u003C?xml version=\u00221.0\u0022 encoding=\u0022utf-8\u0022?\u003E\u003CError\u003E\u003CCode\u003EConditionNotMet\u003C/Code\u003E\u003CMessage\u003EThe condition specified using HTTP conditional header(s) is not met.\n",
        "RequestId:ca3efc64-301e-006f-704b-094753000000\n",
        "Time:2020-04-03T00:07:33.3468904Z\u003C/Message\u003E\u003C/Error\u003E"
      ]
    },
    {
      "RequestUri": "https://seanmcccanary.blob.core.windows.net/test-container-970bfa0d-54b5-06d5-2286-877b3d857212?restype=container",
      "RequestMethod": "DELETE",
      "RequestHeaders": {
        "Authorization": "Sanitized",
        "traceparent": "00-f1524847bd048044b0fdf02d4dfc9906-d2f1e32f5fa08042-00",
        "User-Agent": [
          "azsdk-net-Storage.Blobs/12.5.0-dev.20200402.1",
          "(.NET Core 4.6.28325.01; Microsoft Windows 10.0.18362 )"
        ],
        "x-ms-client-request-id": "aa1f0acd-0b42-3e80-c9ef-5134271c3f7c",
        "x-ms-date": "Fri, 03 Apr 2020 00:07:34 GMT",
        "x-ms-return-client-request-id": "true",
        "x-ms-version": "2019-12-12"
      },
      "RequestBody": null,
      "StatusCode": 202,
      "ResponseHeaders": {
        "Content-Length": "0",
        "Date": "Fri, 03 Apr 2020 00:07:32 GMT",
        "Server": [
          "Windows-Azure-Blob/1.0",
          "Microsoft-HTTPAPI/2.0"
        ],
        "x-ms-client-request-id": "aa1f0acd-0b42-3e80-c9ef-5134271c3f7c",
<<<<<<< HEAD
        "x-ms-request-id": "050857db-b01e-002c-3534-f37e94000000",
=======
        "x-ms-request-id": "ca3efc72-301e-006f-7c4b-094753000000",
>>>>>>> 8d420312
        "x-ms-version": "2019-12-12"
      },
      "ResponseBody": []
    },
    {
      "RequestUri": "https://seanmcccanary.blob.core.windows.net/test-container-bd3a4399-c2e3-0cbc-4f27-eeb54758e0c3?restype=container",
      "RequestMethod": "PUT",
      "RequestHeaders": {
        "Authorization": "Sanitized",
        "traceparent": "00-cb8d4e646127c84da28ae19dbac41f51-80f898f33f7a4844-00",
        "User-Agent": [
          "azsdk-net-Storage.Blobs/12.5.0-dev.20200402.1",
          "(.NET Core 4.6.28325.01; Microsoft Windows 10.0.18362 )"
        ],
        "x-ms-blob-public-access": "container",
        "x-ms-client-request-id": "1e8803c3-e5c0-0a1f-4e12-5a1a1dcaf770",
        "x-ms-date": "Fri, 03 Apr 2020 00:07:34 GMT",
        "x-ms-return-client-request-id": "true",
        "x-ms-version": "2019-12-12"
      },
      "RequestBody": null,
      "StatusCode": 201,
      "ResponseHeaders": {
        "Content-Length": "0",
        "Date": "Fri, 03 Apr 2020 00:07:33 GMT",
        "ETag": "\u00220x8D7D763025E1813\u0022",
        "Last-Modified": "Fri, 03 Apr 2020 00:07:33 GMT",
        "Server": [
          "Windows-Azure-Blob/1.0",
          "Microsoft-HTTPAPI/2.0"
        ],
        "x-ms-client-request-id": "1e8803c3-e5c0-0a1f-4e12-5a1a1dcaf770",
<<<<<<< HEAD
        "x-ms-request-id": "fcb25e1a-001e-0039-6134-f36927000000",
=======
        "x-ms-request-id": "cf63b2bf-a01e-007d-2e4b-093c83000000",
>>>>>>> 8d420312
        "x-ms-version": "2019-12-12"
      },
      "ResponseBody": []
    },
    {
      "RequestUri": "https://seanmcccanary.blob.core.windows.net/test-container-bd3a4399-c2e3-0cbc-4f27-eeb54758e0c3/test-blob-626f8e0f-efbe-e35a-3a33-e6733e85c867",
      "RequestMethod": "PUT",
      "RequestHeaders": {
        "Authorization": "Sanitized",
        "Content-Length": "0",
        "traceparent": "00-88e2938d39a4904eb6f79f73a1b28d1a-5728065f6d3c6942-00",
        "User-Agent": [
          "azsdk-net-Storage.Blobs/12.5.0-dev.20200402.1",
          "(.NET Core 4.6.28325.01; Microsoft Windows 10.0.18362 )"
        ],
        "x-ms-blob-content-length": "4096",
        "x-ms-blob-sequence-number": "0",
        "x-ms-blob-type": "PageBlob",
        "x-ms-client-request-id": "b6271378-9578-d3fe-a8a4-e48cffacccc9",
        "x-ms-date": "Fri, 03 Apr 2020 00:07:34 GMT",
        "x-ms-return-client-request-id": "true",
        "x-ms-version": "2019-12-12"
      },
      "RequestBody": null,
      "StatusCode": 201,
      "ResponseHeaders": {
        "Content-Length": "0",
        "Date": "Fri, 03 Apr 2020 00:07:33 GMT",
        "ETag": "\u00220x8D7D763026BC0F4\u0022",
        "Last-Modified": "Fri, 03 Apr 2020 00:07:33 GMT",
        "Server": [
          "Windows-Azure-Blob/1.0",
          "Microsoft-HTTPAPI/2.0"
        ],
        "x-ms-client-request-id": "b6271378-9578-d3fe-a8a4-e48cffacccc9",
        "x-ms-request-id": "cf63b2d8-a01e-007d-424b-093c83000000",
        "x-ms-request-server-encrypted": "true",
        "x-ms-version": "2019-12-12"
      },
      "ResponseBody": []
    },
    {
      "RequestUri": "https://seanmcccanary.blob.core.windows.net/test-container-bd3a4399-c2e3-0cbc-4f27-eeb54758e0c3/test-blob-626f8e0f-efbe-e35a-3a33-e6733e85c867",
      "RequestMethod": "HEAD",
      "RequestHeaders": {
        "Authorization": "Sanitized",
        "traceparent": "00-1bf7b313c014044aa6e8028fce1136b8-88efb4e950c5d14b-00",
        "User-Agent": [
          "azsdk-net-Storage.Blobs/12.5.0-dev.20200402.1",
          "(.NET Core 4.6.28325.01; Microsoft Windows 10.0.18362 )"
        ],
        "x-ms-client-request-id": "2afada49-115d-9aef-331e-9b2bdd77e0f9",
        "x-ms-date": "Fri, 03 Apr 2020 00:07:34 GMT",
        "x-ms-return-client-request-id": "true",
        "x-ms-version": "2019-12-12"
      },
      "RequestBody": null,
      "StatusCode": 200,
      "ResponseHeaders": {
        "Accept-Ranges": "bytes",
        "Content-Length": "4096",
        "Content-Type": "application/octet-stream",
        "Date": "Fri, 03 Apr 2020 00:07:33 GMT",
        "ETag": "\u00220x8D7D763026BC0F4\u0022",
        "Last-Modified": "Fri, 03 Apr 2020 00:07:33 GMT",
        "Server": [
          "Windows-Azure-Blob/1.0",
          "Microsoft-HTTPAPI/2.0"
        ],
        "x-ms-blob-sequence-number": "0",
        "x-ms-blob-type": "PageBlob",
        "x-ms-client-request-id": "2afada49-115d-9aef-331e-9b2bdd77e0f9",
        "x-ms-creation-time": "Fri, 03 Apr 2020 00:07:33 GMT",
        "x-ms-lease-state": "available",
        "x-ms-lease-status": "unlocked",
        "x-ms-request-id": "cf63b2f5-a01e-007d-5b4b-093c83000000",
        "x-ms-server-encrypted": "true",
        "x-ms-version": "2019-12-12"
      },
      "ResponseBody": []
    },
    {
      "RequestUri": "https://seanmcccanary.blob.core.windows.net/test-container-bd3a4399-c2e3-0cbc-4f27-eeb54758e0c3/test-blob-626f8e0f-efbe-e35a-3a33-e6733e85c867?comp=properties",
      "RequestMethod": "PUT",
      "RequestHeaders": {
        "Authorization": "Sanitized",
        "If-None-Match": "\u00220x8D7D763026BC0F4\u0022",
        "traceparent": "00-2379f5a8828d8047a1aefb68cbdf90f4-92fc2403b8cbc741-00",
        "User-Agent": [
          "azsdk-net-Storage.Blobs/12.5.0-dev.20200402.1",
          "(.NET Core 4.6.28325.01; Microsoft Windows 10.0.18362 )"
        ],
        "x-ms-blob-content-length": "8192",
        "x-ms-client-request-id": "2443981c-a1b2-386b-0350-b8b918756f13",
        "x-ms-date": "Fri, 03 Apr 2020 00:07:34 GMT",
        "x-ms-return-client-request-id": "true",
        "x-ms-version": "2019-12-12"
      },
      "RequestBody": null,
      "StatusCode": 412,
      "ResponseHeaders": {
        "Content-Length": "252",
        "Content-Type": "application/xml",
        "Date": "Fri, 03 Apr 2020 00:07:33 GMT",
        "Server": [
          "Windows-Azure-Blob/1.0",
          "Microsoft-HTTPAPI/2.0"
        ],
        "x-ms-client-request-id": "2443981c-a1b2-386b-0350-b8b918756f13",
        "x-ms-error-code": "ConditionNotMet",
<<<<<<< HEAD
        "x-ms-request-id": "fcb25e23-001e-0039-6634-f36927000000",
=======
        "x-ms-request-id": "cf63b315-a01e-007d-734b-093c83000000",
>>>>>>> 8d420312
        "x-ms-version": "2019-12-12"
      },
      "ResponseBody": [
        "\uFEFF\u003C?xml version=\u00221.0\u0022 encoding=\u0022utf-8\u0022?\u003E\u003CError\u003E\u003CCode\u003EConditionNotMet\u003C/Code\u003E\u003CMessage\u003EThe condition specified using HTTP conditional header(s) is not met.\n",
        "RequestId:cf63b315-a01e-007d-734b-093c83000000\n",
        "Time:2020-04-03T00:07:34.0251484Z\u003C/Message\u003E\u003C/Error\u003E"
      ]
    },
    {
      "RequestUri": "https://seanmcccanary.blob.core.windows.net/test-container-bd3a4399-c2e3-0cbc-4f27-eeb54758e0c3?restype=container",
      "RequestMethod": "DELETE",
      "RequestHeaders": {
        "Authorization": "Sanitized",
        "traceparent": "00-7e827d150f994148bed0039faabdfb25-aa53eba136fbf347-00",
        "User-Agent": [
          "azsdk-net-Storage.Blobs/12.5.0-dev.20200402.1",
          "(.NET Core 4.6.28325.01; Microsoft Windows 10.0.18362 )"
        ],
        "x-ms-client-request-id": "450f3e38-bb33-e447-cd8b-65b3457aacfc",
        "x-ms-date": "Fri, 03 Apr 2020 00:07:34 GMT",
        "x-ms-return-client-request-id": "true",
        "x-ms-version": "2019-12-12"
      },
      "RequestBody": null,
      "StatusCode": 202,
      "ResponseHeaders": {
        "Content-Length": "0",
        "Date": "Fri, 03 Apr 2020 00:07:33 GMT",
        "Server": [
          "Windows-Azure-Blob/1.0",
          "Microsoft-HTTPAPI/2.0"
        ],
        "x-ms-client-request-id": "450f3e38-bb33-e447-cd8b-65b3457aacfc",
<<<<<<< HEAD
        "x-ms-request-id": "fcb25e24-001e-0039-6734-f36927000000",
=======
        "x-ms-request-id": "cf63b32c-a01e-007d-054b-093c83000000",
>>>>>>> 8d420312
        "x-ms-version": "2019-12-12"
      },
      "ResponseBody": []
    },
    {
      "RequestUri": "https://seanmcccanary.blob.core.windows.net/test-container-153b196a-31ac-fbd5-50f8-7e7de8e853fc?restype=container",
      "RequestMethod": "PUT",
      "RequestHeaders": {
        "Authorization": "Sanitized",
        "traceparent": "00-e1f213239e02d142b566729daaf89a70-abd86913519e7442-00",
        "User-Agent": [
          "azsdk-net-Storage.Blobs/12.5.0-dev.20200402.1",
          "(.NET Core 4.6.28325.01; Microsoft Windows 10.0.18362 )"
        ],
        "x-ms-blob-public-access": "container",
        "x-ms-client-request-id": "cc18bc88-abcb-07f5-6913-f53a3dcafbe4",
        "x-ms-date": "Fri, 03 Apr 2020 00:07:35 GMT",
        "x-ms-return-client-request-id": "true",
        "x-ms-version": "2019-12-12"
      },
      "RequestBody": null,
      "StatusCode": 201,
      "ResponseHeaders": {
        "Content-Length": "0",
        "Date": "Fri, 03 Apr 2020 00:07:33 GMT",
        "ETag": "\u00220x8D7D76302C69467\u0022",
        "Last-Modified": "Fri, 03 Apr 2020 00:07:34 GMT",
        "Server": [
          "Windows-Azure-Blob/1.0",
          "Microsoft-HTTPAPI/2.0"
        ],
        "x-ms-client-request-id": "cc18bc88-abcb-07f5-6913-f53a3dcafbe4",
<<<<<<< HEAD
        "x-ms-request-id": "c8d74481-701e-000c-3b34-f30533000000",
=======
        "x-ms-request-id": "9a52f8e9-e01e-001e-1f4b-09a178000000",
>>>>>>> 8d420312
        "x-ms-version": "2019-12-12"
      },
      "ResponseBody": []
    },
    {
      "RequestUri": "https://seanmcccanary.blob.core.windows.net/test-container-153b196a-31ac-fbd5-50f8-7e7de8e853fc/test-blob-2d256838-d3f9-3f95-3949-99aa49d93fbc",
      "RequestMethod": "PUT",
      "RequestHeaders": {
        "Authorization": "Sanitized",
        "Content-Length": "0",
        "traceparent": "00-d7877701170d174d93a9d0fc0a6c7f9e-2e3befbf358ad446-00",
        "User-Agent": [
          "azsdk-net-Storage.Blobs/12.5.0-dev.20200402.1",
          "(.NET Core 4.6.28325.01; Microsoft Windows 10.0.18362 )"
        ],
        "x-ms-blob-content-length": "4096",
        "x-ms-blob-sequence-number": "0",
        "x-ms-blob-type": "PageBlob",
        "x-ms-client-request-id": "52c30305-d86e-b432-27d9-9282124abe8f",
        "x-ms-date": "Fri, 03 Apr 2020 00:07:35 GMT",
        "x-ms-return-client-request-id": "true",
        "x-ms-version": "2019-12-12"
      },
      "RequestBody": null,
      "StatusCode": 201,
      "ResponseHeaders": {
        "Content-Length": "0",
        "Date": "Fri, 03 Apr 2020 00:07:33 GMT",
        "ETag": "\u00220x8D7D76302D3E491\u0022",
        "Last-Modified": "Fri, 03 Apr 2020 00:07:34 GMT",
        "Server": [
          "Windows-Azure-Blob/1.0",
          "Microsoft-HTTPAPI/2.0"
        ],
        "x-ms-client-request-id": "52c30305-d86e-b432-27d9-9282124abe8f",
        "x-ms-request-id": "9a52f8ff-e01e-001e-2f4b-09a178000000",
        "x-ms-request-server-encrypted": "true",
        "x-ms-version": "2019-12-12"
      },
      "ResponseBody": []
    },
    {
      "RequestUri": "https://seanmcccanary.blob.core.windows.net/test-container-153b196a-31ac-fbd5-50f8-7e7de8e853fc/test-blob-2d256838-d3f9-3f95-3949-99aa49d93fbc?comp=lease",
      "RequestMethod": "PUT",
      "RequestHeaders": {
        "Authorization": "Sanitized",
        "traceparent": "00-d7506846ba752f42b6e5dac7204e24e8-cec857e4a0cf8640-00",
        "User-Agent": [
          "azsdk-net-Storage.Blobs/12.5.0-dev.20200402.1",
          "(.NET Core 4.6.28325.01; Microsoft Windows 10.0.18362 )"
        ],
        "x-ms-client-request-id": "fc7fe0ba-c85c-36dd-ed11-1a2bccb250e5",
        "x-ms-date": "Fri, 03 Apr 2020 00:07:35 GMT",
        "x-ms-lease-action": "acquire",
        "x-ms-lease-duration": "-1",
        "x-ms-proposed-lease-id": "eb4838d3-cfd5-b115-3842-0b8063410a94",
        "x-ms-return-client-request-id": "true",
        "x-ms-version": "2019-12-12"
      },
      "RequestBody": null,
      "StatusCode": 201,
      "ResponseHeaders": {
        "Content-Length": "0",
        "Date": "Fri, 03 Apr 2020 00:07:33 GMT",
        "ETag": "\u00220x8D7D76302D3E491\u0022",
        "Last-Modified": "Fri, 03 Apr 2020 00:07:34 GMT",
        "Server": [
          "Windows-Azure-Blob/1.0",
          "Microsoft-HTTPAPI/2.0"
        ],
        "x-ms-client-request-id": "fc7fe0ba-c85c-36dd-ed11-1a2bccb250e5",
        "x-ms-lease-id": "eb4838d3-cfd5-b115-3842-0b8063410a94",
<<<<<<< HEAD
        "x-ms-request-id": "c8d74486-701e-000c-3e34-f30533000000",
=======
        "x-ms-request-id": "9a52f922-e01e-001e-4f4b-09a178000000",
>>>>>>> 8d420312
        "x-ms-version": "2019-12-12"
      },
      "ResponseBody": []
    },
    {
      "RequestUri": "https://seanmcccanary.blob.core.windows.net/test-container-153b196a-31ac-fbd5-50f8-7e7de8e853fc/test-blob-2d256838-d3f9-3f95-3949-99aa49d93fbc?comp=properties",
      "RequestMethod": "PUT",
      "RequestHeaders": {
        "Authorization": "Sanitized",
        "traceparent": "00-b7d676df73933046a57ba8a86cdcba70-ab739fa32cf65c4f-00",
        "User-Agent": [
          "azsdk-net-Storage.Blobs/12.5.0-dev.20200402.1",
          "(.NET Core 4.6.28325.01; Microsoft Windows 10.0.18362 )"
        ],
        "x-ms-blob-content-length": "8192",
        "x-ms-client-request-id": "83c53472-0dc2-cb38-0a6e-5804d2224d6c",
        "x-ms-date": "Fri, 03 Apr 2020 00:07:35 GMT",
        "x-ms-lease-id": "95871b43-44d3-0afb-01f5-d6271b3fe8d3",
        "x-ms-return-client-request-id": "true",
        "x-ms-version": "2019-12-12"
      },
      "RequestBody": null,
      "StatusCode": 412,
      "ResponseHeaders": {
        "Content-Length": "264",
        "Content-Type": "application/xml",
        "Date": "Fri, 03 Apr 2020 00:07:33 GMT",
        "Server": [
          "Windows-Azure-Blob/1.0",
          "Microsoft-HTTPAPI/2.0"
        ],
        "x-ms-client-request-id": "83c53472-0dc2-cb38-0a6e-5804d2224d6c",
        "x-ms-error-code": "LeaseIdMismatchWithBlobOperation",
<<<<<<< HEAD
        "x-ms-request-id": "c8d74489-701e-000c-4134-f30533000000",
=======
        "x-ms-request-id": "9a52f941-e01e-001e-674b-09a178000000",
>>>>>>> 8d420312
        "x-ms-version": "2019-12-12"
      },
      "ResponseBody": [
        "\uFEFF\u003C?xml version=\u00221.0\u0022 encoding=\u0022utf-8\u0022?\u003E\u003CError\u003E\u003CCode\u003ELeaseIdMismatchWithBlobOperation\u003C/Code\u003E\u003CMessage\u003EThe lease ID specified did not match the lease ID for the blob.\n",
        "RequestId:9a52f941-e01e-001e-674b-09a178000000\n",
        "Time:2020-04-03T00:07:34.7139069Z\u003C/Message\u003E\u003C/Error\u003E"
      ]
    },
    {
      "RequestUri": "https://seanmcccanary.blob.core.windows.net/test-container-153b196a-31ac-fbd5-50f8-7e7de8e853fc?restype=container",
      "RequestMethod": "DELETE",
      "RequestHeaders": {
        "Authorization": "Sanitized",
        "traceparent": "00-d701084a6676af4b96a9771ab33c9c57-18e1e84517d95443-00",
        "User-Agent": [
          "azsdk-net-Storage.Blobs/12.5.0-dev.20200402.1",
          "(.NET Core 4.6.28325.01; Microsoft Windows 10.0.18362 )"
        ],
        "x-ms-client-request-id": "97b98f55-cdec-c023-c522-20361e7313c8",
        "x-ms-date": "Fri, 03 Apr 2020 00:07:35 GMT",
        "x-ms-return-client-request-id": "true",
        "x-ms-version": "2019-12-12"
      },
      "RequestBody": null,
      "StatusCode": 202,
      "ResponseHeaders": {
        "Content-Length": "0",
        "Date": "Fri, 03 Apr 2020 00:07:33 GMT",
        "Server": [
          "Windows-Azure-Blob/1.0",
          "Microsoft-HTTPAPI/2.0"
        ],
        "x-ms-client-request-id": "97b98f55-cdec-c023-c522-20361e7313c8",
<<<<<<< HEAD
        "x-ms-request-id": "c8d7448b-701e-000c-4334-f30533000000",
=======
        "x-ms-request-id": "9a52f961-e01e-001e-024b-09a178000000",
>>>>>>> 8d420312
        "x-ms-version": "2019-12-12"
      },
      "ResponseBody": []
    }
  ],
  "Variables": {
    "DateTimeOffsetNow": "2020-04-02T17:07:32.5619186-07:00",
    "RandomSeed": "179123748",
    "Storage_TestConfigDefault": "ProductionTenant\nseanmcccanary\nU2FuaXRpemVk\nhttps://seanmcccanary.blob.core.windows.net\nhttps://seanmcccanary.file.core.windows.net\nhttps://seanmcccanary.queue.core.windows.net\nhttps://seanmcccanary.table.core.windows.net\n\n\n\n\nhttps://seanmcccanary-secondary.blob.core.windows.net\nhttps://seanmcccanary-secondary.file.core.windows.net\nhttps://seanmcccanary-secondary.queue.core.windows.net\nhttps://seanmcccanary-secondary.table.core.windows.net\n\nSanitized\n\n\nCloud\nBlobEndpoint=https://seanmcccanary.blob.core.windows.net/;QueueEndpoint=https://seanmcccanary.queue.core.windows.net/;FileEndpoint=https://seanmcccanary.file.core.windows.net/;BlobSecondaryEndpoint=https://seanmcccanary-secondary.blob.core.windows.net/;QueueSecondaryEndpoint=https://seanmcccanary-secondary.queue.core.windows.net/;FileSecondaryEndpoint=https://seanmcccanary-secondary.file.core.windows.net/;AccountName=seanmcccanary;AccountKey=Sanitized\nseanscope1"
  }
}<|MERGE_RESOLUTION|>--- conflicted
+++ resolved
@@ -28,11 +28,7 @@
           "Microsoft-HTTPAPI/2.0"
         ],
         "x-ms-client-request-id": "57da5580-2da3-e505-4a8c-6db97cb3341d",
-<<<<<<< HEAD
-        "x-ms-request-id": "3595b11e-201e-0001-2e34-f3cde7000000",
-=======
         "x-ms-request-id": "7f4e91f2-101e-0057-2a4b-09e393000000",
->>>>>>> 8d420312
         "x-ms-version": "2019-12-12"
       },
       "ResponseBody": []
@@ -103,11 +99,7 @@
         ],
         "x-ms-client-request-id": "b4ad1997-c040-edf6-4a3e-54b455fed4ac",
         "x-ms-error-code": "ConditionNotMet",
-<<<<<<< HEAD
-        "x-ms-request-id": "3595b125-201e-0001-3334-f3cde7000000",
-=======
         "x-ms-request-id": "7f4e9231-101e-0057-5b4b-09e393000000",
->>>>>>> 8d420312
         "x-ms-version": "2019-12-12"
       },
       "ResponseBody": [
@@ -141,11 +133,7 @@
           "Microsoft-HTTPAPI/2.0"
         ],
         "x-ms-client-request-id": "b6d106a0-36a1-d382-92d5-ffac5e5f0f65",
-<<<<<<< HEAD
-        "x-ms-request-id": "3595b127-201e-0001-3534-f3cde7000000",
-=======
         "x-ms-request-id": "7f4e9242-101e-0057-6b4b-09e393000000",
->>>>>>> 8d420312
         "x-ms-version": "2019-12-12"
       },
       "ResponseBody": []
@@ -178,11 +166,7 @@
           "Microsoft-HTTPAPI/2.0"
         ],
         "x-ms-client-request-id": "75636dd1-d0a4-34a6-d193-f74ab223e5da",
-<<<<<<< HEAD
-        "x-ms-request-id": "0fafcc64-d01e-0015-3934-f38588000000",
-=======
         "x-ms-request-id": "f0ef53b3-301e-008b-1f4b-0949cd000000",
->>>>>>> 8d420312
         "x-ms-version": "2019-12-12"
       },
       "ResponseBody": []
@@ -253,11 +237,7 @@
         ],
         "x-ms-client-request-id": "dcf4cadd-239a-9610-2b7b-4baf81d16aaa",
         "x-ms-error-code": "ConditionNotMet",
-<<<<<<< HEAD
-        "x-ms-request-id": "0fafcc72-d01e-0015-4234-f38588000000",
-=======
         "x-ms-request-id": "f0ef5461-301e-008b-434b-0949cd000000",
->>>>>>> 8d420312
         "x-ms-version": "2019-12-12"
       },
       "ResponseBody": [
@@ -291,11 +271,7 @@
           "Microsoft-HTTPAPI/2.0"
         ],
         "x-ms-client-request-id": "fd11630e-a0eb-8b37-d354-d51b19d6c308",
-<<<<<<< HEAD
-        "x-ms-request-id": "0fafcc74-d01e-0015-4434-f38588000000",
-=======
         "x-ms-request-id": "f0ef54b6-301e-008b-124b-0949cd000000",
->>>>>>> 8d420312
         "x-ms-version": "2019-12-12"
       },
       "ResponseBody": []
@@ -328,11 +304,7 @@
           "Microsoft-HTTPAPI/2.0"
         ],
         "x-ms-client-request-id": "297dde5c-370d-b9e0-8e0a-db6519bb4e4e",
-<<<<<<< HEAD
-        "x-ms-request-id": "050857d0-b01e-002c-2b34-f37e94000000",
-=======
         "x-ms-request-id": "ca3efc22-301e-006f-394b-094753000000",
->>>>>>> 8d420312
         "x-ms-version": "2019-12-12"
       },
       "ResponseBody": []
@@ -403,11 +375,7 @@
         ],
         "x-ms-client-request-id": "c7476aa3-c6b8-427a-be68-c82a5a41604b",
         "x-ms-error-code": "ConditionNotMet",
-<<<<<<< HEAD
-        "x-ms-request-id": "050857d9-b01e-002c-3334-f37e94000000",
-=======
         "x-ms-request-id": "ca3efc64-301e-006f-704b-094753000000",
->>>>>>> 8d420312
         "x-ms-version": "2019-12-12"
       },
       "ResponseBody": [
@@ -441,11 +409,7 @@
           "Microsoft-HTTPAPI/2.0"
         ],
         "x-ms-client-request-id": "aa1f0acd-0b42-3e80-c9ef-5134271c3f7c",
-<<<<<<< HEAD
-        "x-ms-request-id": "050857db-b01e-002c-3534-f37e94000000",
-=======
         "x-ms-request-id": "ca3efc72-301e-006f-7c4b-094753000000",
->>>>>>> 8d420312
         "x-ms-version": "2019-12-12"
       },
       "ResponseBody": []
@@ -478,11 +442,7 @@
           "Microsoft-HTTPAPI/2.0"
         ],
         "x-ms-client-request-id": "1e8803c3-e5c0-0a1f-4e12-5a1a1dcaf770",
-<<<<<<< HEAD
-        "x-ms-request-id": "fcb25e1a-001e-0039-6134-f36927000000",
-=======
         "x-ms-request-id": "cf63b2bf-a01e-007d-2e4b-093c83000000",
->>>>>>> 8d420312
         "x-ms-version": "2019-12-12"
       },
       "ResponseBody": []
@@ -593,11 +553,7 @@
         ],
         "x-ms-client-request-id": "2443981c-a1b2-386b-0350-b8b918756f13",
         "x-ms-error-code": "ConditionNotMet",
-<<<<<<< HEAD
-        "x-ms-request-id": "fcb25e23-001e-0039-6634-f36927000000",
-=======
         "x-ms-request-id": "cf63b315-a01e-007d-734b-093c83000000",
->>>>>>> 8d420312
         "x-ms-version": "2019-12-12"
       },
       "ResponseBody": [
@@ -631,11 +587,7 @@
           "Microsoft-HTTPAPI/2.0"
         ],
         "x-ms-client-request-id": "450f3e38-bb33-e447-cd8b-65b3457aacfc",
-<<<<<<< HEAD
-        "x-ms-request-id": "fcb25e24-001e-0039-6734-f36927000000",
-=======
         "x-ms-request-id": "cf63b32c-a01e-007d-054b-093c83000000",
->>>>>>> 8d420312
         "x-ms-version": "2019-12-12"
       },
       "ResponseBody": []
@@ -668,11 +620,7 @@
           "Microsoft-HTTPAPI/2.0"
         ],
         "x-ms-client-request-id": "cc18bc88-abcb-07f5-6913-f53a3dcafbe4",
-<<<<<<< HEAD
-        "x-ms-request-id": "c8d74481-701e-000c-3b34-f30533000000",
-=======
         "x-ms-request-id": "9a52f8e9-e01e-001e-1f4b-09a178000000",
->>>>>>> 8d420312
         "x-ms-version": "2019-12-12"
       },
       "ResponseBody": []
@@ -745,11 +693,7 @@
         ],
         "x-ms-client-request-id": "fc7fe0ba-c85c-36dd-ed11-1a2bccb250e5",
         "x-ms-lease-id": "eb4838d3-cfd5-b115-3842-0b8063410a94",
-<<<<<<< HEAD
-        "x-ms-request-id": "c8d74486-701e-000c-3e34-f30533000000",
-=======
         "x-ms-request-id": "9a52f922-e01e-001e-4f4b-09a178000000",
->>>>>>> 8d420312
         "x-ms-version": "2019-12-12"
       },
       "ResponseBody": []
@@ -783,11 +727,7 @@
         ],
         "x-ms-client-request-id": "83c53472-0dc2-cb38-0a6e-5804d2224d6c",
         "x-ms-error-code": "LeaseIdMismatchWithBlobOperation",
-<<<<<<< HEAD
-        "x-ms-request-id": "c8d74489-701e-000c-4134-f30533000000",
-=======
         "x-ms-request-id": "9a52f941-e01e-001e-674b-09a178000000",
->>>>>>> 8d420312
         "x-ms-version": "2019-12-12"
       },
       "ResponseBody": [
@@ -821,11 +761,7 @@
           "Microsoft-HTTPAPI/2.0"
         ],
         "x-ms-client-request-id": "97b98f55-cdec-c023-c522-20361e7313c8",
-<<<<<<< HEAD
-        "x-ms-request-id": "c8d7448b-701e-000c-4334-f30533000000",
-=======
         "x-ms-request-id": "9a52f961-e01e-001e-024b-09a178000000",
->>>>>>> 8d420312
         "x-ms-version": "2019-12-12"
       },
       "ResponseBody": []
