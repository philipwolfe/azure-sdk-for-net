{
  "Entries": [
    {
      "RequestUri": "https://storagedotnettesting.blob.core.windows.net/test-container-1f7155f9-598f-4ce9-9017-4a3067df7de8?restype=container",
      "RequestMethod": "PUT",
      "RequestHeaders": {
        "Authorization": "Sanitized",
        "traceparent": "00-35769bbe9417b345a93193d88f7c22ba-7f94a44fae042142-00",
        "User-Agent": [
          "azsdk-net-Storage.Blobs/12.7.0-alpha.20201001.1",
          "(.NET Core 4.6.29220.03; Microsoft Windows 10.0.19041 )"
        ],
        "x-ms-blob-public-access": "container",
        "x-ms-client-request-id": "08bafc45-35ce-1238-96a7-65a4fcb7dac2",
        "x-ms-date": "Thu, 01 Oct 2020 23:02:25 GMT",
        "x-ms-return-client-request-id": "true",
        "x-ms-version": "2020-02-10"
      },
      "RequestBody": null,
      "StatusCode": 201,
      "ResponseHeaders": {
        "Content-Length": "0",
        "Date": "Thu, 01 Oct 2020 23:02:24 GMT",
        "ETag": "\u00220x8D8665E10166021\u0022",
        "Last-Modified": "Thu, 01 Oct 2020 23:02:25 GMT",
        "Server": [
          "Windows-Azure-Blob/1.0",
          "Microsoft-HTTPAPI/2.0"
        ],
        "x-ms-client-request-id": "08bafc45-35ce-1238-96a7-65a4fcb7dac2",
<<<<<<< HEAD
        "x-ms-request-id": "b7d796d3-501e-000b-0f4c-09b6cb000000",
=======
        "x-ms-request-id": "27ae364b-601e-0079-3046-985bf2000000",
>>>>>>> 365f255a
        "x-ms-version": "2020-02-10"
      },
      "ResponseBody": []
    },
    {
      "RequestUri": "https://storagedotnettesting.blob.core.windows.net/test-container-1f7155f9-598f-4ce9-9017-4a3067df7de8/test-blob-02e6df89-e4bc-aecc-5c8a-7de6ccb1d016",
      "RequestMethod": "PUT",
      "RequestHeaders": {
        "Authorization": "Sanitized",
        "Content-Length": "0",
        "If-None-Match": "*",
        "traceparent": "00-54080127f70bbd4f88f6dc8167409d41-6488b53c7d5f6941-00",
        "User-Agent": [
          "azsdk-net-Storage.Blobs/12.7.0-alpha.20201001.1",
          "(.NET Core 4.6.29220.03; Microsoft Windows 10.0.19041 )"
        ],
        "x-ms-blob-content-length": "4096",
        "x-ms-blob-sequence-number": "0",
        "x-ms-blob-type": "PageBlob",
        "x-ms-client-request-id": "9caecace-4394-6071-300c-ab44b85146e5",
        "x-ms-date": "Thu, 01 Oct 2020 23:02:25 GMT",
        "x-ms-return-client-request-id": "true",
        "x-ms-version": "2020-02-10"
      },
      "RequestBody": null,
      "StatusCode": 201,
      "ResponseHeaders": {
        "Content-Length": "0",
        "Date": "Thu, 01 Oct 2020 23:02:24 GMT",
        "ETag": "\u00220x8D8665E101DDE61\u0022",
        "Last-Modified": "Thu, 01 Oct 2020 23:02:25 GMT",
        "Server": [
          "Windows-Azure-Blob/1.0",
          "Microsoft-HTTPAPI/2.0"
        ],
        "x-ms-client-request-id": "9caecace-4394-6071-300c-ab44b85146e5",
        "x-ms-request-id": "27ae365d-601e-0079-4046-985bf2000000",
        "x-ms-request-server-encrypted": "true",
        "x-ms-version": "2020-02-10"
      },
      "ResponseBody": []
    },
    {
      "RequestUri": "https://storagedotnettesting.blob.core.windows.net/test-container-1f7155f9-598f-4ce9-9017-4a3067df7de8/test-blob-02e6df89-e4bc-aecc-5c8a-7de6ccb1d016?comp=page",
      "RequestMethod": "PUT",
      "RequestHeaders": {
        "Authorization": "Sanitized",
        "Content-Length": "1024",
        "traceparent": "00-3b48b916dbf97042befcee02be2596a7-0d2cc2fed0bb514b-00",
        "User-Agent": [
          "azsdk-net-Storage.Blobs/12.7.0-alpha.20201001.1",
          "(.NET Core 4.6.29220.03; Microsoft Windows 10.0.19041 )"
        ],
        "x-ms-client-request-id": "46c66c36-9344-62c3-5dc6-9cbe8d07bbc7",
        "x-ms-date": "Thu, 01 Oct 2020 23:02:25 GMT",
        "x-ms-page-write": "update",
        "x-ms-range": "bytes=5120-6143",
        "x-ms-return-client-request-id": "true",
        "x-ms-version": "2020-02-10"
      },
      "RequestBody": "1k/T38xvnhTGdfmv\u002Bu7HB5\u002BSGAIDM4GNqok6F8nVuLfGBQeXgQseXyya1h9JwmZCRaOkJThE4aPNRjVCNIZK8LxC6fTmL4aUdLnVaVxiQ\u002Bcj\u002BNIlMJN\u002BgiRkyjvV2yqmT\u002BViB9lxWxUdD7F/bndGagJNHzuzJb8pxGfQgmVLv5iOLxp3/zsOsZy8ByDi/hOsHV84h7zu8iklOUJyodmw0VAY8D9dz2vGP22f9h2eR8VTJGQGEzfcnzzwUcb5nBDCDDbQyQ7TTk70cUhOT/sMhvF8Hnx1qr4ZPFADbX2kzaJd3Ornzn23f9UVEaHvjVBA48rVfH2TTWJ3t4290ODQUKOl8XMRJbh0xZ6mX5gdKa4AwoqzzlElyY6HcBfv\u002Bq/1RcH\u002BSZvcLr4SYbbf7e7KWo3evA5WHYFRgCjkirSghMvvsRrWHuATI5PLoG2aRdyfvBWKET2gnidArMly\u002BKQJcd3r7zvU9Duty5l6i30TtzpMRM2fFnKOThLylXIWoCvvwS6Qr1agy8ja3EWjJROqLfWOJrPWaltqXaAo4V7Ilipui8lOggfkrHkFxDkt6ij/SGh9iHp3GFfTJlG1d\u002BlpEUYbNZpJW6vtqno50aUhPHJ4KZn2Sw6w9nNyelu1LjSPm7PzEbSOtey9j90APkaxsunePU5Pc8Y4az8m1\u002BFPN3tFqTbyLSu\u002B6XOtObswr7gswMhy1/HmQCftu6Z1Z94LbVhiupQQvoS\u002BIFPaojoKCLuH\u002BhYY3WCKX2kOBXKESIGVoctjzvQkHAFEs7adC53t4rLq7m3H85D311sqArkROdjRRQBupzrGY94U0ymq7FTMISK/mVoUza46a/aZ\u002BRpIMnney8Wcfjt4JIqPsh9mTeoHXeCWUqB9vXhSMztDLWnEzKGwzCGOMKLnRnXQhBqP0x4Lkpw5seDZYA1NSkoANfchy\u002BZ\u002BtoHJeC0\u002BrwsqrTldwl8dN5vNixrA12sTQOVX5xF\u002BrrgzEB2cQhlu\u002BgLVrrPU8Ifq4/1bU0DMvd8WtjdH58j6rP6AKbJCgPWBX5AX6yi3PlBebAMTIlt4Z1I\u002BhovhJhM62wG0VMbVqGMH2fSvtdK2Xnjn6XrE5oqjB8JfBPlqoDh93BAmAuqKicSgC0hnyLKAhygT\u002Bj2YdvR3EUwDdaRpnTm8MdjCj1uNXF\u002B2I9pBOz4Q33zQVqb65WYbr/CdhhMgN24PqpbZvffNhZ3e4VMaNdUN85YnmEaSwUxyp\u002BBq8NVLluxsMpCoNiGFA9EIHAMTAHkaj5N9\u002BJ4nfOlKZxUXYpXHkktmrgNEZb10oZR1iaRJXqZnT2BCzp1NRLWnXc4MbqE8QIq3rFJ11irVCFYJsfJFAAhvrxM0hcOuGA==",
      "StatusCode": 416,
      "ResponseHeaders": {
        "Content-Length": "221",
        "Content-Type": "application/xml",
        "Date": "Thu, 01 Oct 2020 23:02:24 GMT",
        "Server": [
          "Windows-Azure-Blob/1.0",
          "Microsoft-HTTPAPI/2.0"
        ],
        "x-ms-client-request-id": "46c66c36-9344-62c3-5dc6-9cbe8d07bbc7",
        "x-ms-error-code": "InvalidPageRange",
<<<<<<< HEAD
        "x-ms-request-id": "b7d79718-501e-000b-464c-09b6cb000000",
=======
        "x-ms-request-id": "27ae366f-601e-0079-4f46-985bf2000000",
>>>>>>> 365f255a
        "x-ms-version": "2020-02-10"
      },
      "ResponseBody": [
        "\uFEFF\u003C?xml version=\u00221.0\u0022 encoding=\u0022utf-8\u0022?\u003E\u003CError\u003E\u003CCode\u003EInvalidPageRange\u003C/Code\u003E\u003CMessage\u003EThe page range specified is invalid.\n",
        "RequestId:27ae366f-601e-0079-4f46-985bf2000000\n",
        "Time:2020-10-01T23:02:25.6616791Z\u003C/Message\u003E\u003C/Error\u003E"
      ]
    },
    {
      "RequestUri": "https://storagedotnettesting.blob.core.windows.net/test-container-1f7155f9-598f-4ce9-9017-4a3067df7de8?restype=container",
      "RequestMethod": "DELETE",
      "RequestHeaders": {
        "Authorization": "Sanitized",
        "traceparent": "00-590e9fbb6f27ab4bac86c65d4c5fda00-6485db04d4b2d04b-00",
        "User-Agent": [
          "azsdk-net-Storage.Blobs/12.7.0-alpha.20201001.1",
          "(.NET Core 4.6.29220.03; Microsoft Windows 10.0.19041 )"
        ],
        "x-ms-client-request-id": "18fe99be-67fc-d6d4-8a3b-aa28cb756531",
        "x-ms-date": "Thu, 01 Oct 2020 23:02:25 GMT",
        "x-ms-return-client-request-id": "true",
        "x-ms-version": "2020-02-10"
      },
      "RequestBody": null,
      "StatusCode": 202,
      "ResponseHeaders": {
        "Content-Length": "0",
        "Date": "Thu, 01 Oct 2020 23:02:24 GMT",
        "Server": [
          "Windows-Azure-Blob/1.0",
          "Microsoft-HTTPAPI/2.0"
        ],
        "x-ms-client-request-id": "18fe99be-67fc-d6d4-8a3b-aa28cb756531",
<<<<<<< HEAD
        "x-ms-request-id": "b7d79737-501e-000b-5e4c-09b6cb000000",
=======
        "x-ms-request-id": "27ae3687-601e-0079-6346-985bf2000000",
>>>>>>> 365f255a
        "x-ms-version": "2020-02-10"
      },
      "ResponseBody": []
    }
  ],
  "Variables": {
    "RandomSeed": "662301990",
    "Storage_TestConfigDefault": "ProductionTenant\nstoragedotnettesting\nU2FuaXRpemVk\nhttps://storagedotnettesting.blob.core.windows.net\nhttps://storagedotnettesting.file.core.windows.net\nhttps://storagedotnettesting.queue.core.windows.net\nhttps://storagedotnettesting.table.core.windows.net\n\n\n\n\nhttps://storagedotnettesting-secondary.blob.core.windows.net\nhttps://storagedotnettesting-secondary.file.core.windows.net\nhttps://storagedotnettesting-secondary.queue.core.windows.net\nhttps://storagedotnettesting-secondary.table.core.windows.net\n\nSanitized\n\n\nCloud\nBlobEndpoint=https://storagedotnettesting.blob.core.windows.net/;QueueEndpoint=https://storagedotnettesting.queue.core.windows.net/;FileEndpoint=https://storagedotnettesting.file.core.windows.net/;BlobSecondaryEndpoint=https://storagedotnettesting-secondary.blob.core.windows.net/;QueueSecondaryEndpoint=https://storagedotnettesting-secondary.queue.core.windows.net/;FileSecondaryEndpoint=https://storagedotnettesting-secondary.file.core.windows.net/;AccountName=storagedotnettesting;AccountKey=Kg==;\n"
  }
}<|MERGE_RESOLUTION|>--- conflicted
+++ resolved
@@ -28,11 +28,7 @@
           "Microsoft-HTTPAPI/2.0"
         ],
         "x-ms-client-request-id": "08bafc45-35ce-1238-96a7-65a4fcb7dac2",
-<<<<<<< HEAD
-        "x-ms-request-id": "b7d796d3-501e-000b-0f4c-09b6cb000000",
-=======
         "x-ms-request-id": "27ae364b-601e-0079-3046-985bf2000000",
->>>>>>> 365f255a
         "x-ms-version": "2020-02-10"
       },
       "ResponseBody": []
@@ -105,11 +101,7 @@
         ],
         "x-ms-client-request-id": "46c66c36-9344-62c3-5dc6-9cbe8d07bbc7",
         "x-ms-error-code": "InvalidPageRange",
-<<<<<<< HEAD
-        "x-ms-request-id": "b7d79718-501e-000b-464c-09b6cb000000",
-=======
         "x-ms-request-id": "27ae366f-601e-0079-4f46-985bf2000000",
->>>>>>> 365f255a
         "x-ms-version": "2020-02-10"
       },
       "ResponseBody": [
@@ -143,11 +135,7 @@
           "Microsoft-HTTPAPI/2.0"
         ],
         "x-ms-client-request-id": "18fe99be-67fc-d6d4-8a3b-aa28cb756531",
-<<<<<<< HEAD
-        "x-ms-request-id": "b7d79737-501e-000b-5e4c-09b6cb000000",
-=======
         "x-ms-request-id": "27ae3687-601e-0079-6346-985bf2000000",
->>>>>>> 365f255a
         "x-ms-version": "2020-02-10"
       },
       "ResponseBody": []
