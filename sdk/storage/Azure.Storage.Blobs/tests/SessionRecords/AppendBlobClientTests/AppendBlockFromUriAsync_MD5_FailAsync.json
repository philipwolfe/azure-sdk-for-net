{
  "Entries": [
    {
      "RequestUri": "https://seanmcccanary.blob.core.windows.net/test-container-52c8b320-66a4-2d75-c94f-18969bf6a8cc?restype=container",
      "RequestMethod": "PUT",
      "RequestHeaders": {
        "Authorization": "Sanitized",
        "traceparent": "00-e324859d1be82b48960415b5adb1bb06-66ac794886cd594c-00",
        "User-Agent": [
          "azsdk-net-Storage.Blobs/12.5.0-dev.20200402.1",
          "(.NET Core 4.6.28325.01; Microsoft Windows 10.0.18362 )"
        ],
        "x-ms-blob-public-access": "container",
        "x-ms-client-request-id": "626797f0-a782-b3e4-7c3e-6259cf3baed2",
        "x-ms-date": "Thu, 02 Apr 2020 23:40:29 GMT",
        "x-ms-return-client-request-id": "true",
        "x-ms-version": "2019-12-12"
      },
      "RequestBody": null,
      "StatusCode": 201,
      "ResponseHeaders": {
        "Content-Length": "0",
        "Date": "Thu, 02 Apr 2020 23:40:28 GMT",
        "ETag": "\u00220x8D7D75F39FA66BE\u0022",
        "Last-Modified": "Thu, 02 Apr 2020 23:40:29 GMT",
        "Server": [
          "Windows-Azure-Blob/1.0",
          "Microsoft-HTTPAPI/2.0"
        ],
        "x-ms-client-request-id": "626797f0-a782-b3e4-7c3e-6259cf3baed2",
<<<<<<< HEAD
        "x-ms-request-id": "c8d6b967-701e-000c-452f-f30533000000",
=======
        "x-ms-request-id": "122cc9da-601e-0072-2348-094aef000000",
>>>>>>> 8d420312
        "x-ms-version": "2019-12-12"
      },
      "ResponseBody": []
    },
    {
      "RequestUri": "https://seanmcccanary.blob.core.windows.net/test-container-52c8b320-66a4-2d75-c94f-18969bf6a8cc?restype=container\u0026comp=acl",
      "RequestMethod": "PUT",
      "RequestHeaders": {
        "Authorization": "Sanitized",
        "Content-Length": "21",
        "Content-Type": "application/xml",
        "traceparent": "00-36fe8b4006951a43ab4e8ac4990cc263-4de0ac57965e0d41-00",
        "User-Agent": [
          "azsdk-net-Storage.Blobs/12.5.0-dev.20200402.1",
          "(.NET Core 4.6.28325.01; Microsoft Windows 10.0.18362 )"
        ],
        "x-ms-blob-public-access": "container",
        "x-ms-client-request-id": "03a6f552-468f-404a-3ae7-dcbcc7fbc525",
        "x-ms-date": "Thu, 02 Apr 2020 23:40:30 GMT",
        "x-ms-return-client-request-id": "true",
        "x-ms-version": "2019-12-12"
      },
      "RequestBody": "\u003CSignedIdentifiers /\u003E",
      "StatusCode": 200,
      "ResponseHeaders": {
        "Content-Length": "0",
        "Date": "Thu, 02 Apr 2020 23:40:28 GMT",
        "ETag": "\u00220x8D7D75F3A06E9EE\u0022",
        "Last-Modified": "Thu, 02 Apr 2020 23:40:29 GMT",
        "Server": [
          "Windows-Azure-Blob/1.0",
          "Microsoft-HTTPAPI/2.0"
        ],
        "x-ms-client-request-id": "03a6f552-468f-404a-3ae7-dcbcc7fbc525",
<<<<<<< HEAD
        "x-ms-request-id": "c8d6b96a-701e-000c-462f-f30533000000",
=======
        "x-ms-request-id": "122cca00-601e-0072-4748-094aef000000",
>>>>>>> 8d420312
        "x-ms-version": "2019-12-12"
      },
      "ResponseBody": []
    },
    {
      "RequestUri": "https://seanmcccanary.blob.core.windows.net/test-container-52c8b320-66a4-2d75-c94f-18969bf6a8cc/test-blob-ea3d2554-8351-08e4-47b7-16f82f589470",
      "RequestMethod": "PUT",
      "RequestHeaders": {
        "Authorization": "Sanitized",
        "Content-Length": "0",
        "traceparent": "00-fadf3dfd315c1c41b9e1e65dd88ef67d-45dc4013a4330d49-00",
        "User-Agent": [
          "azsdk-net-Storage.Blobs/12.5.0-dev.20200402.1",
          "(.NET Core 4.6.28325.01; Microsoft Windows 10.0.18362 )"
        ],
        "x-ms-blob-type": "AppendBlob",
        "x-ms-client-request-id": "45fd4259-5eb6-1f85-6cfb-9b30d4fe11d0",
        "x-ms-date": "Thu, 02 Apr 2020 23:40:30 GMT",
        "x-ms-return-client-request-id": "true",
        "x-ms-version": "2019-12-12"
      },
      "RequestBody": null,
      "StatusCode": 201,
      "ResponseHeaders": {
        "Content-Length": "0",
        "Date": "Thu, 02 Apr 2020 23:40:28 GMT",
        "ETag": "\u00220x8D7D75F3A14055B\u0022",
        "Last-Modified": "Thu, 02 Apr 2020 23:40:29 GMT",
        "Server": [
          "Windows-Azure-Blob/1.0",
          "Microsoft-HTTPAPI/2.0"
        ],
        "x-ms-client-request-id": "45fd4259-5eb6-1f85-6cfb-9b30d4fe11d0",
        "x-ms-request-id": "122cca05-601e-0072-4b48-094aef000000",
        "x-ms-request-server-encrypted": "true",
        "x-ms-version": "2019-12-12"
      },
      "ResponseBody": []
    },
    {
      "RequestUri": "https://seanmcccanary.blob.core.windows.net/test-container-52c8b320-66a4-2d75-c94f-18969bf6a8cc/test-blob-ea3d2554-8351-08e4-47b7-16f82f589470?comp=appendblock",
      "RequestMethod": "PUT",
      "RequestHeaders": {
        "Authorization": "Sanitized",
        "Content-Length": "1024",
        "traceparent": "00-072cc9f49699ce49942589e5c3103dbe-d97d719afe94ae47-00",
        "User-Agent": [
          "azsdk-net-Storage.Blobs/12.5.0-dev.20200402.1",
          "(.NET Core 4.6.28325.01; Microsoft Windows 10.0.18362 )"
        ],
        "x-ms-client-request-id": "ec9e75fd-4e5b-95b9-e9b0-3ea56fa47dae",
        "x-ms-date": "Thu, 02 Apr 2020 23:40:30 GMT",
        "x-ms-return-client-request-id": "true",
        "x-ms-version": "2019-12-12"
      },
      "RequestBody": "c8wpeb4vKJKvcQNOtmLsbnApBtmVqkP3mpGSE4EsLWRtyg765FR6I8wUVB1C\u002B4nY\u002Bm5MnvTskMmIMt4tnBUQg0Sf4OtT8okbruMNgVUmtJ4HuhgS345vgTpFcbF2TYe2A9HYoxuehQjkMfAQ3w90Yn4/JeH9/aO1L1\u002BwDoDYpWBcVn2DTRGDaTUQLq6eXqEr0Q8zNiiluQYuInO77XaHDIuPtImR8BRsu7ys7M/1F9G9hT1xpG44tpx3VSqdyHu\u002BiCEiDqoYmeD6xnpr\u002Bc02OAui/Wc5FmccV/3sGprpz/NB7WOt0ggmpOxcdt70zL3PQBwf\u002B8oThXK5BbesLH9GEfeHKgtpiGYCe1h73aCJKIpAHdl9ytQoLWjx881RenhsFmXnbaKxZre2HH9xl6jSMNwsbA\u002BmyEcjXvyjd5SZsQDgD8Y6obvojrchx61UtpXAH8PwJA5pxk0exA6lDu4iHWt\u002BkYjhl44hRN5YhAGZzqdm41fRqI3yd0l5HN2tQn/I/6lC1SUN34g0z98vEUFMhPVmPiuXUXTdjBk/Z3qwdAFej4VXV/mCWQPPnNmtwmYHLZjoRgRUMa00ZEgMzncOhFrd0YG89Cz75OUnx7SbL8mzNzrhxy39CV7XIvKwdouMwBh\u002B0PHlSjhr7WIfLWn5mTR/WJY9LLwt38ci5NE6Sm5ZmgebHF/Yze0BdtrL3tz13Ym9MR30T5RcUfApwmVnMaL0xZJiXn3VpoupO7bhYgHrLQdIfBlQZUtzPsturwuHmkQ31hlJk38L6IqSSxPdeu7vPZVeHrWJo19H7x\u002BxZ/eAIqFxqovnopmHPJOOvhk3lcPcf3J1KHuPrTO5AqRfWYGTEilybNBiB5v71uIh\u002B\u002BRGD1lc1eeFCvkl4fxYLp/1KOIS\u002BqzwxCjyeXfWeVGZbrFOc/JKAoSZDgcvTYrTCtn7Ba3/DgA4VUoxaVtwrpCnjHNLCbqtqyVdeeykwHedH2\u002Bd23OjmWCwFh2nGJkpKF92h8AXiAEeTVqIoZQUk5XTk0rr0tIcBPITmvKdBZKMNFCMLji2hpZufo0ZG/jLnIOI1IVOPVWNWYPOBO4OgUfH\u002B21Eh2RcHA2zfVREAuj5SP1uFDENPfb7/9S16IGoX/xGUiCKhxQeLLh4m78BSFab1Lzwn20Wur12SIiQpzSLCx5X/rDHbsHoUOh5laI2\u002Bbd9GRPFt7\u002BPL5hjEz6LjoWE7I\u002Bhqkmm02X7CE\u002BFnSQaQE/RE40gxlRex88XZFuCXMFi9agTlU5t1katya9wCpJzSNPuunv3YyU7QuN6jm4KeKuNIqd7B6oAYzxHcvyl7r08pByHk6JGa5GD2FJr80jXolEE4ujq90Eo7lY/sPAplQ==",
      "StatusCode": 201,
      "ResponseHeaders": {
        "Content-Length": "0",
        "Date": "Thu, 02 Apr 2020 23:40:28 GMT",
        "ETag": "\u00220x8D7D75F3A208AC5\u0022",
        "Last-Modified": "Thu, 02 Apr 2020 23:40:29 GMT",
        "Server": [
          "Windows-Azure-Blob/1.0",
          "Microsoft-HTTPAPI/2.0"
        ],
        "x-ms-blob-append-offset": "0",
        "x-ms-blob-committed-block-count": "1",
        "x-ms-client-request-id": "ec9e75fd-4e5b-95b9-e9b0-3ea56fa47dae",
        "x-ms-content-crc64": "zGazw92MwnA=",
        "x-ms-request-id": "122cca10-601e-0072-5548-094aef000000",
        "x-ms-request-server-encrypted": "true",
        "x-ms-version": "2019-12-12"
      },
      "ResponseBody": []
    },
    {
      "RequestUri": "https://seanmcccanary.blob.core.windows.net/test-container-52c8b320-66a4-2d75-c94f-18969bf6a8cc/test-blob-654b8ec9-78bb-dc80-4db3-f5ca200ffa2d",
      "RequestMethod": "PUT",
      "RequestHeaders": {
        "Authorization": "Sanitized",
        "Content-Length": "0",
        "traceparent": "00-a23c8fade8a3714997ae35d473b0bed3-74e5a240c4b60548-00",
        "User-Agent": [
          "azsdk-net-Storage.Blobs/12.5.0-dev.20200402.1",
          "(.NET Core 4.6.28325.01; Microsoft Windows 10.0.18362 )"
        ],
        "x-ms-blob-type": "AppendBlob",
        "x-ms-client-request-id": "96ac8f6e-56f3-8484-f5c2-9ea759ef74d9",
        "x-ms-date": "Thu, 02 Apr 2020 23:40:30 GMT",
        "x-ms-return-client-request-id": "true",
        "x-ms-version": "2019-12-12"
      },
      "RequestBody": null,
      "StatusCode": 201,
      "ResponseHeaders": {
        "Content-Length": "0",
        "Date": "Thu, 02 Apr 2020 23:40:28 GMT",
        "ETag": "\u00220x8D7D75F3A2CC1FF\u0022",
        "Last-Modified": "Thu, 02 Apr 2020 23:40:29 GMT",
        "Server": [
          "Windows-Azure-Blob/1.0",
          "Microsoft-HTTPAPI/2.0"
        ],
        "x-ms-client-request-id": "96ac8f6e-56f3-8484-f5c2-9ea759ef74d9",
        "x-ms-request-id": "122cca25-601e-0072-6a48-094aef000000",
        "x-ms-request-server-encrypted": "true",
        "x-ms-version": "2019-12-12"
      },
      "ResponseBody": []
    },
    {
      "RequestUri": "https://seanmcccanary.blob.core.windows.net/test-container-52c8b320-66a4-2d75-c94f-18969bf6a8cc/test-blob-654b8ec9-78bb-dc80-4db3-f5ca200ffa2d?comp=appendblock",
      "RequestMethod": "PUT",
      "RequestHeaders": {
        "Authorization": "Sanitized",
        "Content-Length": "0",
        "traceparent": "00-905ddfc3df57f14aa18c052d78c959db-d561f92623cfc94a-00",
        "User-Agent": [
          "azsdk-net-Storage.Blobs/12.5.0-dev.20200402.1",
          "(.NET Core 4.6.28325.01; Microsoft Windows 10.0.18362 )"
        ],
        "x-ms-client-request-id": "915c48da-6362-e839-d6ae-699d86cdb13d",
        "x-ms-copy-source": "https://seanmcccanary.blob.core.windows.net/test-container-52c8b320-66a4-2d75-c94f-18969bf6a8cc/test-blob-ea3d2554-8351-08e4-47b7-16f82f589470",
        "x-ms-date": "Thu, 02 Apr 2020 23:40:30 GMT",
        "x-ms-return-client-request-id": "true",
        "x-ms-source-content-md5": "teQ1VADQtOD7VtsVozf3ZQ==",
        "x-ms-source-range": "bytes=0-",
        "x-ms-version": "2019-12-12"
      },
      "RequestBody": null,
      "StatusCode": 400,
      "ResponseHeaders": {
        "Content-Length": "278",
        "Content-Type": "application/xml",
        "Date": "Thu, 02 Apr 2020 23:40:28 GMT",
        "Server": [
          "Windows-Azure-Blob/1.0",
          "Microsoft-HTTPAPI/2.0"
        ],
        "x-ms-client-request-id": "915c48da-6362-e839-d6ae-699d86cdb13d",
        "x-ms-error-code": "Md5Mismatch",
<<<<<<< HEAD
        "x-ms-request-id": "c8d6b96e-701e-000c-4a2f-f30533000000",
=======
        "x-ms-request-id": "122cca37-601e-0072-7c48-094aef000000",
>>>>>>> 8d420312
        "x-ms-version": "2019-12-12"
      },
      "ResponseBody": [
        "\uFEFF\u003C?xml version=\u00221.0\u0022 encoding=\u0022utf-8\u0022?\u003E\n",
        "\u003CError\u003E\u003CCode\u003EMd5Mismatch\u003C/Code\u003E\u003CMessage\u003EThe MD5 value specified in the request did not match with the MD5 value calculated by the server.\n",
        "RequestId:122cca37-601e-0072-7c48-094aef000000\n",
        "Time:2020-04-02T23:40:29.5174217Z\u003C/Message\u003E\u003C/Error\u003E"
      ]
    },
    {
      "RequestUri": "https://seanmcccanary.blob.core.windows.net/test-container-52c8b320-66a4-2d75-c94f-18969bf6a8cc?restype=container",
      "RequestMethod": "DELETE",
      "RequestHeaders": {
        "Authorization": "Sanitized",
        "traceparent": "00-4edb85505f9d274180ca0654089478c3-743af2b19bbe7847-00",
        "User-Agent": [
          "azsdk-net-Storage.Blobs/12.5.0-dev.20200402.1",
          "(.NET Core 4.6.28325.01; Microsoft Windows 10.0.18362 )"
        ],
        "x-ms-client-request-id": "11cca024-e393-5277-d87d-3dc1b5b11e4b",
        "x-ms-date": "Thu, 02 Apr 2020 23:40:30 GMT",
        "x-ms-return-client-request-id": "true",
        "x-ms-version": "2019-12-12"
      },
      "RequestBody": null,
      "StatusCode": 202,
      "ResponseHeaders": {
        "Content-Length": "0",
        "Date": "Thu, 02 Apr 2020 23:40:28 GMT",
        "Server": [
          "Windows-Azure-Blob/1.0",
          "Microsoft-HTTPAPI/2.0"
        ],
        "x-ms-client-request-id": "11cca024-e393-5277-d87d-3dc1b5b11e4b",
<<<<<<< HEAD
        "x-ms-request-id": "c8d6b96f-701e-000c-4b2f-f30533000000",
=======
        "x-ms-request-id": "122cca4e-601e-0072-1348-094aef000000",
>>>>>>> 8d420312
        "x-ms-version": "2019-12-12"
      },
      "ResponseBody": []
    }
  ],
  "Variables": {
    "RandomSeed": "719517120",
    "Storage_TestConfigDefault": "ProductionTenant\nseanmcccanary\nU2FuaXRpemVk\nhttps://seanmcccanary.blob.core.windows.net\nhttps://seanmcccanary.file.core.windows.net\nhttps://seanmcccanary.queue.core.windows.net\nhttps://seanmcccanary.table.core.windows.net\n\n\n\n\nhttps://seanmcccanary-secondary.blob.core.windows.net\nhttps://seanmcccanary-secondary.file.core.windows.net\nhttps://seanmcccanary-secondary.queue.core.windows.net\nhttps://seanmcccanary-secondary.table.core.windows.net\n\nSanitized\n\n\nCloud\nBlobEndpoint=https://seanmcccanary.blob.core.windows.net/;QueueEndpoint=https://seanmcccanary.queue.core.windows.net/;FileEndpoint=https://seanmcccanary.file.core.windows.net/;BlobSecondaryEndpoint=https://seanmcccanary-secondary.blob.core.windows.net/;QueueSecondaryEndpoint=https://seanmcccanary-secondary.queue.core.windows.net/;FileSecondaryEndpoint=https://seanmcccanary-secondary.file.core.windows.net/;AccountName=seanmcccanary;AccountKey=Sanitized\nseanscope1"
  }
}<|MERGE_RESOLUTION|>--- conflicted
+++ resolved
@@ -28,11 +28,7 @@
           "Microsoft-HTTPAPI/2.0"
         ],
         "x-ms-client-request-id": "626797f0-a782-b3e4-7c3e-6259cf3baed2",
-<<<<<<< HEAD
-        "x-ms-request-id": "c8d6b967-701e-000c-452f-f30533000000",
-=======
         "x-ms-request-id": "122cc9da-601e-0072-2348-094aef000000",
->>>>>>> 8d420312
         "x-ms-version": "2019-12-12"
       },
       "ResponseBody": []
@@ -67,11 +63,7 @@
           "Microsoft-HTTPAPI/2.0"
         ],
         "x-ms-client-request-id": "03a6f552-468f-404a-3ae7-dcbcc7fbc525",
-<<<<<<< HEAD
-        "x-ms-request-id": "c8d6b96a-701e-000c-462f-f30533000000",
-=======
         "x-ms-request-id": "122cca00-601e-0072-4748-094aef000000",
->>>>>>> 8d420312
         "x-ms-version": "2019-12-12"
       },
       "ResponseBody": []
@@ -214,11 +206,7 @@
         ],
         "x-ms-client-request-id": "915c48da-6362-e839-d6ae-699d86cdb13d",
         "x-ms-error-code": "Md5Mismatch",
-<<<<<<< HEAD
-        "x-ms-request-id": "c8d6b96e-701e-000c-4a2f-f30533000000",
-=======
         "x-ms-request-id": "122cca37-601e-0072-7c48-094aef000000",
->>>>>>> 8d420312
         "x-ms-version": "2019-12-12"
       },
       "ResponseBody": [
@@ -253,11 +241,7 @@
           "Microsoft-HTTPAPI/2.0"
         ],
         "x-ms-client-request-id": "11cca024-e393-5277-d87d-3dc1b5b11e4b",
-<<<<<<< HEAD
-        "x-ms-request-id": "c8d6b96f-701e-000c-4b2f-f30533000000",
-=======
         "x-ms-request-id": "122cca4e-601e-0072-1348-094aef000000",
->>>>>>> 8d420312
         "x-ms-version": "2019-12-12"
       },
       "ResponseBody": []
