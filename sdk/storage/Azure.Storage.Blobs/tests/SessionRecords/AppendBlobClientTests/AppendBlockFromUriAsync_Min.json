--- conflicted
+++ resolved
@@ -28,11 +28,7 @@
           "Microsoft-HTTPAPI/2.0"
         ],
         "x-ms-client-request-id": "0437ef87-8775-7c4f-96d9-73aa352a8974",
-<<<<<<< HEAD
-        "x-ms-request-id": "0507ca40-b01e-002c-732f-f37e94000000",
-=======
         "x-ms-request-id": "88762c32-401e-0038-0347-09e960000000",
->>>>>>> 8d420312
         "x-ms-version": "2019-12-12"
       },
       "ResponseBody": []
@@ -67,11 +63,7 @@
           "Microsoft-HTTPAPI/2.0"
         ],
         "x-ms-client-request-id": "bfe36ab1-a003-f428-bcb6-74a7b0a29209",
-<<<<<<< HEAD
-        "x-ms-request-id": "0507ca46-b01e-002c-752f-f37e94000000",
-=======
         "x-ms-request-id": "88762c3f-401e-0038-0e47-09e960000000",
->>>>>>> 8d420312
         "x-ms-version": "2019-12-12"
       },
       "ResponseBody": []
@@ -247,11 +239,7 @@
           "Microsoft-HTTPAPI/2.0"
         ],
         "x-ms-client-request-id": "343a22c5-390d-7689-2ef8-76be9442355e",
-<<<<<<< HEAD
-        "x-ms-request-id": "0507ca4b-b01e-002c-7a2f-f37e94000000",
-=======
         "x-ms-request-id": "88762c7b-401e-0038-4347-09e960000000",
->>>>>>> 8d420312
         "x-ms-version": "2019-12-12"
       },
       "ResponseBody": []
