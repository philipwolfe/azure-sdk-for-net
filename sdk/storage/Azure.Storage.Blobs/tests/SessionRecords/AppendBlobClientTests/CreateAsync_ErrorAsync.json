{
  "Entries": [
    {
      "RequestUri": "https://seanmcccanary.blob.core.windows.net/test-container-0873b009-ea7e-2573-780d-46fc601b6967?restype=container",
      "RequestMethod": "PUT",
      "RequestHeaders": {
        "Authorization": "Sanitized",
        "traceparent": "00-df758e57309f174cb5884efd0225995e-cda985798ddc2b4a-00",
        "User-Agent": [
          "azsdk-net-Storage.Blobs/12.5.0-dev.20200402.1",
          "(.NET Core 4.6.28325.01; Microsoft Windows 10.0.18362 )"
        ],
        "x-ms-blob-public-access": "container",
        "x-ms-client-request-id": "1c7feffd-ac12-4b82-16fd-0e302522827c",
        "x-ms-date": "Thu, 02 Apr 2020 23:40:40 GMT",
        "x-ms-return-client-request-id": "true",
        "x-ms-version": "2019-12-12"
      },
      "RequestBody": null,
      "StatusCode": 201,
      "ResponseHeaders": {
        "Content-Length": "0",
        "Date": "Thu, 02 Apr 2020 23:40:40 GMT",
        "ETag": "\u00220x8D7D75F40B0B313\u0022",
        "Last-Modified": "Thu, 02 Apr 2020 23:40:40 GMT",
        "Server": [
          "Windows-Azure-Blob/1.0",
          "Microsoft-HTTPAPI/2.0"
        ],
        "x-ms-client-request-id": "1c7feffd-ac12-4b82-16fd-0e302522827c",
<<<<<<< HEAD
        "x-ms-request-id": "84b1b7bd-f01e-003d-2a2f-f3e420000000",
=======
        "x-ms-request-id": "094e3efd-a01e-006d-4548-09f9eb000000",
>>>>>>> 8d420312
        "x-ms-version": "2019-12-12"
      },
      "ResponseBody": []
    },
    {
      "RequestUri": "https://seanmcccanary.blob.core.windows.net/test-container-0873b009-ea7e-2573-780d-46fc601b6967/",
      "RequestMethod": "PUT",
      "RequestHeaders": {
        "Authorization": "Sanitized",
        "Content-Length": "0",
        "traceparent": "00-6e2a2923aeaad44288c4c2da32b62225-69207842a2f98a42-00",
        "User-Agent": [
          "azsdk-net-Storage.Blobs/12.5.0-dev.20200402.1",
          "(.NET Core 4.6.28325.01; Microsoft Windows 10.0.18362 )"
        ],
        "x-ms-blob-type": "AppendBlob",
        "x-ms-client-request-id": "71fff050-4d9c-e755-96f9-7a1737a564d8",
        "x-ms-date": "Thu, 02 Apr 2020 23:40:41 GMT",
        "x-ms-return-client-request-id": "true",
        "x-ms-version": "2019-12-12"
      },
      "RequestBody": null,
      "StatusCode": 400,
      "ResponseHeaders": {
        "Content-Length": "358",
        "Content-Type": "application/xml",
        "Date": "Thu, 02 Apr 2020 23:40:40 GMT",
        "Server": "Microsoft-HTTPAPI/2.0",
        "x-ms-error-code": "InvalidUri",
        "x-ms-request-id": "094e3f04-a01e-006d-4848-09f9eb000000"
      },
      "ResponseBody": [
        "\uFEFF\u003C?xml version=\u00221.0\u0022 encoding=\u0022utf-8\u0022?\u003E\u003CError\u003E\u003CCode\u003EInvalidUri\u003C/Code\u003E\u003CMessage\u003EThe requested URI does not represent any resource on the server.\n",
        "RequestId:094e3f04-a01e-006d-4848-09f9eb000000\n",
        "Time:2020-04-02T23:40:40.4262099Z\u003C/Message\u003E\u003CUriPath\u003Ehttps://seanmcccanary.blob.core.windows.net/test-container-0873b009-ea7e-2573-780d-46fc601b6967/\u003C/UriPath\u003E\u003C/Error\u003E"
      ]
    },
    {
      "RequestUri": "https://seanmcccanary.blob.core.windows.net/test-container-0873b009-ea7e-2573-780d-46fc601b6967?restype=container",
      "RequestMethod": "DELETE",
      "RequestHeaders": {
        "Authorization": "Sanitized",
        "traceparent": "00-81f3904b72ac554bb514044671750eca-31154626753b244e-00",
        "User-Agent": [
          "azsdk-net-Storage.Blobs/12.5.0-dev.20200402.1",
          "(.NET Core 4.6.28325.01; Microsoft Windows 10.0.18362 )"
        ],
        "x-ms-client-request-id": "35e03761-1123-16e0-1326-45f777848b35",
        "x-ms-date": "Thu, 02 Apr 2020 23:40:41 GMT",
        "x-ms-return-client-request-id": "true",
        "x-ms-version": "2019-12-12"
      },
      "RequestBody": null,
      "StatusCode": 202,
      "ResponseHeaders": {
        "Content-Length": "0",
        "Date": "Thu, 02 Apr 2020 23:40:40 GMT",
        "Server": [
          "Windows-Azure-Blob/1.0",
          "Microsoft-HTTPAPI/2.0"
        ],
        "x-ms-client-request-id": "35e03761-1123-16e0-1326-45f777848b35",
<<<<<<< HEAD
        "x-ms-request-id": "84b1b7c1-f01e-003d-2c2f-f3e420000000",
=======
        "x-ms-request-id": "094e3f07-a01e-006d-4b48-09f9eb000000",
>>>>>>> 8d420312
        "x-ms-version": "2019-12-12"
      },
      "ResponseBody": []
    }
  ],
  "Variables": {
    "RandomSeed": "1504490968",
    "Storage_TestConfigDefault": "ProductionTenant\nseanmcccanary\nU2FuaXRpemVk\nhttps://seanmcccanary.blob.core.windows.net\nhttps://seanmcccanary.file.core.windows.net\nhttps://seanmcccanary.queue.core.windows.net\nhttps://seanmcccanary.table.core.windows.net\n\n\n\n\nhttps://seanmcccanary-secondary.blob.core.windows.net\nhttps://seanmcccanary-secondary.file.core.windows.net\nhttps://seanmcccanary-secondary.queue.core.windows.net\nhttps://seanmcccanary-secondary.table.core.windows.net\n\nSanitized\n\n\nCloud\nBlobEndpoint=https://seanmcccanary.blob.core.windows.net/;QueueEndpoint=https://seanmcccanary.queue.core.windows.net/;FileEndpoint=https://seanmcccanary.file.core.windows.net/;BlobSecondaryEndpoint=https://seanmcccanary-secondary.blob.core.windows.net/;QueueSecondaryEndpoint=https://seanmcccanary-secondary.queue.core.windows.net/;FileSecondaryEndpoint=https://seanmcccanary-secondary.file.core.windows.net/;AccountName=seanmcccanary;AccountKey=Sanitized\nseanscope1"
  }
}<|MERGE_RESOLUTION|>--- conflicted
+++ resolved
@@ -28,11 +28,7 @@
           "Microsoft-HTTPAPI/2.0"
         ],
         "x-ms-client-request-id": "1c7feffd-ac12-4b82-16fd-0e302522827c",
-<<<<<<< HEAD
-        "x-ms-request-id": "84b1b7bd-f01e-003d-2a2f-f3e420000000",
-=======
         "x-ms-request-id": "094e3efd-a01e-006d-4548-09f9eb000000",
->>>>>>> 8d420312
         "x-ms-version": "2019-12-12"
       },
       "ResponseBody": []
@@ -95,11 +91,7 @@
           "Microsoft-HTTPAPI/2.0"
         ],
         "x-ms-client-request-id": "35e03761-1123-16e0-1326-45f777848b35",
-<<<<<<< HEAD
-        "x-ms-request-id": "84b1b7c1-f01e-003d-2c2f-f3e420000000",
-=======
         "x-ms-request-id": "094e3f07-a01e-006d-4b48-09f9eb000000",
->>>>>>> 8d420312
         "x-ms-version": "2019-12-12"
       },
       "ResponseBody": []
