--- conflicted
+++ resolved
@@ -28,13 +28,8 @@
           "Microsoft-HTTPAPI/2.0"
         ],
         "x-ms-client-request-id": "a3682854-b83c-73b5-1ec4-658bc921a481",
-<<<<<<< HEAD
-        "x-ms-request-id": "4ecfaa48-101e-005a-16de-b9bc25000000",
+        "x-ms-request-id": "7c9f2333-701e-0073-7034-c88251000000",
         "x-ms-version": "2020-06-12"
-=======
-        "x-ms-request-id": "7c9f2333-701e-0073-7034-c88251000000",
-        "x-ms-version": "2020-04-08"
->>>>>>> bd4f0b8f
       },
       "ResponseBody": []
     },
@@ -69,13 +64,8 @@
         ],
         "x-ms-client-request-id": "43331885-06d4-7591-485a-8186ab63a36e",
         "x-ms-error-code": "CannotVerifyCopySource",
-<<<<<<< HEAD
-        "x-ms-request-id": "4ecfaa60-101e-005a-2bde-b9bc25000000",
+        "x-ms-request-id": "7c9f233e-701e-0073-7734-c88251000000",
         "x-ms-version": "2020-06-12"
-=======
-        "x-ms-request-id": "7c9f233e-701e-0073-7734-c88251000000",
-        "x-ms-version": "2020-04-08"
->>>>>>> bd4f0b8f
       },
       "ResponseBody": [
         "\uFEFF\u003C?xml version=\u00221.0\u0022 encoding=\u0022utf-8\u0022?\u003E\u003CError\u003E\u003CCode\u003ECannotVerifyCopySource\u003C/Code\u003E\u003CMessage\u003EThe specified blob does not exist.\n",
@@ -108,13 +98,8 @@
           "Microsoft-HTTPAPI/2.0"
         ],
         "x-ms-client-request-id": "5934b236-29c4-a7e4-3bff-88df34c5baa7",
-<<<<<<< HEAD
-        "x-ms-request-id": "4ecfaab2-101e-005a-71de-b9bc25000000",
+        "x-ms-request-id": "7c9f234a-701e-0073-0134-c88251000000",
         "x-ms-version": "2020-06-12"
-=======
-        "x-ms-request-id": "7c9f234a-701e-0073-0134-c88251000000",
-        "x-ms-version": "2020-04-08"
->>>>>>> bd4f0b8f
       },
       "ResponseBody": []
     }
