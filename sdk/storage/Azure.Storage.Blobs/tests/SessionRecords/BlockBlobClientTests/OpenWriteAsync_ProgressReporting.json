--- conflicted
+++ resolved
@@ -12,7 +12,7 @@
         "x-ms-client-request-id": "c028ae18-7c99-f6ae-7716-7dae5825578d",
         "x-ms-date": "Fri, 26 Feb 2021 20:34:46 GMT",
         "x-ms-return-client-request-id": "true",
-         "x-ms-version": "2020-08-04"
+        "x-ms-version": "2020-08-04"
       },
       "RequestBody": null,
       "StatusCode": 201,
@@ -23,13 +23,8 @@
         "Last-Modified": "Fri, 26 Feb 2021 20:34:46 GMT",
         "Server": "Windows-Azure-Blob/1.0 Microsoft-HTTPAPI/2.0",
         "x-ms-client-request-id": "c028ae18-7c99-f6ae-7716-7dae5825578d",
-<<<<<<< HEAD
-        "x-ms-request-id": "da7224cc-a01e-0094-0f5e-056dab000000",
-         "x-ms-version": "2020-08-04"
-=======
         "x-ms-request-id": "d9c546f8-901e-000d-427e-0cbbff000000",
-        "x-ms-version": "2020-06-12"
->>>>>>> f73216a0
+        "x-ms-version": "2020-08-04"
       },
       "ResponseBody": []
     },
@@ -47,7 +42,7 @@
         "x-ms-client-request-id": "baeda433-c0f5-537f-0fce-f3749d22eec7",
         "x-ms-date": "Fri, 26 Feb 2021 20:34:46 GMT",
         "x-ms-return-client-request-id": "true",
-         "x-ms-version": "2020-08-04"
+        "x-ms-version": "2020-08-04"
       },
       "RequestBody": [],
       "StatusCode": 201,
@@ -62,12 +57,7 @@
         "x-ms-content-crc64": "AAAAAAAAAAA=",
         "x-ms-request-id": "d9c54765-901e-000d-247e-0cbbff000000",
         "x-ms-request-server-encrypted": "true",
-<<<<<<< HEAD
-         "x-ms-version": "2020-08-04",
-        "x-ms-version-id": "2021-02-17T18:56:40.5945944Z"
-=======
-        "x-ms-version": "2020-06-12"
->>>>>>> f73216a0
+        "x-ms-version": "2020-08-04"
       },
       "ResponseBody": []
     },
@@ -83,7 +73,7 @@
         "x-ms-client-request-id": "6d75891b-21a2-bb03-d9be-da92872ce1d0",
         "x-ms-date": "Fri, 26 Feb 2021 20:34:46 GMT",
         "x-ms-return-client-request-id": "true",
-         "x-ms-version": "2020-08-04"
+        "x-ms-version": "2020-08-04"
       },
       "RequestBody": "TvYRFj/jaBPSOEYsm2JFlkEO2YuGeZlOq7rgcfKnldztH2BiFEBOW0CoauuC1tN94fPFUsGe19VdwmuFA/YgKqJqP3sC44IBv31K3Q6uy9TmYpD/4UMbTkeLBVHUyVdJiD9IGJdXev5wxJJDU/rGr/aXnqBmIEleTvA0d94wLPYlAVTOZbM8j\u002BiRjxyx1/tMxFZbPSu34mj26sqnIwIfQJicHlKm90lDWg\u002B41JAsrHf157OI1e/Kbh7r2HrplWzlck\u002BEFbmopswMF\u002BIb/g7XyT1SsTtPl2qo0a8zuh/PWsWj0mJBqJe9TEHmfL0Mrm8QEw48luQxltvk20MKdOutPA==",
       "StatusCode": 201,
@@ -95,7 +85,7 @@
         "x-ms-content-crc64": "0C4d6zgImZ4=",
         "x-ms-request-id": "d9c5479b-901e-000d-567e-0cbbff000000",
         "x-ms-request-server-encrypted": "true",
-         "x-ms-version": "2020-08-04"
+        "x-ms-version": "2020-08-04"
       },
       "ResponseBody": []
     },
@@ -111,7 +101,7 @@
         "x-ms-client-request-id": "14583128-80ad-3225-18dd-631e30cec2f3",
         "x-ms-date": "Fri, 26 Feb 2021 20:34:47 GMT",
         "x-ms-return-client-request-id": "true",
-         "x-ms-version": "2020-08-04"
+        "x-ms-version": "2020-08-04"
       },
       "RequestBody": "vR14LKuWIaaVZPloGq2cIj8jpxCSxOFyO4ddzFOz11Y5PwDvNkNkfe2WAH83LsA3PyHKUUOdqvg7BvAkOVRS4Y2iL9utrOz7vyki\u002B8NiOg3GJYwy6YYSnJUHtC9TQESYRB/ylf7liZM0zpIZeq412cziXRPIH/gGj5NGpfe8qH7lirekcKUO4Zv5/Rr0\u002BCLm0tpjceMw0CQm6wVrn\u002BSbeCYTNO/3kGkn03t3ziHeEZZwX9MdWTaatbmSfoSfo0K3XYXz4cQy70FwPJ5ouQEDSNlu\u002Bj8Qfh7veH41ZBLlhy84v3Cb6jDSPm\u002BRrByYMvu4jzWqMagDpt9mA2hF/Isuiw==",
       "StatusCode": 201,
@@ -123,7 +113,7 @@
         "x-ms-content-crc64": "16Sy\u002Bdt7M4I=",
         "x-ms-request-id": "d9c547c1-901e-000d-797e-0cbbff000000",
         "x-ms-request-server-encrypted": "true",
-         "x-ms-version": "2020-08-04"
+        "x-ms-version": "2020-08-04"
       },
       "ResponseBody": []
     },
@@ -139,7 +129,7 @@
         "x-ms-client-request-id": "556ae664-cdd3-3122-8399-de0517d7f875",
         "x-ms-date": "Fri, 26 Feb 2021 20:34:47 GMT",
         "x-ms-return-client-request-id": "true",
-         "x-ms-version": "2020-08-04"
+        "x-ms-version": "2020-08-04"
       },
       "RequestBody": "tG4v\u002BZBnXamcvM9\u002B0QJXRYN91dw6Voc1GJE15siMQeRjIGcqAwEnJ9gBlOwzKA1krCLCf7VSUV7m\u002BuD/MnfgEHrrG7GaLUKBVq0EOcGbAvCD0DqmycIuEM8JQwkgJ/VgIIRxRwxcyn/fQSgITRecS/fwfGI9Oka4vArhkOk5YC\u002B4oxg9KrrkJga6xoiZJsO3bPgRMKuTI\u002BU9uIsBezmVpeD5T6n\u002BXiA8C1VbgnS\u002BH5VHKSTxKC\u002BEJYAzAHEv4qvMJCCnn9cZuQ3X1CRVN6Fxf5j2ulEVpH2wdSkpy16vDSiqj11TFn\u002B\u002BLXAWGVMKLu7fwYDYOShZtn\u002Bi9yqt8O2vKA==",
       "StatusCode": 201,
@@ -151,7 +141,7 @@
         "x-ms-content-crc64": "DlMZx6KTJ2o=",
         "x-ms-request-id": "d9c547dd-901e-000d-147e-0cbbff000000",
         "x-ms-request-server-encrypted": "true",
-         "x-ms-version": "2020-08-04"
+        "x-ms-version": "2020-08-04"
       },
       "ResponseBody": []
     },
@@ -167,7 +157,7 @@
         "x-ms-client-request-id": "49ba6331-6c64-d920-bdc0-cdb6ceda89bc",
         "x-ms-date": "Fri, 26 Feb 2021 20:34:47 GMT",
         "x-ms-return-client-request-id": "true",
-         "x-ms-version": "2020-08-04"
+        "x-ms-version": "2020-08-04"
       },
       "RequestBody": "xvyrp0MdaRk3jOH/iyqmRjtKCd3W1P9Q2N6xHlUQPIJm8YwOg0abpBe/AZx4t/R3UONypuPRUvL8Ws9la0rDJ09emJqdl8P0rmXGFtNj1yDpOc1ynpaflZ6aEih3NjjM\u002B9lMGh5a2bkfffd9CjsemIKuezJ8UYm4vgP7A4WafHct\u002Bhr5Fr0Cj18UUiCfIYpifHmlyboFT6pQk1sbX9YzhQB/UBAhJIHFq\u002BzSZ/5oGZ15mIcM9LO9J6pvqYNh5zCJ4M0gH9F5QVf34B3OM\u002Bir6Hq\u002BocZPJ5BNwihmsXv\u002BY8S8SYcxR/rLAFcvFBSV7/TBxMAJo0VpOrg901yoEo/c\u002BA==",
       "StatusCode": 201,
@@ -179,7 +169,7 @@
         "x-ms-content-crc64": "ka5c\u002BW3TsQM=",
         "x-ms-request-id": "d9c547f3-901e-000d-297e-0cbbff000000",
         "x-ms-request-server-encrypted": "true",
-         "x-ms-version": "2020-08-04"
+        "x-ms-version": "2020-08-04"
       },
       "ResponseBody": []
     },
@@ -196,7 +186,7 @@
         "x-ms-client-request-id": "b4d35dee-ae1c-7411-86ea-72273aedab76",
         "x-ms-date": "Fri, 26 Feb 2021 20:34:47 GMT",
         "x-ms-return-client-request-id": "true",
-         "x-ms-version": "2020-08-04"
+        "x-ms-version": "2020-08-04"
       },
       "RequestBody": "\uFEFF\u003CBlockList\u003E\u003CLatest\u003EAAEAAAAAAAAAAAAAAAAAAAAAAAAAAAAAAAAAAAAAAAAAAAAAAAAAAAAAAAAAAAAA\u003C/Latest\u003E\u003CLatest\u003EAAIAAAAAAAAAAAAAAAAAAAAAAAAAAAAAAAAAAAAAAAAAAAAAAAAAAAAAAAAAAAAA\u003C/Latest\u003E\u003CLatest\u003EAAMAAAAAAAAAAAAAAAAAAAAAAAAAAAAAAAAAAAAAAAAAAAAAAAAAAAAAAAAAAAAA\u003C/Latest\u003E\u003CLatest\u003EAAQAAAAAAAAAAAAAAAAAAAAAAAAAAAAAAAAAAAAAAAAAAAAAAAAAAAAAAAAAAAAA\u003C/Latest\u003E\u003C/BlockList\u003E",
       "StatusCode": 201,
@@ -210,12 +200,7 @@
         "x-ms-content-crc64": "g5DkozlGEXs=",
         "x-ms-request-id": "d9c54824-901e-000d-557e-0cbbff000000",
         "x-ms-request-server-encrypted": "true",
-<<<<<<< HEAD
-         "x-ms-version": "2020-08-04",
-        "x-ms-version-id": "2021-02-17T18:56:40.9088190Z"
-=======
-        "x-ms-version": "2020-06-12"
->>>>>>> f73216a0
+        "x-ms-version": "2020-08-04"
       },
       "ResponseBody": []
     },
@@ -230,7 +215,7 @@
         "x-ms-client-request-id": "71c871e5-d406-a49f-a2a7-59e709f12155",
         "x-ms-date": "Fri, 26 Feb 2021 20:34:47 GMT",
         "x-ms-return-client-request-id": "true",
-         "x-ms-version": "2020-08-04"
+        "x-ms-version": "2020-08-04"
       },
       "RequestBody": null,
       "StatusCode": 202,
@@ -239,13 +224,8 @@
         "Date": "Fri, 26 Feb 2021 20:34:46 GMT",
         "Server": "Windows-Azure-Blob/1.0 Microsoft-HTTPAPI/2.0",
         "x-ms-client-request-id": "71c871e5-d406-a49f-a2a7-59e709f12155",
-<<<<<<< HEAD
-        "x-ms-request-id": "da722544-a01e-0094-725e-056dab000000",
-         "x-ms-version": "2020-08-04"
-=======
         "x-ms-request-id": "d9c5485c-901e-000d-097e-0cbbff000000",
-        "x-ms-version": "2020-06-12"
->>>>>>> f73216a0
+        "x-ms-version": "2020-08-04"
       },
       "ResponseBody": []
     }
