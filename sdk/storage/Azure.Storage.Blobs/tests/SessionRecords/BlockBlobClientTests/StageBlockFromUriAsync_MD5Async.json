{
  "Entries": [
    {
      "RequestUri": "https://seanmcccanary.blob.core.windows.net/test-container-b3066ff2-09db-f6fd-71ee-a6e581d166c8?restype=container",
      "RequestMethod": "PUT",
      "RequestHeaders": {
        "Authorization": "Sanitized",
        "traceparent": "00-9911716977e6934abd5b0fe571d81e2c-506ed888fbce2540-00",
        "User-Agent": [
          "azsdk-net-Storage.Blobs/12.5.0-dev.20200402.1",
          "(.NET Core 4.6.28325.01; Microsoft Windows 10.0.18362 )"
        ],
        "x-ms-blob-public-access": "container",
        "x-ms-client-request-id": "0e8f1765-6abe-6e1f-935d-ff4f5f61a7dd",
        "x-ms-date": "Thu, 02 Apr 2020 23:56:14 GMT",
        "x-ms-return-client-request-id": "true",
        "x-ms-version": "2019-12-12"
      },
      "RequestBody": null,
      "StatusCode": 201,
      "ResponseHeaders": {
        "Content-Length": "0",
        "Date": "Thu, 02 Apr 2020 23:56:12 GMT",
        "ETag": "\u00220x8D7D7616CF0F680\u0022",
        "Last-Modified": "Thu, 02 Apr 2020 23:56:13 GMT",
        "Server": [
          "Windows-Azure-Blob/1.0",
          "Microsoft-HTTPAPI/2.0"
        ],
        "x-ms-client-request-id": "0e8f1765-6abe-6e1f-935d-ff4f5f61a7dd",
<<<<<<< HEAD
        "x-ms-request-id": "64e30176-b01e-0003-7432-f3735f000000",
=======
        "x-ms-request-id": "601da530-401e-005a-564a-092b47000000",
>>>>>>> 8d420312
        "x-ms-version": "2019-12-12"
      },
      "ResponseBody": []
    },
    {
      "RequestUri": "https://seanmcccanary.blob.core.windows.net/test-container-b3066ff2-09db-f6fd-71ee-a6e581d166c8/test-blob-bc7d8ee4-8f04-ca1a-f44e-407251f6ad80",
      "RequestMethod": "PUT",
      "RequestHeaders": {
        "Authorization": "Sanitized",
        "Content-Length": "1024",
        "traceparent": "00-027da731d2f4cc40b2e316dba28b92fd-697d72785cd40748-00",
        "User-Agent": [
          "azsdk-net-Storage.Blobs/12.5.0-dev.20200402.1",
          "(.NET Core 4.6.28325.01; Microsoft Windows 10.0.18362 )"
        ],
        "x-ms-blob-type": "BlockBlob",
        "x-ms-client-request-id": "5ebd02df-929f-631c-44ed-7d85d71245e7",
        "x-ms-date": "Thu, 02 Apr 2020 23:56:14 GMT",
        "x-ms-return-client-request-id": "true",
        "x-ms-version": "2019-12-12"
      },
      "RequestBody": "xLdZMT4Ae3aoq\u002BP62A/zuO73f2pCVwkSUuRgJH14\u002B245UilKYM5wZZsZZhKGJJWEaUdgZ\u002BE8m22uRt5aoFf5MK91wIXmqVcfhhrOKfD2jC5O3Lo1F5SM/be7nBrwFsREIDZjEGMPnsDwQeHHbnJ8t7qwC8Ocwxgb6cPOKgw9L3BViQm6k3vKPj76RdayxI5FP\u002BVfQAoBqFwdRyegQXS0shFwcuRpwiM/5s2Fon5CaCQ1ieon3e9lVOGsnExTKf3KRZLEQlKq3H3BIFk9ewXe294Da7eJjdQiCh4CvCXW67zPu1zrfSbSiq1tZb2VKNjbzsFtUL5FQLi9oTc0px9X6jSdbb\u002Bp8l24MOAKGygXjeFFJu1jaZv9inqjLdzvnuONFXqI97sZMttjtR/eOyWQphRV74Ax84GZn\u002BNFBsWByJL8fAWtjpUmLPQS/7N7Hk5VEobHma9iWyL471fY0ysV4uyN4b8f4hh\u002BLsKMH/POHoGU8PM\u002BuS/jmiDjtZ89TljI/B3G7T2PNS9uSWrs1TwuKdDWQ\u002BM41yi9qUeePC15QOBqwyPWCDBEBbrE0G/E98TktYvOZwp0kCX0CEP18PkC9AmJgRIYVyGfkj4pcwa4\u002BLKCuoahqtnW9TP94f/sThTAwdtmOnWyy11qLtTMSxweOxCRczZyYEkws4zfG3Uhs0QqaLIqUr090O4oNnwECaoW3qbvW9vdTWGRNobp07DoSHuQoeNq9OlSVKJISirNLKnhyDzPMldpTBpRmBw3U/09QO0Ac2fHq\u002Bq8nQc4lAM2xArcBwp0GBYkJ1XIGVvNGwClCgk8zbhBGhxREpVPMLcXGtQRWkvyySfX3EwS/pKO74IHkor5\u002BvdRmu3uIgWA1Padsf\u002BGu8G0s0HiZPBrLxuKwiMTSJ4tHR/dv79eBKYhVwhVdU2TCDPBUt5JF5YG5WvRY2DibYtXb5PfqfsBVa\u002BawA3oFrnO97rvUva/5AaJ19pTjaBGP\u002Bl8/ga5s144v/0vrlaIHs\u002ByAmyl8xuVl4uNVdIhrscOVIEjaxiyFENbtpL5kDWvAbgKoIszoEzO52Z7K12MFxA1IFrVZLK3/\u002B0pSjyInAdV3lQZFw4827M1VYSxN\u002Bjlzp\u002BCw2/b2ZwGUqCdCVYPRUpeJU0Ic/8C\u002BEWnoA8tBscEQ3ucBdiXegS4EsRtntFcJQ85UhKb3FufgMoqNDiN2EzYmMbbc0ByxqtIUGA7lFpzSnv/9LO1aWYf/IUNbUXMKzl4lAYLgbHPx4xmUoz6ZOtwtum9juSZIy9fu3a6ZFllfCUmw/9UaMnKLywnTxbaJZiZnLdbD51V33HWq8U6FWIyANVn06HsHE4g8163ctMYhZbeIceiCm2I0Q==",
      "StatusCode": 201,
      "ResponseHeaders": {
        "Content-Length": "0",
        "Content-MD5": "GHAMp295ZXsWMC38xcJYXw==",
        "Date": "Thu, 02 Apr 2020 23:56:12 GMT",
        "ETag": "\u00220x8D7D7616CFE816D\u0022",
        "Last-Modified": "Thu, 02 Apr 2020 23:56:13 GMT",
        "Server": [
          "Windows-Azure-Blob/1.0",
          "Microsoft-HTTPAPI/2.0"
        ],
        "x-ms-client-request-id": "5ebd02df-929f-631c-44ed-7d85d71245e7",
        "x-ms-content-crc64": "0bqmDHF3CNE=",
        "x-ms-request-id": "601da53c-401e-005a-604a-092b47000000",
        "x-ms-request-server-encrypted": "true",
        "x-ms-version": "2019-12-12"
      },
      "ResponseBody": []
    },
    {
      "RequestUri": "https://seanmcccanary.blob.core.windows.net/test-container-b3066ff2-09db-f6fd-71ee-a6e581d166c8/test-blob-cf394774-4951-7734-f0bf-95d532262f63?comp=block\u0026blockid=dGVzdC1ibG9jay00ZjkzZDg1OC00ZTM5LWQ2ZTAtMWViOC1mYWIwZWUxOGU2MTM%3D",
      "RequestMethod": "PUT",
      "RequestHeaders": {
        "Authorization": "Sanitized",
        "Content-Length": "0",
        "traceparent": "00-bbcfe417a14ffc4ab99e582d9edee2d8-c4ffe332dea33a4a-00",
        "User-Agent": [
          "azsdk-net-Storage.Blobs/12.5.0-dev.20200402.1",
          "(.NET Core 4.6.28325.01; Microsoft Windows 10.0.18362 )"
        ],
        "x-ms-client-request-id": "ff2c1abd-f67f-25ae-6663-b0994f8488d7",
        "x-ms-copy-source": "https://seanmcccanary.blob.core.windows.net/test-container-b3066ff2-09db-f6fd-71ee-a6e581d166c8/test-blob-bc7d8ee4-8f04-ca1a-f44e-407251f6ad80",
        "x-ms-date": "Thu, 02 Apr 2020 23:56:14 GMT",
        "x-ms-return-client-request-id": "true",
        "x-ms-source-content-md5": "GHAMp295ZXsWMC38xcJYXw==",
        "x-ms-source-range": "bytes=0-",
        "x-ms-version": "2019-12-12"
      },
      "RequestBody": null,
      "StatusCode": 201,
      "ResponseHeaders": {
        "Content-Length": "0",
        "Content-MD5": "GHAMp295ZXsWMC38xcJYXw==",
        "Date": "Thu, 02 Apr 2020 23:56:12 GMT",
        "Server": [
          "Windows-Azure-Blob/1.0",
          "Microsoft-HTTPAPI/2.0"
        ],
        "x-ms-client-request-id": "ff2c1abd-f67f-25ae-6663-b0994f8488d7",
        "x-ms-request-id": "601da544-401e-005a-654a-092b47000000",
        "x-ms-request-server-encrypted": "true",
        "x-ms-version": "2019-12-12"
      },
      "ResponseBody": []
    },
    {
      "RequestUri": "https://seanmcccanary.blob.core.windows.net/test-container-b3066ff2-09db-f6fd-71ee-a6e581d166c8?restype=container",
      "RequestMethod": "DELETE",
      "RequestHeaders": {
        "Authorization": "Sanitized",
        "traceparent": "00-c904af3ffe75d9439364307e32c55d71-c0a9065bcc412b44-00",
        "User-Agent": [
          "azsdk-net-Storage.Blobs/12.5.0-dev.20200402.1",
          "(.NET Core 4.6.28325.01; Microsoft Windows 10.0.18362 )"
        ],
        "x-ms-client-request-id": "d4f2db86-e6eb-f294-c65a-ecf3767d4649",
        "x-ms-date": "Thu, 02 Apr 2020 23:56:14 GMT",
        "x-ms-return-client-request-id": "true",
        "x-ms-version": "2019-12-12"
      },
      "RequestBody": null,
      "StatusCode": 202,
      "ResponseHeaders": {
        "Content-Length": "0",
        "Date": "Thu, 02 Apr 2020 23:56:13 GMT",
        "Server": [
          "Windows-Azure-Blob/1.0",
          "Microsoft-HTTPAPI/2.0"
        ],
        "x-ms-client-request-id": "d4f2db86-e6eb-f294-c65a-ecf3767d4649",
<<<<<<< HEAD
        "x-ms-request-id": "64e30185-b01e-0003-0132-f3735f000000",
=======
        "x-ms-request-id": "601da54d-401e-005a-6e4a-092b47000000",
>>>>>>> 8d420312
        "x-ms-version": "2019-12-12"
      },
      "ResponseBody": []
    }
  ],
  "Variables": {
    "RandomSeed": "1815011192",
    "Storage_TestConfigDefault": "ProductionTenant\nseanmcccanary\nU2FuaXRpemVk\nhttps://seanmcccanary.blob.core.windows.net\nhttps://seanmcccanary.file.core.windows.net\nhttps://seanmcccanary.queue.core.windows.net\nhttps://seanmcccanary.table.core.windows.net\n\n\n\n\nhttps://seanmcccanary-secondary.blob.core.windows.net\nhttps://seanmcccanary-secondary.file.core.windows.net\nhttps://seanmcccanary-secondary.queue.core.windows.net\nhttps://seanmcccanary-secondary.table.core.windows.net\n\nSanitized\n\n\nCloud\nBlobEndpoint=https://seanmcccanary.blob.core.windows.net/;QueueEndpoint=https://seanmcccanary.queue.core.windows.net/;FileEndpoint=https://seanmcccanary.file.core.windows.net/;BlobSecondaryEndpoint=https://seanmcccanary-secondary.blob.core.windows.net/;QueueSecondaryEndpoint=https://seanmcccanary-secondary.queue.core.windows.net/;FileSecondaryEndpoint=https://seanmcccanary-secondary.file.core.windows.net/;AccountName=seanmcccanary;AccountKey=Sanitized\nseanscope1"
  }
}<|MERGE_RESOLUTION|>--- conflicted
+++ resolved
@@ -28,11 +28,7 @@
           "Microsoft-HTTPAPI/2.0"
         ],
         "x-ms-client-request-id": "0e8f1765-6abe-6e1f-935d-ff4f5f61a7dd",
-<<<<<<< HEAD
-        "x-ms-request-id": "64e30176-b01e-0003-7432-f3735f000000",
-=======
         "x-ms-request-id": "601da530-401e-005a-564a-092b47000000",
->>>>>>> 8d420312
         "x-ms-version": "2019-12-12"
       },
       "ResponseBody": []
@@ -135,11 +131,7 @@
           "Microsoft-HTTPAPI/2.0"
         ],
         "x-ms-client-request-id": "d4f2db86-e6eb-f294-c65a-ecf3767d4649",
-<<<<<<< HEAD
-        "x-ms-request-id": "64e30185-b01e-0003-0132-f3735f000000",
-=======
         "x-ms-request-id": "601da54d-401e-005a-6e4a-092b47000000",
->>>>>>> 8d420312
         "x-ms-version": "2019-12-12"
       },
       "ResponseBody": []
