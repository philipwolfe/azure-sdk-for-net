--- conflicted
+++ resolved
@@ -28,13 +28,8 @@
           "Microsoft-HTTPAPI/2.0"
         ],
         "x-ms-client-request-id": "63f808da-1e9c-6161-5257-f2760584790b",
-<<<<<<< HEAD
-        "x-ms-request-id": "3f37e530-e01e-0013-18df-b9fece000000",
+        "x-ms-request-id": "e841ace9-001e-000b-6736-c821a9000000",
         "x-ms-version": "2020-06-12"
-=======
-        "x-ms-request-id": "e841ace9-001e-000b-6736-c821a9000000",
-        "x-ms-version": "2020-04-08"
->>>>>>> bd4f0b8f
       },
       "ResponseBody": []
     },
@@ -71,13 +66,8 @@
         "x-ms-content-crc64": "Y2HWw3Cvs\u002Bs=",
         "x-ms-request-id": "e841acf9-001e-000b-7136-c821a9000000",
         "x-ms-request-server-encrypted": "true",
-<<<<<<< HEAD
         "x-ms-version": "2020-06-12",
-        "x-ms-version-id": "2020-11-13T17:08:47.6175628Z"
-=======
-        "x-ms-version": "2020-04-08",
         "x-ms-version-id": "2020-12-01T23:08:25.7646988Z"
->>>>>>> bd4f0b8f
       },
       "ResponseBody": []
     },
@@ -117,13 +107,8 @@
         "x-ms-encryption-scope": "testscope1",
         "x-ms-request-id": "e841acff-001e-000b-7536-c821a9000000",
         "x-ms-request-server-encrypted": "true",
-<<<<<<< HEAD
         "x-ms-version": "2020-06-12",
-        "x-ms-version-id": "2020-11-13T17:08:48.3440799Z"
-=======
-        "x-ms-version": "2020-04-08",
         "x-ms-version-id": "2020-12-01T23:08:28.5106569Z"
->>>>>>> bd4f0b8f
       },
       "ResponseBody": []
     },
@@ -152,13 +137,8 @@
           "Microsoft-HTTPAPI/2.0"
         ],
         "x-ms-client-request-id": "42f44f2b-0227-d94c-4391-3c9a69789edf",
-<<<<<<< HEAD
-        "x-ms-request-id": "3f37e5db-e01e-0013-1fdf-b9fece000000",
+        "x-ms-request-id": "e841ada3-001e-000b-6636-c821a9000000",
         "x-ms-version": "2020-06-12"
-=======
-        "x-ms-request-id": "e841ada3-001e-000b-6636-c821a9000000",
-        "x-ms-version": "2020-04-08"
->>>>>>> bd4f0b8f
       },
       "ResponseBody": []
     }
