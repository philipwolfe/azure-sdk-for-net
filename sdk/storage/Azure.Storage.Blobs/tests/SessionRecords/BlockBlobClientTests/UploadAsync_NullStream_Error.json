--- conflicted
+++ resolved
@@ -28,11 +28,7 @@
           "Microsoft-HTTPAPI/2.0"
         ],
         "x-ms-client-request-id": "7c8ca477-d3f0-fdd2-b796-9b71efaf30ae",
-<<<<<<< HEAD
-        "x-ms-request-id": "0faf71b5-d01e-0015-3f32-f38588000000",
-=======
         "x-ms-request-id": "52def354-201e-0073-7a4a-091533000000",
->>>>>>> 8d420312
         "x-ms-version": "2019-12-12"
       },
       "ResponseBody": []
@@ -62,11 +58,7 @@
           "Microsoft-HTTPAPI/2.0"
         ],
         "x-ms-client-request-id": "95f4ba54-e246-1b6a-7259-14bd8108d85a",
-<<<<<<< HEAD
-        "x-ms-request-id": "0faf71be-d01e-0015-4632-f38588000000",
-=======
         "x-ms-request-id": "52def35f-201e-0073-034a-091533000000",
->>>>>>> 8d420312
         "x-ms-version": "2019-12-12"
       },
       "ResponseBody": []
