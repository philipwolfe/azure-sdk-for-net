{
  "Entries": [
    {
<<<<<<< HEAD
      "RequestUri": "http://kasobolcanadacentral.blob.core.windows.net/test-container-9487f8f2-4331-d116-7b77-c3bb1e10f988?restype=container",
=======
      "RequestUri": "https://kasoboltest.blob.core.windows.net/test-container-9487f8f2-4331-d116-7b77-c3bb1e10f988?restype=container",
>>>>>>> 274b661d
      "RequestMethod": "PUT",
      "RequestHeaders": {
        "Accept": "application/xml",
        "Authorization": "Sanitized",
<<<<<<< HEAD
        "traceparent": "00-92fa2196287938469b3302b61a18b1c5-1427193bd0a82747-00",
        "User-Agent": [
          "azsdk-net-Storage.Blobs/12.8.3-alpha.20210427.1",
          "(.NET Framework 4.8.4300.0; Microsoft Windows 10.0.19042 )"
        ],
        "x-ms-blob-public-access": "container",
        "x-ms-client-request-id": "1c0cb008-737a-9979-ccfa-321f30ab7a1b",
        "x-ms-date": "Tue, 27 Apr 2021 19:02:12 GMT",
=======
        "traceparent": "00-6f51bd36d16c024e8e031b54775fd34f-914a932250a73746-00",
        "User-Agent": "azsdk-net-Storage.Blobs/12.9.0-alpha.20210226.1 (.NET Framework 4.8.4300.0; Microsoft Windows 10.0.19042 )",
        "x-ms-blob-public-access": "container",
        "x-ms-client-request-id": "1c0cb008-737a-9979-ccfa-321f30ab7a1b",
        "x-ms-date": "Fri, 26 Feb 2021 20:34:47 GMT",
>>>>>>> 274b661d
        "x-ms-return-client-request-id": "true",
        "x-ms-version": "2020-08-04"
      },
      "RequestBody": null,
      "StatusCode": 201,
      "ResponseHeaders": {
        "Content-Length": "0",
<<<<<<< HEAD
        "Date": "Tue, 27 Apr 2021 19:02:11 GMT",
        "ETag": "\u00220x8D909AEF701BC1D\u0022",
        "Last-Modified": "Tue, 27 Apr 2021 19:02:12 GMT",
        "Server": [
          "Windows-Azure-Blob/1.0",
          "Microsoft-HTTPAPI/2.0"
        ],
        "x-ms-client-request-id": "1c0cb008-737a-9979-ccfa-321f30ab7a1b",
        "x-ms-request-id": "a021d7f3-e01e-000c-4897-3b5db9000000",
        "x-ms-version": "2020-04-08"
=======
        "Date": "Fri, 26 Feb 2021 20:34:46 GMT",
        "ETag": "\u00220x8D8DA95F5467614\u0022",
        "Last-Modified": "Fri, 26 Feb 2021 20:34:47 GMT",
        "Server": "Windows-Azure-Blob/1.0 Microsoft-HTTPAPI/2.0",
        "x-ms-client-request-id": "1c0cb008-737a-9979-ccfa-321f30ab7a1b",
        "x-ms-request-id": "d9c548ac-901e-000d-547e-0cbbff000000",
        "x-ms-version": "2020-08-04"
>>>>>>> 274b661d
      },
      "ResponseBody": []
    },
    {
<<<<<<< HEAD
      "RequestUri": "http://kasobolcanadacentral.blob.core.windows.net/test-container-9487f8f2-4331-d116-7b77-c3bb1e10f988/test-blob-c77d682e-cc0d-3644-f24b-908fe6f1eea2",
=======
      "RequestUri": "https://kasoboltest.blob.core.windows.net/test-container-9487f8f2-4331-d116-7b77-c3bb1e10f988/test-blob-c77d682e-cc0d-3644-f24b-908fe6f1eea2",
>>>>>>> 274b661d
      "RequestMethod": "PUT",
      "RequestHeaders": {
        "Accept": "application/xml",
        "Authorization": "Sanitized",
        "Content-Length": "0",
<<<<<<< HEAD
        "traceparent": "00-a6b02f4b8cde734db45eb71a9cf66605-2ec382490f3d1a48-00",
        "User-Agent": [
          "azsdk-net-Storage.Blobs/12.8.3-alpha.20210427.1",
          "(.NET Framework 4.8.4300.0; Microsoft Windows 10.0.19042 )"
        ],
        "x-ms-blob-type": "BlockBlob",
        "x-ms-client-request-id": "0a4d52fd-be92-2f96-5fd7-9c6af4583df2",
        "x-ms-date": "Tue, 27 Apr 2021 19:02:12 GMT",
=======
        "Content-Type": "application/octet-stream",
        "traceparent": "00-ea39817e493b2744a0d6e6302902d0f6-0d493c92033a124e-00",
        "User-Agent": "azsdk-net-Storage.Blobs/12.9.0-alpha.20210226.1 (.NET Framework 4.8.4300.0; Microsoft Windows 10.0.19042 )",
        "x-ms-blob-type": "BlockBlob",
        "x-ms-client-request-id": "0a4d52fd-be92-2f96-5fd7-9c6af4583df2",
        "x-ms-date": "Fri, 26 Feb 2021 20:34:47 GMT",
>>>>>>> 274b661d
        "x-ms-return-client-request-id": "true",
        "x-ms-version": "2020-08-04"
      },
      "RequestBody": [],
      "StatusCode": 201,
      "ResponseHeaders": {
        "Content-Length": "0",
        "Content-MD5": "1B2M2Y8AsgTpgAmY7PhCfg==",
<<<<<<< HEAD
        "Date": "Tue, 27 Apr 2021 19:02:11 GMT",
        "ETag": "\u00220x8D909AEF70EAF3D\u0022",
        "Last-Modified": "Tue, 27 Apr 2021 19:02:12 GMT",
        "Server": [
          "Windows-Azure-Blob/1.0",
          "Microsoft-HTTPAPI/2.0"
        ],
        "x-ms-client-request-id": "0a4d52fd-be92-2f96-5fd7-9c6af4583df2",
        "x-ms-content-crc64": "AAAAAAAAAAA=",
        "x-ms-request-id": "a021d825-e01e-000c-7297-3b5db9000000",
        "x-ms-request-server-encrypted": "true",
        "x-ms-version": "2020-04-08"
=======
        "Date": "Fri, 26 Feb 2021 20:34:46 GMT",
        "ETag": "\u00220x8D8DA95F54B7F17\u0022",
        "Last-Modified": "Fri, 26 Feb 2021 20:34:47 GMT",
        "Server": "Windows-Azure-Blob/1.0 Microsoft-HTTPAPI/2.0",
        "x-ms-client-request-id": "0a4d52fd-be92-2f96-5fd7-9c6af4583df2",
        "x-ms-content-crc64": "AAAAAAAAAAA=",
        "x-ms-request-id": "d9c548c3-901e-000d-697e-0cbbff000000",
        "x-ms-request-server-encrypted": "true",
        "x-ms-version": "2020-08-04"
>>>>>>> 274b661d
      },
      "ResponseBody": []
    },
    {
<<<<<<< HEAD
      "RequestUri": "http://kasobolcanadacentral.blob.core.windows.net/test-container-9487f8f2-4331-d116-7b77-c3bb1e10f988/test-blob-c77d682e-cc0d-3644-f24b-908fe6f1eea2?comp=block\u0026blockid=AAEAAAAAAAAAAAAAAAAAAAAAAAAAAAAAAAAAAAAAAAAAAAAAAAAAAAAAAAAAAAAA",
=======
      "RequestUri": "https://kasoboltest.blob.core.windows.net/test-container-9487f8f2-4331-d116-7b77-c3bb1e10f988/test-blob-c77d682e-cc0d-3644-f24b-908fe6f1eea2?comp=block\u0026blockid=AAEAAAAAAAAAAAAAAAAAAAAAAAAAAAAAAAAAAAAAAAAAAAAAAAAAAAAAAAAAAAAA",
>>>>>>> 274b661d
      "RequestMethod": "PUT",
      "RequestHeaders": {
        "Accept": "application/xml",
        "Authorization": "Sanitized",
        "Content-Length": "256",
<<<<<<< HEAD
        "User-Agent": [
          "azsdk-net-Storage.Blobs/12.8.3-alpha.20210427.1",
          "(.NET Framework 4.8.4300.0; Microsoft Windows 10.0.19042 )"
        ],
        "x-ms-client-request-id": "bb08d615-661c-851f-da69-63bae5557258",
        "x-ms-date": "Tue, 27 Apr 2021 19:02:12 GMT",
=======
        "Content-Type": "application/octet-stream",
        "User-Agent": "azsdk-net-Storage.Blobs/12.9.0-alpha.20210226.1 (.NET Framework 4.8.4300.0; Microsoft Windows 10.0.19042 )",
        "x-ms-client-request-id": "bb08d615-661c-851f-da69-63bae5557258",
        "x-ms-date": "Fri, 26 Feb 2021 20:34:47 GMT",
>>>>>>> 274b661d
        "x-ms-return-client-request-id": "true",
        "x-ms-version": "2020-08-04"
      },
      "RequestBody": "jn\u002BzbQTdDk6NGRLHiecLWSZC93tbIjY8bNUqLuLps9sLj5Gx\u002BA0WUFovOvS6fKwKQDZoo/pzR2xIdgAus\u002BBro2Y2u/pVWmEZK6YgK\u002BdCgfAoH\u002B6sgQ/hmEglaIEM6J16w5eNhMCytOXVT3hTUhuEBvUQBZTxvyJXVSOyMPLgDEIJpmhQtP0vdmoI1zGXjUYsoGKL/OMIiAR1Ni6dAITz9EI1SquzNFH44I8q6efwv8fdhZCQVRBfAB5j237OknXlFeLuYUOaeWwQkhxU3p8chHZmwHvzY58y1kmNT1nSKU0ZRNMFAV2EQgwkf8LzCiJ/R1YHaNL68rJDu4v6DSkSPQ==",
      "StatusCode": 201,
      "ResponseHeaders": {
        "Content-Length": "0",
<<<<<<< HEAD
        "Date": "Tue, 27 Apr 2021 19:02:11 GMT",
        "Server": [
          "Windows-Azure-Blob/1.0",
          "Microsoft-HTTPAPI/2.0"
        ],
        "x-ms-client-request-id": "bb08d615-661c-851f-da69-63bae5557258",
        "x-ms-content-crc64": "mYnkTua9LsM=",
        "x-ms-request-id": "a021d850-e01e-000c-1897-3b5db9000000",
=======
        "Date": "Fri, 26 Feb 2021 20:34:46 GMT",
        "Server": "Windows-Azure-Blob/1.0 Microsoft-HTTPAPI/2.0",
        "x-ms-client-request-id": "bb08d615-661c-851f-da69-63bae5557258",
        "x-ms-content-crc64": "mYnkTua9LsM=",
        "x-ms-request-id": "d9c548d3-901e-000d-797e-0cbbff000000",
>>>>>>> 274b661d
        "x-ms-request-server-encrypted": "true",
        "x-ms-version": "2020-08-04"
      },
      "ResponseBody": []
    },
    {
<<<<<<< HEAD
      "RequestUri": "http://kasobolcanadacentral.blob.core.windows.net/test-container-9487f8f2-4331-d116-7b77-c3bb1e10f988/test-blob-c77d682e-cc0d-3644-f24b-908fe6f1eea2?comp=block\u0026blockid=AAIAAAAAAAAAAAAAAAAAAAAAAAAAAAAAAAAAAAAAAAAAAAAAAAAAAAAAAAAAAAAA",
=======
      "RequestUri": "https://kasoboltest.blob.core.windows.net/test-container-9487f8f2-4331-d116-7b77-c3bb1e10f988/test-blob-c77d682e-cc0d-3644-f24b-908fe6f1eea2?comp=block\u0026blockid=AAIAAAAAAAAAAAAAAAAAAAAAAAAAAAAAAAAAAAAAAAAAAAAAAAAAAAAAAAAAAAAA",
>>>>>>> 274b661d
      "RequestMethod": "PUT",
      "RequestHeaders": {
        "Accept": "application/xml",
        "Authorization": "Sanitized",
        "Content-Length": "256",
<<<<<<< HEAD
        "User-Agent": [
          "azsdk-net-Storage.Blobs/12.8.3-alpha.20210427.1",
          "(.NET Framework 4.8.4300.0; Microsoft Windows 10.0.19042 )"
        ],
        "x-ms-client-request-id": "1d5522c8-824f-d3d5-846d-bb3fcdea9291",
        "x-ms-date": "Tue, 27 Apr 2021 19:02:12 GMT",
=======
        "Content-Type": "application/octet-stream",
        "User-Agent": "azsdk-net-Storage.Blobs/12.9.0-alpha.20210226.1 (.NET Framework 4.8.4300.0; Microsoft Windows 10.0.19042 )",
        "x-ms-client-request-id": "1d5522c8-824f-d3d5-846d-bb3fcdea9291",
        "x-ms-date": "Fri, 26 Feb 2021 20:34:47 GMT",
>>>>>>> 274b661d
        "x-ms-return-client-request-id": "true",
        "x-ms-version": "2020-08-04"
      },
      "RequestBody": "ac46mssXghnifW7P490\u002ByycNCALLwXsfUiHCRdGJNOIRQVgl0Ii0L9PuhlSLIs5lfMDTACEPcqdTG0eqVTxHWEmLvqKEGfqeWdgv3Dsmky9SXMgRtjTBAc6w0bRACtqWpy0L/2Qr4WPFNKZI4JZsLYcYV/hzNaIUyrzT00hGXk/9mDUNGpPLJ3tlS4GNeCE4RKQsKLPhInGL9zWoVw0af9ZXSkdhXxL0TC99DukghlKam4\u002BjGTacHHXDgSNdI89uSsyrNi3Z1\u002BSRONuDZBSHa3DjDbx9d2Wfuy7Snd3vlilgD8MddFAkwcOqEuFaGbhgOxayehYS8NNmC3r\u002BBjkGog==",
      "StatusCode": 201,
      "ResponseHeaders": {
        "Content-Length": "0",
<<<<<<< HEAD
        "Date": "Tue, 27 Apr 2021 19:02:11 GMT",
        "Server": [
          "Windows-Azure-Blob/1.0",
          "Microsoft-HTTPAPI/2.0"
        ],
        "x-ms-client-request-id": "1d5522c8-824f-d3d5-846d-bb3fcdea9291",
        "x-ms-content-crc64": "8siejzaiwcs=",
        "x-ms-request-id": "a021d8af-e01e-000c-6f97-3b5db9000000",
=======
        "Date": "Fri, 26 Feb 2021 20:34:46 GMT",
        "Server": "Windows-Azure-Blob/1.0 Microsoft-HTTPAPI/2.0",
        "x-ms-client-request-id": "1d5522c8-824f-d3d5-846d-bb3fcdea9291",
        "x-ms-content-crc64": "8siejzaiwcs=",
        "x-ms-request-id": "d9c548f9-901e-000d-1e7e-0cbbff000000",
>>>>>>> 274b661d
        "x-ms-request-server-encrypted": "true",
        "x-ms-version": "2020-08-04"
      },
      "ResponseBody": []
    },
    {
<<<<<<< HEAD
      "RequestUri": "http://kasobolcanadacentral.blob.core.windows.net/test-container-9487f8f2-4331-d116-7b77-c3bb1e10f988/test-blob-c77d682e-cc0d-3644-f24b-908fe6f1eea2?comp=block\u0026blockid=AAMAAAAAAAAAAAAAAAAAAAAAAAAAAAAAAAAAAAAAAAAAAAAAAAAAAAAAAAAAAAAA",
=======
      "RequestUri": "https://kasoboltest.blob.core.windows.net/test-container-9487f8f2-4331-d116-7b77-c3bb1e10f988/test-blob-c77d682e-cc0d-3644-f24b-908fe6f1eea2?comp=block\u0026blockid=AAMAAAAAAAAAAAAAAAAAAAAAAAAAAAAAAAAAAAAAAAAAAAAAAAAAAAAAAAAAAAAA",
>>>>>>> 274b661d
      "RequestMethod": "PUT",
      "RequestHeaders": {
        "Accept": "application/xml",
        "Authorization": "Sanitized",
        "Content-Length": "256",
<<<<<<< HEAD
        "User-Agent": [
          "azsdk-net-Storage.Blobs/12.8.3-alpha.20210427.1",
          "(.NET Framework 4.8.4300.0; Microsoft Windows 10.0.19042 )"
        ],
        "x-ms-client-request-id": "c3f2384f-54ff-1309-7186-fe444508ffc3",
        "x-ms-date": "Tue, 27 Apr 2021 19:02:12 GMT",
=======
        "Content-Type": "application/octet-stream",
        "User-Agent": "azsdk-net-Storage.Blobs/12.9.0-alpha.20210226.1 (.NET Framework 4.8.4300.0; Microsoft Windows 10.0.19042 )",
        "x-ms-client-request-id": "c3f2384f-54ff-1309-7186-fe444508ffc3",
        "x-ms-date": "Fri, 26 Feb 2021 20:34:47 GMT",
>>>>>>> 274b661d
        "x-ms-return-client-request-id": "true",
        "x-ms-version": "2020-08-04"
      },
      "RequestBody": "obIiVFFq9yC\u002BS/jSZIRFonZxYsc8HBJOH\u002B\u002B2aNUluoqkbz\u002Bo9mMP0B6Ru8oZHW7hxtiIldc\u002BZYWf0zVis45KmZBuLvVFnasSYpGoqmBINAGA1KL9nCWzZQm5CCIurB2QRyI6q\u002B95nCksdjJFlrolV58z4d7sTfxru8nri5SI47V0GGM\u002BDYkSBzh50Sbybc9OlLGD\u002Bso\u002BpPklzvAljRCUo5J80X1X5kkWIdqmcnzWeE36nPfiBenqNXRpGT\u002BZ7Hkn5C2TdpxR961obdnwmDF9TlaiK/EZsp6pkZwJ7c0KfTRhfo5OQwKxqKRJepcQ\u002BpxC7Mro9sGIDjKP6eT/RwrgXg==",
      "StatusCode": 201,
      "ResponseHeaders": {
        "Content-Length": "0",
<<<<<<< HEAD
        "Date": "Tue, 27 Apr 2021 19:02:11 GMT",
        "Server": [
          "Windows-Azure-Blob/1.0",
          "Microsoft-HTTPAPI/2.0"
        ],
        "x-ms-client-request-id": "c3f2384f-54ff-1309-7186-fe444508ffc3",
        "x-ms-content-crc64": "qwdATZXAREw=",
        "x-ms-request-id": "a021d8fb-e01e-000c-3997-3b5db9000000",
=======
        "Date": "Fri, 26 Feb 2021 20:34:46 GMT",
        "Server": "Windows-Azure-Blob/1.0 Microsoft-HTTPAPI/2.0",
        "x-ms-client-request-id": "c3f2384f-54ff-1309-7186-fe444508ffc3",
        "x-ms-content-crc64": "qwdATZXAREw=",
        "x-ms-request-id": "d9c5491c-901e-000d-3d7e-0cbbff000000",
>>>>>>> 274b661d
        "x-ms-request-server-encrypted": "true",
        "x-ms-version": "2020-08-04"
      },
      "ResponseBody": []
    },
    {
<<<<<<< HEAD
      "RequestUri": "http://kasobolcanadacentral.blob.core.windows.net/test-container-9487f8f2-4331-d116-7b77-c3bb1e10f988/test-blob-c77d682e-cc0d-3644-f24b-908fe6f1eea2?comp=block\u0026blockid=AAQAAAAAAAAAAAAAAAAAAAAAAAAAAAAAAAAAAAAAAAAAAAAAAAAAAAAAAAAAAAAA",
=======
      "RequestUri": "https://kasoboltest.blob.core.windows.net/test-container-9487f8f2-4331-d116-7b77-c3bb1e10f988/test-blob-c77d682e-cc0d-3644-f24b-908fe6f1eea2?comp=block\u0026blockid=AAQAAAAAAAAAAAAAAAAAAAAAAAAAAAAAAAAAAAAAAAAAAAAAAAAAAAAAAAAAAAAA",
>>>>>>> 274b661d
      "RequestMethod": "PUT",
      "RequestHeaders": {
        "Accept": "application/xml",
        "Authorization": "Sanitized",
        "Content-Length": "256",
<<<<<<< HEAD
        "User-Agent": [
          "azsdk-net-Storage.Blobs/12.8.3-alpha.20210427.1",
          "(.NET Framework 4.8.4300.0; Microsoft Windows 10.0.19042 )"
        ],
        "x-ms-client-request-id": "94f014bd-cef8-e791-86b9-5b548d83cd86",
        "x-ms-date": "Tue, 27 Apr 2021 19:02:12 GMT",
=======
        "Content-Type": "application/octet-stream",
        "User-Agent": "azsdk-net-Storage.Blobs/12.9.0-alpha.20210226.1 (.NET Framework 4.8.4300.0; Microsoft Windows 10.0.19042 )",
        "x-ms-client-request-id": "94f014bd-cef8-e791-86b9-5b548d83cd86",
        "x-ms-date": "Fri, 26 Feb 2021 20:34:47 GMT",
>>>>>>> 274b661d
        "x-ms-return-client-request-id": "true",
        "x-ms-version": "2020-08-04"
      },
      "RequestBody": "8KSOGaIuC1TwgkzPNwaZlv/HAAMhhnPZb1y/WR2xYZppG6drbIKfvb6UBj47P/qIUE0AgAncPGkwtapGb7I2PiGxZRxeLSp8J0NEjYA1nTBiNwnQsOCQjd89O7fYWU4MXccdidneKSMjhFnGl6/p\u002Bxd55DipZo1AIdg8IPJzo831OC\u002B4FxNXhA3lrSyHyfUwVD\u002BfX3UVYvc53WgBoQkwsOGL0V5/MeMDIl8rw7lhuFfiDMyy00NY39U4fzqrVeIDtfxK\u002B/iWsCJbnD0V6p8\u002B1yQQH5Q8ftydM/KIR7KpWMx9Jw68F7xfS1upVjcGQvQ2\u002BqcWmjZNxzYgrMgGDmlwsg==",
      "StatusCode": 201,
      "ResponseHeaders": {
        "Content-Length": "0",
<<<<<<< HEAD
        "Date": "Tue, 27 Apr 2021 19:02:12 GMT",
        "Server": [
          "Windows-Azure-Blob/1.0",
          "Microsoft-HTTPAPI/2.0"
        ],
        "x-ms-client-request-id": "94f014bd-cef8-e791-86b9-5b548d83cd86",
        "x-ms-content-crc64": "qBBjGJWavbc=",
        "x-ms-request-id": "a021d93a-e01e-000c-7297-3b5db9000000",
=======
        "Date": "Fri, 26 Feb 2021 20:34:46 GMT",
        "Server": "Windows-Azure-Blob/1.0 Microsoft-HTTPAPI/2.0",
        "x-ms-client-request-id": "94f014bd-cef8-e791-86b9-5b548d83cd86",
        "x-ms-content-crc64": "qBBjGJWavbc=",
        "x-ms-request-id": "d9c54945-901e-000d-607e-0cbbff000000",
>>>>>>> 274b661d
        "x-ms-request-server-encrypted": "true",
        "x-ms-version": "2020-08-04"
      },
      "ResponseBody": []
    },
    {
<<<<<<< HEAD
      "RequestUri": "http://kasobolcanadacentral.blob.core.windows.net/test-container-9487f8f2-4331-d116-7b77-c3bb1e10f988/test-blob-c77d682e-cc0d-3644-f24b-908fe6f1eea2?comp=blocklist",
=======
      "RequestUri": "https://kasoboltest.blob.core.windows.net/test-container-9487f8f2-4331-d116-7b77-c3bb1e10f988/test-blob-c77d682e-cc0d-3644-f24b-908fe6f1eea2?comp=blocklist",
>>>>>>> 274b661d
      "RequestMethod": "PUT",
      "RequestHeaders": {
        "Accept": "application/xml",
        "Authorization": "Sanitized",
        "Content-Length": "350",
        "Content-Type": "application/xml",
<<<<<<< HEAD
        "If-Match": "\u00220x8D909AEF70EAF3D\u0022",
        "User-Agent": [
          "azsdk-net-Storage.Blobs/12.8.3-alpha.20210427.1",
          "(.NET Framework 4.8.4300.0; Microsoft Windows 10.0.19042 )"
        ],
        "x-ms-client-request-id": "3186b5f6-6a17-73ca-ffc0-beacf0fbadd7",
        "x-ms-date": "Tue, 27 Apr 2021 19:02:13 GMT",
=======
        "If-Match": "0x8D8DA95F54B7F17",
        "User-Agent": "azsdk-net-Storage.Blobs/12.9.0-alpha.20210226.1 (.NET Framework 4.8.4300.0; Microsoft Windows 10.0.19042 )",
        "x-ms-client-request-id": "3186b5f6-6a17-73ca-ffc0-beacf0fbadd7",
        "x-ms-date": "Fri, 26 Feb 2021 20:34:47 GMT",
>>>>>>> 274b661d
        "x-ms-return-client-request-id": "true",
        "x-ms-version": "2020-08-04"
      },
<<<<<<< HEAD
      "RequestBody": "\u003CBlockList\u003E\u003CLatest\u003EAAEAAAAAAAAAAAAAAAAAAAAAAAAAAAAAAAAAAAAAAAAAAAAAAAAAAAAAAAAAAAAA\u003C/Latest\u003E\u003CLatest\u003EAAIAAAAAAAAAAAAAAAAAAAAAAAAAAAAAAAAAAAAAAAAAAAAAAAAAAAAAAAAAAAAA\u003C/Latest\u003E\u003CLatest\u003EAAMAAAAAAAAAAAAAAAAAAAAAAAAAAAAAAAAAAAAAAAAAAAAAAAAAAAAAAAAAAAAA\u003C/Latest\u003E\u003CLatest\u003EAAQAAAAAAAAAAAAAAAAAAAAAAAAAAAAAAAAAAAAAAAAAAAAAAAAAAAAAAAAAAAAA\u003C/Latest\u003E\u003C/BlockList\u003E",
      "StatusCode": 201,
      "ResponseHeaders": {
        "Content-Length": "0",
        "Date": "Tue, 27 Apr 2021 19:02:12 GMT",
        "ETag": "\u00220x8D909AEF77CEEEC\u0022",
        "Last-Modified": "Tue, 27 Apr 2021 19:02:13 GMT",
        "Server": [
          "Windows-Azure-Blob/1.0",
          "Microsoft-HTTPAPI/2.0"
        ],
        "x-ms-client-request-id": "3186b5f6-6a17-73ca-ffc0-beacf0fbadd7",
        "x-ms-content-crc64": "Fl2Na0tbIbg=",
        "x-ms-request-id": "a021d984-e01e-000c-3697-3b5db9000000",
        "x-ms-request-server-encrypted": "true",
        "x-ms-version": "2020-04-08"
=======
      "RequestBody": "\uFEFF\u003CBlockList\u003E\u003CLatest\u003EAAEAAAAAAAAAAAAAAAAAAAAAAAAAAAAAAAAAAAAAAAAAAAAAAAAAAAAAAAAAAAAA\u003C/Latest\u003E\u003CLatest\u003EAAIAAAAAAAAAAAAAAAAAAAAAAAAAAAAAAAAAAAAAAAAAAAAAAAAAAAAAAAAAAAAA\u003C/Latest\u003E\u003CLatest\u003EAAMAAAAAAAAAAAAAAAAAAAAAAAAAAAAAAAAAAAAAAAAAAAAAAAAAAAAAAAAAAAAA\u003C/Latest\u003E\u003CLatest\u003EAAQAAAAAAAAAAAAAAAAAAAAAAAAAAAAAAAAAAAAAAAAAAAAAAAAAAAAAAAAAAAAA\u003C/Latest\u003E\u003C/BlockList\u003E",
      "StatusCode": 201,
      "ResponseHeaders": {
        "Content-Length": "0",
        "Date": "Fri, 26 Feb 2021 20:34:46 GMT",
        "ETag": "\u00220x8D8DA95F57184AD\u0022",
        "Last-Modified": "Fri, 26 Feb 2021 20:34:47 GMT",
        "Server": "Windows-Azure-Blob/1.0 Microsoft-HTTPAPI/2.0",
        "x-ms-client-request-id": "3186b5f6-6a17-73ca-ffc0-beacf0fbadd7",
        "x-ms-content-crc64": "g5DkozlGEXs=",
        "x-ms-request-id": "d9c5497a-901e-000d-117e-0cbbff000000",
        "x-ms-request-server-encrypted": "true",
        "x-ms-version": "2020-08-04"
>>>>>>> 274b661d
      },
      "ResponseBody": []
    },
    {
<<<<<<< HEAD
      "RequestUri": "http://kasobolcanadacentral.blob.core.windows.net/test-container-9487f8f2-4331-d116-7b77-c3bb1e10f988?restype=container",
=======
      "RequestUri": "https://kasoboltest.blob.core.windows.net/test-container-9487f8f2-4331-d116-7b77-c3bb1e10f988?restype=container",
>>>>>>> 274b661d
      "RequestMethod": "DELETE",
      "RequestHeaders": {
        "Accept": "application/xml",
        "Authorization": "Sanitized",
<<<<<<< HEAD
        "traceparent": "00-2a79d2af0ce73141a9ee991376ff8368-922038919d09414b-00",
        "User-Agent": [
          "azsdk-net-Storage.Blobs/12.8.3-alpha.20210427.1",
          "(.NET Framework 4.8.4300.0; Microsoft Windows 10.0.19042 )"
        ],
        "x-ms-client-request-id": "d85e771a-9cfc-d26f-7e90-b0d3ac9411ec",
        "x-ms-date": "Tue, 27 Apr 2021 19:02:13 GMT",
=======
        "traceparent": "00-53933daf49acbb429ee9a48a8c31a31f-815059f079675f41-00",
        "User-Agent": "azsdk-net-Storage.Blobs/12.9.0-alpha.20210226.1 (.NET Framework 4.8.4300.0; Microsoft Windows 10.0.19042 )",
        "x-ms-client-request-id": "d85e771a-9cfc-d26f-7e90-b0d3ac9411ec",
        "x-ms-date": "Fri, 26 Feb 2021 20:34:47 GMT",
>>>>>>> 274b661d
        "x-ms-return-client-request-id": "true",
        "x-ms-version": "2020-08-04"
      },
      "RequestBody": null,
      "StatusCode": 202,
      "ResponseHeaders": {
        "Content-Length": "0",
<<<<<<< HEAD
        "Date": "Tue, 27 Apr 2021 19:02:13 GMT",
        "Server": [
          "Windows-Azure-Blob/1.0",
          "Microsoft-HTTPAPI/2.0"
        ],
        "x-ms-client-request-id": "d85e771a-9cfc-d26f-7e90-b0d3ac9411ec",
        "x-ms-request-id": "a021d9e7-e01e-000c-0d97-3b5db9000000",
        "x-ms-version": "2020-04-08"
=======
        "Date": "Fri, 26 Feb 2021 20:34:46 GMT",
        "Server": "Windows-Azure-Blob/1.0 Microsoft-HTTPAPI/2.0",
        "x-ms-client-request-id": "d85e771a-9cfc-d26f-7e90-b0d3ac9411ec",
        "x-ms-request-id": "d9c549a2-901e-000d-347e-0cbbff000000",
        "x-ms-version": "2020-08-04"
>>>>>>> 274b661d
      },
      "ResponseBody": []
    }
  ],
  "Variables": {
    "RandomSeed": "1390644312",
<<<<<<< HEAD
    "Storage_TestConfigDefault": "ProductionTenant\nkasobolcanadacentral\nU2FuaXRpemVk\nhttp://kasobolcanadacentral.blob.core.windows.net\nhttp://kasobolcanadacentral.file.core.windows.net\nhttp://kasobolcanadacentral.queue.core.windows.net\nhttp://kasobolcanadacentral.table.core.windows.net\n\n\n\n\nhttp://kasobolcanadacentral-secondary.blob.core.windows.net\nhttp://kasobolcanadacentral-secondary.file.core.windows.net\nhttp://kasobolcanadacentral-secondary.queue.core.windows.net\nhttp://kasobolcanadacentral-secondary.table.core.windows.net\n\nSanitized\n\n\nCloud\nBlobEndpoint=http://kasobolcanadacentral.blob.core.windows.net/;QueueEndpoint=http://kasobolcanadacentral.queue.core.windows.net/;FileEndpoint=http://kasobolcanadacentral.file.core.windows.net/;BlobSecondaryEndpoint=http://kasobolcanadacentral-secondary.blob.core.windows.net/;QueueSecondaryEndpoint=http://kasobolcanadacentral-secondary.queue.core.windows.net/;FileSecondaryEndpoint=http://kasobolcanadacentral-secondary.file.core.windows.net/;AccountName=kasobolcanadacentral;AccountKey=Kg==;\nencryptionScope"
=======
    "Storage_TestConfigDefault": "ProductionTenant\nkasoboltest\nU2FuaXRpemVk\nhttps://kasoboltest.blob.core.windows.net\nhttps://kasoboltest.file.core.windows.net\nhttps://kasoboltest.queue.core.windows.net\nhttps://kasoboltest.table.core.windows.net\n\n\n\n\nhttps://kasoboltest-secondary.blob.core.windows.net\nhttps://kasoboltest-secondary.file.core.windows.net\nhttps://kasoboltest-secondary.queue.core.windows.net\nhttps://kasoboltest-secondary.table.core.windows.net\n\nSanitized\n\n\nCloud\nBlobEndpoint=https://kasoboltest.blob.core.windows.net/;QueueEndpoint=https://kasoboltest.queue.core.windows.net/;FileEndpoint=https://kasoboltest.file.core.windows.net/;BlobSecondaryEndpoint=https://kasoboltest-secondary.blob.core.windows.net/;QueueSecondaryEndpoint=https://kasoboltest-secondary.queue.core.windows.net/;FileSecondaryEndpoint=https://kasoboltest-secondary.file.core.windows.net/;AccountName=kasoboltest;AccountKey=Kg==;\nencryptionScope"
>>>>>>> 274b661d
  }
}<|MERGE_RESOLUTION|>--- conflicted
+++ resolved
@@ -1,31 +1,16 @@
 {
   "Entries": [
     {
-<<<<<<< HEAD
-      "RequestUri": "http://kasobolcanadacentral.blob.core.windows.net/test-container-9487f8f2-4331-d116-7b77-c3bb1e10f988?restype=container",
-=======
       "RequestUri": "https://kasoboltest.blob.core.windows.net/test-container-9487f8f2-4331-d116-7b77-c3bb1e10f988?restype=container",
->>>>>>> 274b661d
-      "RequestMethod": "PUT",
-      "RequestHeaders": {
-        "Accept": "application/xml",
-        "Authorization": "Sanitized",
-<<<<<<< HEAD
-        "traceparent": "00-92fa2196287938469b3302b61a18b1c5-1427193bd0a82747-00",
-        "User-Agent": [
-          "azsdk-net-Storage.Blobs/12.8.3-alpha.20210427.1",
-          "(.NET Framework 4.8.4300.0; Microsoft Windows 10.0.19042 )"
-        ],
+      "RequestMethod": "PUT",
+      "RequestHeaders": {
+        "Accept": "application/xml",
+        "Authorization": "Sanitized",
+        "traceparent": "00-6f51bd36d16c024e8e031b54775fd34f-914a932250a73746-00",
+        "User-Agent": "azsdk-net-Storage.Blobs/12.9.0-alpha.20210226.1 (.NET Framework 4.8.4300.0; Microsoft Windows 10.0.19042 )",
         "x-ms-blob-public-access": "container",
         "x-ms-client-request-id": "1c0cb008-737a-9979-ccfa-321f30ab7a1b",
-        "x-ms-date": "Tue, 27 Apr 2021 19:02:12 GMT",
-=======
-        "traceparent": "00-6f51bd36d16c024e8e031b54775fd34f-914a932250a73746-00",
-        "User-Agent": "azsdk-net-Storage.Blobs/12.9.0-alpha.20210226.1 (.NET Framework 4.8.4300.0; Microsoft Windows 10.0.19042 )",
-        "x-ms-blob-public-access": "container",
-        "x-ms-client-request-id": "1c0cb008-737a-9979-ccfa-321f30ab7a1b",
-        "x-ms-date": "Fri, 26 Feb 2021 20:34:47 GMT",
->>>>>>> 274b661d
+        "x-ms-date": "Fri, 26 Feb 2021 20:34:47 GMT",
         "x-ms-return-client-request-id": "true",
         "x-ms-version": "2020-08-04"
       },
@@ -33,18 +18,6 @@
       "StatusCode": 201,
       "ResponseHeaders": {
         "Content-Length": "0",
-<<<<<<< HEAD
-        "Date": "Tue, 27 Apr 2021 19:02:11 GMT",
-        "ETag": "\u00220x8D909AEF701BC1D\u0022",
-        "Last-Modified": "Tue, 27 Apr 2021 19:02:12 GMT",
-        "Server": [
-          "Windows-Azure-Blob/1.0",
-          "Microsoft-HTTPAPI/2.0"
-        ],
-        "x-ms-client-request-id": "1c0cb008-737a-9979-ccfa-321f30ab7a1b",
-        "x-ms-request-id": "a021d7f3-e01e-000c-4897-3b5db9000000",
-        "x-ms-version": "2020-04-08"
-=======
         "Date": "Fri, 26 Feb 2021 20:34:46 GMT",
         "ETag": "\u00220x8D8DA95F5467614\u0022",
         "Last-Modified": "Fri, 26 Feb 2021 20:34:47 GMT",
@@ -52,38 +25,22 @@
         "x-ms-client-request-id": "1c0cb008-737a-9979-ccfa-321f30ab7a1b",
         "x-ms-request-id": "d9c548ac-901e-000d-547e-0cbbff000000",
         "x-ms-version": "2020-08-04"
->>>>>>> 274b661d
-      },
-      "ResponseBody": []
-    },
-    {
-<<<<<<< HEAD
-      "RequestUri": "http://kasobolcanadacentral.blob.core.windows.net/test-container-9487f8f2-4331-d116-7b77-c3bb1e10f988/test-blob-c77d682e-cc0d-3644-f24b-908fe6f1eea2",
-=======
+      },
+      "ResponseBody": []
+    },
+    {
       "RequestUri": "https://kasoboltest.blob.core.windows.net/test-container-9487f8f2-4331-d116-7b77-c3bb1e10f988/test-blob-c77d682e-cc0d-3644-f24b-908fe6f1eea2",
->>>>>>> 274b661d
-      "RequestMethod": "PUT",
-      "RequestHeaders": {
-        "Accept": "application/xml",
-        "Authorization": "Sanitized",
-        "Content-Length": "0",
-<<<<<<< HEAD
-        "traceparent": "00-a6b02f4b8cde734db45eb71a9cf66605-2ec382490f3d1a48-00",
-        "User-Agent": [
-          "azsdk-net-Storage.Blobs/12.8.3-alpha.20210427.1",
-          "(.NET Framework 4.8.4300.0; Microsoft Windows 10.0.19042 )"
-        ],
+      "RequestMethod": "PUT",
+      "RequestHeaders": {
+        "Accept": "application/xml",
+        "Authorization": "Sanitized",
+        "Content-Length": "0",
+        "Content-Type": "application/octet-stream",
+        "traceparent": "00-ea39817e493b2744a0d6e6302902d0f6-0d493c92033a124e-00",
+        "User-Agent": "azsdk-net-Storage.Blobs/12.9.0-alpha.20210226.1 (.NET Framework 4.8.4300.0; Microsoft Windows 10.0.19042 )",
         "x-ms-blob-type": "BlockBlob",
         "x-ms-client-request-id": "0a4d52fd-be92-2f96-5fd7-9c6af4583df2",
-        "x-ms-date": "Tue, 27 Apr 2021 19:02:12 GMT",
-=======
-        "Content-Type": "application/octet-stream",
-        "traceparent": "00-ea39817e493b2744a0d6e6302902d0f6-0d493c92033a124e-00",
-        "User-Agent": "azsdk-net-Storage.Blobs/12.9.0-alpha.20210226.1 (.NET Framework 4.8.4300.0; Microsoft Windows 10.0.19042 )",
-        "x-ms-blob-type": "BlockBlob",
-        "x-ms-client-request-id": "0a4d52fd-be92-2f96-5fd7-9c6af4583df2",
-        "x-ms-date": "Fri, 26 Feb 2021 20:34:47 GMT",
->>>>>>> 274b661d
+        "x-ms-date": "Fri, 26 Feb 2021 20:34:47 GMT",
         "x-ms-return-client-request-id": "true",
         "x-ms-version": "2020-08-04"
       },
@@ -92,20 +49,6 @@
       "ResponseHeaders": {
         "Content-Length": "0",
         "Content-MD5": "1B2M2Y8AsgTpgAmY7PhCfg==",
-<<<<<<< HEAD
-        "Date": "Tue, 27 Apr 2021 19:02:11 GMT",
-        "ETag": "\u00220x8D909AEF70EAF3D\u0022",
-        "Last-Modified": "Tue, 27 Apr 2021 19:02:12 GMT",
-        "Server": [
-          "Windows-Azure-Blob/1.0",
-          "Microsoft-HTTPAPI/2.0"
-        ],
-        "x-ms-client-request-id": "0a4d52fd-be92-2f96-5fd7-9c6af4583df2",
-        "x-ms-content-crc64": "AAAAAAAAAAA=",
-        "x-ms-request-id": "a021d825-e01e-000c-7297-3b5db9000000",
-        "x-ms-request-server-encrypted": "true",
-        "x-ms-version": "2020-04-08"
-=======
         "Date": "Fri, 26 Feb 2021 20:34:46 GMT",
         "ETag": "\u00220x8D8DA95F54B7F17\u0022",
         "Last-Modified": "Fri, 26 Feb 2021 20:34:47 GMT",
@@ -115,34 +58,20 @@
         "x-ms-request-id": "d9c548c3-901e-000d-697e-0cbbff000000",
         "x-ms-request-server-encrypted": "true",
         "x-ms-version": "2020-08-04"
->>>>>>> 274b661d
-      },
-      "ResponseBody": []
-    },
-    {
-<<<<<<< HEAD
-      "RequestUri": "http://kasobolcanadacentral.blob.core.windows.net/test-container-9487f8f2-4331-d116-7b77-c3bb1e10f988/test-blob-c77d682e-cc0d-3644-f24b-908fe6f1eea2?comp=block\u0026blockid=AAEAAAAAAAAAAAAAAAAAAAAAAAAAAAAAAAAAAAAAAAAAAAAAAAAAAAAAAAAAAAAA",
-=======
+      },
+      "ResponseBody": []
+    },
+    {
       "RequestUri": "https://kasoboltest.blob.core.windows.net/test-container-9487f8f2-4331-d116-7b77-c3bb1e10f988/test-blob-c77d682e-cc0d-3644-f24b-908fe6f1eea2?comp=block\u0026blockid=AAEAAAAAAAAAAAAAAAAAAAAAAAAAAAAAAAAAAAAAAAAAAAAAAAAAAAAAAAAAAAAA",
->>>>>>> 274b661d
-      "RequestMethod": "PUT",
-      "RequestHeaders": {
-        "Accept": "application/xml",
-        "Authorization": "Sanitized",
-        "Content-Length": "256",
-<<<<<<< HEAD
-        "User-Agent": [
-          "azsdk-net-Storage.Blobs/12.8.3-alpha.20210427.1",
-          "(.NET Framework 4.8.4300.0; Microsoft Windows 10.0.19042 )"
-        ],
+      "RequestMethod": "PUT",
+      "RequestHeaders": {
+        "Accept": "application/xml",
+        "Authorization": "Sanitized",
+        "Content-Length": "256",
+        "Content-Type": "application/octet-stream",
+        "User-Agent": "azsdk-net-Storage.Blobs/12.9.0-alpha.20210226.1 (.NET Framework 4.8.4300.0; Microsoft Windows 10.0.19042 )",
         "x-ms-client-request-id": "bb08d615-661c-851f-da69-63bae5557258",
-        "x-ms-date": "Tue, 27 Apr 2021 19:02:12 GMT",
-=======
-        "Content-Type": "application/octet-stream",
-        "User-Agent": "azsdk-net-Storage.Blobs/12.9.0-alpha.20210226.1 (.NET Framework 4.8.4300.0; Microsoft Windows 10.0.19042 )",
-        "x-ms-client-request-id": "bb08d615-661c-851f-da69-63bae5557258",
-        "x-ms-date": "Fri, 26 Feb 2021 20:34:47 GMT",
->>>>>>> 274b661d
+        "x-ms-date": "Fri, 26 Feb 2021 20:34:47 GMT",
         "x-ms-return-client-request-id": "true",
         "x-ms-version": "2020-08-04"
       },
@@ -150,51 +79,27 @@
       "StatusCode": 201,
       "ResponseHeaders": {
         "Content-Length": "0",
-<<<<<<< HEAD
-        "Date": "Tue, 27 Apr 2021 19:02:11 GMT",
-        "Server": [
-          "Windows-Azure-Blob/1.0",
-          "Microsoft-HTTPAPI/2.0"
-        ],
-        "x-ms-client-request-id": "bb08d615-661c-851f-da69-63bae5557258",
-        "x-ms-content-crc64": "mYnkTua9LsM=",
-        "x-ms-request-id": "a021d850-e01e-000c-1897-3b5db9000000",
-=======
         "Date": "Fri, 26 Feb 2021 20:34:46 GMT",
         "Server": "Windows-Azure-Blob/1.0 Microsoft-HTTPAPI/2.0",
         "x-ms-client-request-id": "bb08d615-661c-851f-da69-63bae5557258",
         "x-ms-content-crc64": "mYnkTua9LsM=",
         "x-ms-request-id": "d9c548d3-901e-000d-797e-0cbbff000000",
->>>>>>> 274b661d
-        "x-ms-request-server-encrypted": "true",
-        "x-ms-version": "2020-08-04"
-      },
-      "ResponseBody": []
-    },
-    {
-<<<<<<< HEAD
-      "RequestUri": "http://kasobolcanadacentral.blob.core.windows.net/test-container-9487f8f2-4331-d116-7b77-c3bb1e10f988/test-blob-c77d682e-cc0d-3644-f24b-908fe6f1eea2?comp=block\u0026blockid=AAIAAAAAAAAAAAAAAAAAAAAAAAAAAAAAAAAAAAAAAAAAAAAAAAAAAAAAAAAAAAAA",
-=======
+        "x-ms-request-server-encrypted": "true",
+        "x-ms-version": "2020-08-04"
+      },
+      "ResponseBody": []
+    },
+    {
       "RequestUri": "https://kasoboltest.blob.core.windows.net/test-container-9487f8f2-4331-d116-7b77-c3bb1e10f988/test-blob-c77d682e-cc0d-3644-f24b-908fe6f1eea2?comp=block\u0026blockid=AAIAAAAAAAAAAAAAAAAAAAAAAAAAAAAAAAAAAAAAAAAAAAAAAAAAAAAAAAAAAAAA",
->>>>>>> 274b661d
-      "RequestMethod": "PUT",
-      "RequestHeaders": {
-        "Accept": "application/xml",
-        "Authorization": "Sanitized",
-        "Content-Length": "256",
-<<<<<<< HEAD
-        "User-Agent": [
-          "azsdk-net-Storage.Blobs/12.8.3-alpha.20210427.1",
-          "(.NET Framework 4.8.4300.0; Microsoft Windows 10.0.19042 )"
-        ],
+      "RequestMethod": "PUT",
+      "RequestHeaders": {
+        "Accept": "application/xml",
+        "Authorization": "Sanitized",
+        "Content-Length": "256",
+        "Content-Type": "application/octet-stream",
+        "User-Agent": "azsdk-net-Storage.Blobs/12.9.0-alpha.20210226.1 (.NET Framework 4.8.4300.0; Microsoft Windows 10.0.19042 )",
         "x-ms-client-request-id": "1d5522c8-824f-d3d5-846d-bb3fcdea9291",
-        "x-ms-date": "Tue, 27 Apr 2021 19:02:12 GMT",
-=======
-        "Content-Type": "application/octet-stream",
-        "User-Agent": "azsdk-net-Storage.Blobs/12.9.0-alpha.20210226.1 (.NET Framework 4.8.4300.0; Microsoft Windows 10.0.19042 )",
-        "x-ms-client-request-id": "1d5522c8-824f-d3d5-846d-bb3fcdea9291",
-        "x-ms-date": "Fri, 26 Feb 2021 20:34:47 GMT",
->>>>>>> 274b661d
+        "x-ms-date": "Fri, 26 Feb 2021 20:34:47 GMT",
         "x-ms-return-client-request-id": "true",
         "x-ms-version": "2020-08-04"
       },
@@ -202,51 +107,27 @@
       "StatusCode": 201,
       "ResponseHeaders": {
         "Content-Length": "0",
-<<<<<<< HEAD
-        "Date": "Tue, 27 Apr 2021 19:02:11 GMT",
-        "Server": [
-          "Windows-Azure-Blob/1.0",
-          "Microsoft-HTTPAPI/2.0"
-        ],
-        "x-ms-client-request-id": "1d5522c8-824f-d3d5-846d-bb3fcdea9291",
-        "x-ms-content-crc64": "8siejzaiwcs=",
-        "x-ms-request-id": "a021d8af-e01e-000c-6f97-3b5db9000000",
-=======
         "Date": "Fri, 26 Feb 2021 20:34:46 GMT",
         "Server": "Windows-Azure-Blob/1.0 Microsoft-HTTPAPI/2.0",
         "x-ms-client-request-id": "1d5522c8-824f-d3d5-846d-bb3fcdea9291",
         "x-ms-content-crc64": "8siejzaiwcs=",
         "x-ms-request-id": "d9c548f9-901e-000d-1e7e-0cbbff000000",
->>>>>>> 274b661d
-        "x-ms-request-server-encrypted": "true",
-        "x-ms-version": "2020-08-04"
-      },
-      "ResponseBody": []
-    },
-    {
-<<<<<<< HEAD
-      "RequestUri": "http://kasobolcanadacentral.blob.core.windows.net/test-container-9487f8f2-4331-d116-7b77-c3bb1e10f988/test-blob-c77d682e-cc0d-3644-f24b-908fe6f1eea2?comp=block\u0026blockid=AAMAAAAAAAAAAAAAAAAAAAAAAAAAAAAAAAAAAAAAAAAAAAAAAAAAAAAAAAAAAAAA",
-=======
+        "x-ms-request-server-encrypted": "true",
+        "x-ms-version": "2020-08-04"
+      },
+      "ResponseBody": []
+    },
+    {
       "RequestUri": "https://kasoboltest.blob.core.windows.net/test-container-9487f8f2-4331-d116-7b77-c3bb1e10f988/test-blob-c77d682e-cc0d-3644-f24b-908fe6f1eea2?comp=block\u0026blockid=AAMAAAAAAAAAAAAAAAAAAAAAAAAAAAAAAAAAAAAAAAAAAAAAAAAAAAAAAAAAAAAA",
->>>>>>> 274b661d
-      "RequestMethod": "PUT",
-      "RequestHeaders": {
-        "Accept": "application/xml",
-        "Authorization": "Sanitized",
-        "Content-Length": "256",
-<<<<<<< HEAD
-        "User-Agent": [
-          "azsdk-net-Storage.Blobs/12.8.3-alpha.20210427.1",
-          "(.NET Framework 4.8.4300.0; Microsoft Windows 10.0.19042 )"
-        ],
+      "RequestMethod": "PUT",
+      "RequestHeaders": {
+        "Accept": "application/xml",
+        "Authorization": "Sanitized",
+        "Content-Length": "256",
+        "Content-Type": "application/octet-stream",
+        "User-Agent": "azsdk-net-Storage.Blobs/12.9.0-alpha.20210226.1 (.NET Framework 4.8.4300.0; Microsoft Windows 10.0.19042 )",
         "x-ms-client-request-id": "c3f2384f-54ff-1309-7186-fe444508ffc3",
-        "x-ms-date": "Tue, 27 Apr 2021 19:02:12 GMT",
-=======
-        "Content-Type": "application/octet-stream",
-        "User-Agent": "azsdk-net-Storage.Blobs/12.9.0-alpha.20210226.1 (.NET Framework 4.8.4300.0; Microsoft Windows 10.0.19042 )",
-        "x-ms-client-request-id": "c3f2384f-54ff-1309-7186-fe444508ffc3",
-        "x-ms-date": "Fri, 26 Feb 2021 20:34:47 GMT",
->>>>>>> 274b661d
+        "x-ms-date": "Fri, 26 Feb 2021 20:34:47 GMT",
         "x-ms-return-client-request-id": "true",
         "x-ms-version": "2020-08-04"
       },
@@ -254,51 +135,27 @@
       "StatusCode": 201,
       "ResponseHeaders": {
         "Content-Length": "0",
-<<<<<<< HEAD
-        "Date": "Tue, 27 Apr 2021 19:02:11 GMT",
-        "Server": [
-          "Windows-Azure-Blob/1.0",
-          "Microsoft-HTTPAPI/2.0"
-        ],
-        "x-ms-client-request-id": "c3f2384f-54ff-1309-7186-fe444508ffc3",
-        "x-ms-content-crc64": "qwdATZXAREw=",
-        "x-ms-request-id": "a021d8fb-e01e-000c-3997-3b5db9000000",
-=======
         "Date": "Fri, 26 Feb 2021 20:34:46 GMT",
         "Server": "Windows-Azure-Blob/1.0 Microsoft-HTTPAPI/2.0",
         "x-ms-client-request-id": "c3f2384f-54ff-1309-7186-fe444508ffc3",
         "x-ms-content-crc64": "qwdATZXAREw=",
         "x-ms-request-id": "d9c5491c-901e-000d-3d7e-0cbbff000000",
->>>>>>> 274b661d
-        "x-ms-request-server-encrypted": "true",
-        "x-ms-version": "2020-08-04"
-      },
-      "ResponseBody": []
-    },
-    {
-<<<<<<< HEAD
-      "RequestUri": "http://kasobolcanadacentral.blob.core.windows.net/test-container-9487f8f2-4331-d116-7b77-c3bb1e10f988/test-blob-c77d682e-cc0d-3644-f24b-908fe6f1eea2?comp=block\u0026blockid=AAQAAAAAAAAAAAAAAAAAAAAAAAAAAAAAAAAAAAAAAAAAAAAAAAAAAAAAAAAAAAAA",
-=======
+        "x-ms-request-server-encrypted": "true",
+        "x-ms-version": "2020-08-04"
+      },
+      "ResponseBody": []
+    },
+    {
       "RequestUri": "https://kasoboltest.blob.core.windows.net/test-container-9487f8f2-4331-d116-7b77-c3bb1e10f988/test-blob-c77d682e-cc0d-3644-f24b-908fe6f1eea2?comp=block\u0026blockid=AAQAAAAAAAAAAAAAAAAAAAAAAAAAAAAAAAAAAAAAAAAAAAAAAAAAAAAAAAAAAAAA",
->>>>>>> 274b661d
-      "RequestMethod": "PUT",
-      "RequestHeaders": {
-        "Accept": "application/xml",
-        "Authorization": "Sanitized",
-        "Content-Length": "256",
-<<<<<<< HEAD
-        "User-Agent": [
-          "azsdk-net-Storage.Blobs/12.8.3-alpha.20210427.1",
-          "(.NET Framework 4.8.4300.0; Microsoft Windows 10.0.19042 )"
-        ],
+      "RequestMethod": "PUT",
+      "RequestHeaders": {
+        "Accept": "application/xml",
+        "Authorization": "Sanitized",
+        "Content-Length": "256",
+        "Content-Type": "application/octet-stream",
+        "User-Agent": "azsdk-net-Storage.Blobs/12.9.0-alpha.20210226.1 (.NET Framework 4.8.4300.0; Microsoft Windows 10.0.19042 )",
         "x-ms-client-request-id": "94f014bd-cef8-e791-86b9-5b548d83cd86",
-        "x-ms-date": "Tue, 27 Apr 2021 19:02:12 GMT",
-=======
-        "Content-Type": "application/octet-stream",
-        "User-Agent": "azsdk-net-Storage.Blobs/12.9.0-alpha.20210226.1 (.NET Framework 4.8.4300.0; Microsoft Windows 10.0.19042 )",
-        "x-ms-client-request-id": "94f014bd-cef8-e791-86b9-5b548d83cd86",
-        "x-ms-date": "Fri, 26 Feb 2021 20:34:47 GMT",
->>>>>>> 274b661d
+        "x-ms-date": "Fri, 26 Feb 2021 20:34:47 GMT",
         "x-ms-return-client-request-id": "true",
         "x-ms-version": "2020-08-04"
       },
@@ -306,74 +163,31 @@
       "StatusCode": 201,
       "ResponseHeaders": {
         "Content-Length": "0",
-<<<<<<< HEAD
-        "Date": "Tue, 27 Apr 2021 19:02:12 GMT",
-        "Server": [
-          "Windows-Azure-Blob/1.0",
-          "Microsoft-HTTPAPI/2.0"
-        ],
-        "x-ms-client-request-id": "94f014bd-cef8-e791-86b9-5b548d83cd86",
-        "x-ms-content-crc64": "qBBjGJWavbc=",
-        "x-ms-request-id": "a021d93a-e01e-000c-7297-3b5db9000000",
-=======
         "Date": "Fri, 26 Feb 2021 20:34:46 GMT",
         "Server": "Windows-Azure-Blob/1.0 Microsoft-HTTPAPI/2.0",
         "x-ms-client-request-id": "94f014bd-cef8-e791-86b9-5b548d83cd86",
         "x-ms-content-crc64": "qBBjGJWavbc=",
         "x-ms-request-id": "d9c54945-901e-000d-607e-0cbbff000000",
->>>>>>> 274b661d
-        "x-ms-request-server-encrypted": "true",
-        "x-ms-version": "2020-08-04"
-      },
-      "ResponseBody": []
-    },
-    {
-<<<<<<< HEAD
-      "RequestUri": "http://kasobolcanadacentral.blob.core.windows.net/test-container-9487f8f2-4331-d116-7b77-c3bb1e10f988/test-blob-c77d682e-cc0d-3644-f24b-908fe6f1eea2?comp=blocklist",
-=======
+        "x-ms-request-server-encrypted": "true",
+        "x-ms-version": "2020-08-04"
+      },
+      "ResponseBody": []
+    },
+    {
       "RequestUri": "https://kasoboltest.blob.core.windows.net/test-container-9487f8f2-4331-d116-7b77-c3bb1e10f988/test-blob-c77d682e-cc0d-3644-f24b-908fe6f1eea2?comp=blocklist",
->>>>>>> 274b661d
       "RequestMethod": "PUT",
       "RequestHeaders": {
         "Accept": "application/xml",
         "Authorization": "Sanitized",
         "Content-Length": "350",
         "Content-Type": "application/xml",
-<<<<<<< HEAD
-        "If-Match": "\u00220x8D909AEF70EAF3D\u0022",
-        "User-Agent": [
-          "azsdk-net-Storage.Blobs/12.8.3-alpha.20210427.1",
-          "(.NET Framework 4.8.4300.0; Microsoft Windows 10.0.19042 )"
-        ],
+        "If-Match": "0x8D8DA95F54B7F17",
+        "User-Agent": "azsdk-net-Storage.Blobs/12.9.0-alpha.20210226.1 (.NET Framework 4.8.4300.0; Microsoft Windows 10.0.19042 )",
         "x-ms-client-request-id": "3186b5f6-6a17-73ca-ffc0-beacf0fbadd7",
-        "x-ms-date": "Tue, 27 Apr 2021 19:02:13 GMT",
-=======
-        "If-Match": "0x8D8DA95F54B7F17",
-        "User-Agent": "azsdk-net-Storage.Blobs/12.9.0-alpha.20210226.1 (.NET Framework 4.8.4300.0; Microsoft Windows 10.0.19042 )",
-        "x-ms-client-request-id": "3186b5f6-6a17-73ca-ffc0-beacf0fbadd7",
-        "x-ms-date": "Fri, 26 Feb 2021 20:34:47 GMT",
->>>>>>> 274b661d
-        "x-ms-return-client-request-id": "true",
-        "x-ms-version": "2020-08-04"
-      },
-<<<<<<< HEAD
-      "RequestBody": "\u003CBlockList\u003E\u003CLatest\u003EAAEAAAAAAAAAAAAAAAAAAAAAAAAAAAAAAAAAAAAAAAAAAAAAAAAAAAAAAAAAAAAA\u003C/Latest\u003E\u003CLatest\u003EAAIAAAAAAAAAAAAAAAAAAAAAAAAAAAAAAAAAAAAAAAAAAAAAAAAAAAAAAAAAAAAA\u003C/Latest\u003E\u003CLatest\u003EAAMAAAAAAAAAAAAAAAAAAAAAAAAAAAAAAAAAAAAAAAAAAAAAAAAAAAAAAAAAAAAA\u003C/Latest\u003E\u003CLatest\u003EAAQAAAAAAAAAAAAAAAAAAAAAAAAAAAAAAAAAAAAAAAAAAAAAAAAAAAAAAAAAAAAA\u003C/Latest\u003E\u003C/BlockList\u003E",
-      "StatusCode": 201,
-      "ResponseHeaders": {
-        "Content-Length": "0",
-        "Date": "Tue, 27 Apr 2021 19:02:12 GMT",
-        "ETag": "\u00220x8D909AEF77CEEEC\u0022",
-        "Last-Modified": "Tue, 27 Apr 2021 19:02:13 GMT",
-        "Server": [
-          "Windows-Azure-Blob/1.0",
-          "Microsoft-HTTPAPI/2.0"
-        ],
-        "x-ms-client-request-id": "3186b5f6-6a17-73ca-ffc0-beacf0fbadd7",
-        "x-ms-content-crc64": "Fl2Na0tbIbg=",
-        "x-ms-request-id": "a021d984-e01e-000c-3697-3b5db9000000",
-        "x-ms-request-server-encrypted": "true",
-        "x-ms-version": "2020-04-08"
-=======
+        "x-ms-date": "Fri, 26 Feb 2021 20:34:47 GMT",
+        "x-ms-return-client-request-id": "true",
+        "x-ms-version": "2020-08-04"
+      },
       "RequestBody": "\uFEFF\u003CBlockList\u003E\u003CLatest\u003EAAEAAAAAAAAAAAAAAAAAAAAAAAAAAAAAAAAAAAAAAAAAAAAAAAAAAAAAAAAAAAAA\u003C/Latest\u003E\u003CLatest\u003EAAIAAAAAAAAAAAAAAAAAAAAAAAAAAAAAAAAAAAAAAAAAAAAAAAAAAAAAAAAAAAAA\u003C/Latest\u003E\u003CLatest\u003EAAMAAAAAAAAAAAAAAAAAAAAAAAAAAAAAAAAAAAAAAAAAAAAAAAAAAAAAAAAAAAAA\u003C/Latest\u003E\u003CLatest\u003EAAQAAAAAAAAAAAAAAAAAAAAAAAAAAAAAAAAAAAAAAAAAAAAAAAAAAAAAAAAAAAAA\u003C/Latest\u003E\u003C/BlockList\u003E",
       "StatusCode": 201,
       "ResponseHeaders": {
@@ -387,34 +201,19 @@
         "x-ms-request-id": "d9c5497a-901e-000d-117e-0cbbff000000",
         "x-ms-request-server-encrypted": "true",
         "x-ms-version": "2020-08-04"
->>>>>>> 274b661d
-      },
-      "ResponseBody": []
-    },
-    {
-<<<<<<< HEAD
-      "RequestUri": "http://kasobolcanadacentral.blob.core.windows.net/test-container-9487f8f2-4331-d116-7b77-c3bb1e10f988?restype=container",
-=======
+      },
+      "ResponseBody": []
+    },
+    {
       "RequestUri": "https://kasoboltest.blob.core.windows.net/test-container-9487f8f2-4331-d116-7b77-c3bb1e10f988?restype=container",
->>>>>>> 274b661d
       "RequestMethod": "DELETE",
       "RequestHeaders": {
         "Accept": "application/xml",
         "Authorization": "Sanitized",
-<<<<<<< HEAD
-        "traceparent": "00-2a79d2af0ce73141a9ee991376ff8368-922038919d09414b-00",
-        "User-Agent": [
-          "azsdk-net-Storage.Blobs/12.8.3-alpha.20210427.1",
-          "(.NET Framework 4.8.4300.0; Microsoft Windows 10.0.19042 )"
-        ],
+        "traceparent": "00-53933daf49acbb429ee9a48a8c31a31f-815059f079675f41-00",
+        "User-Agent": "azsdk-net-Storage.Blobs/12.9.0-alpha.20210226.1 (.NET Framework 4.8.4300.0; Microsoft Windows 10.0.19042 )",
         "x-ms-client-request-id": "d85e771a-9cfc-d26f-7e90-b0d3ac9411ec",
-        "x-ms-date": "Tue, 27 Apr 2021 19:02:13 GMT",
-=======
-        "traceparent": "00-53933daf49acbb429ee9a48a8c31a31f-815059f079675f41-00",
-        "User-Agent": "azsdk-net-Storage.Blobs/12.9.0-alpha.20210226.1 (.NET Framework 4.8.4300.0; Microsoft Windows 10.0.19042 )",
-        "x-ms-client-request-id": "d85e771a-9cfc-d26f-7e90-b0d3ac9411ec",
-        "x-ms-date": "Fri, 26 Feb 2021 20:34:47 GMT",
->>>>>>> 274b661d
+        "x-ms-date": "Fri, 26 Feb 2021 20:34:47 GMT",
         "x-ms-return-client-request-id": "true",
         "x-ms-version": "2020-08-04"
       },
@@ -422,32 +221,17 @@
       "StatusCode": 202,
       "ResponseHeaders": {
         "Content-Length": "0",
-<<<<<<< HEAD
-        "Date": "Tue, 27 Apr 2021 19:02:13 GMT",
-        "Server": [
-          "Windows-Azure-Blob/1.0",
-          "Microsoft-HTTPAPI/2.0"
-        ],
-        "x-ms-client-request-id": "d85e771a-9cfc-d26f-7e90-b0d3ac9411ec",
-        "x-ms-request-id": "a021d9e7-e01e-000c-0d97-3b5db9000000",
-        "x-ms-version": "2020-04-08"
-=======
         "Date": "Fri, 26 Feb 2021 20:34:46 GMT",
         "Server": "Windows-Azure-Blob/1.0 Microsoft-HTTPAPI/2.0",
         "x-ms-client-request-id": "d85e771a-9cfc-d26f-7e90-b0d3ac9411ec",
         "x-ms-request-id": "d9c549a2-901e-000d-347e-0cbbff000000",
         "x-ms-version": "2020-08-04"
->>>>>>> 274b661d
       },
       "ResponseBody": []
     }
   ],
   "Variables": {
     "RandomSeed": "1390644312",
-<<<<<<< HEAD
-    "Storage_TestConfigDefault": "ProductionTenant\nkasobolcanadacentral\nU2FuaXRpemVk\nhttp://kasobolcanadacentral.blob.core.windows.net\nhttp://kasobolcanadacentral.file.core.windows.net\nhttp://kasobolcanadacentral.queue.core.windows.net\nhttp://kasobolcanadacentral.table.core.windows.net\n\n\n\n\nhttp://kasobolcanadacentral-secondary.blob.core.windows.net\nhttp://kasobolcanadacentral-secondary.file.core.windows.net\nhttp://kasobolcanadacentral-secondary.queue.core.windows.net\nhttp://kasobolcanadacentral-secondary.table.core.windows.net\n\nSanitized\n\n\nCloud\nBlobEndpoint=http://kasobolcanadacentral.blob.core.windows.net/;QueueEndpoint=http://kasobolcanadacentral.queue.core.windows.net/;FileEndpoint=http://kasobolcanadacentral.file.core.windows.net/;BlobSecondaryEndpoint=http://kasobolcanadacentral-secondary.blob.core.windows.net/;QueueSecondaryEndpoint=http://kasobolcanadacentral-secondary.queue.core.windows.net/;FileSecondaryEndpoint=http://kasobolcanadacentral-secondary.file.core.windows.net/;AccountName=kasobolcanadacentral;AccountKey=Kg==;\nencryptionScope"
-=======
     "Storage_TestConfigDefault": "ProductionTenant\nkasoboltest\nU2FuaXRpemVk\nhttps://kasoboltest.blob.core.windows.net\nhttps://kasoboltest.file.core.windows.net\nhttps://kasoboltest.queue.core.windows.net\nhttps://kasoboltest.table.core.windows.net\n\n\n\n\nhttps://kasoboltest-secondary.blob.core.windows.net\nhttps://kasoboltest-secondary.file.core.windows.net\nhttps://kasoboltest-secondary.queue.core.windows.net\nhttps://kasoboltest-secondary.table.core.windows.net\n\nSanitized\n\n\nCloud\nBlobEndpoint=https://kasoboltest.blob.core.windows.net/;QueueEndpoint=https://kasoboltest.queue.core.windows.net/;FileEndpoint=https://kasoboltest.file.core.windows.net/;BlobSecondaryEndpoint=https://kasoboltest-secondary.blob.core.windows.net/;QueueSecondaryEndpoint=https://kasoboltest-secondary.queue.core.windows.net/;FileSecondaryEndpoint=https://kasoboltest-secondary.file.core.windows.net/;AccountName=kasoboltest;AccountKey=Kg==;\nencryptionScope"
->>>>>>> 274b661d
   }
 }