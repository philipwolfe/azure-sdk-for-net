--- conflicted
+++ resolved
@@ -27,13 +27,8 @@
           "Windows-Azure-Blob/1.0",
           "Microsoft-HTTPAPI/2.0"
         ],
-<<<<<<< HEAD
-        "x-ms-client-request-id": "e590f675-a49c-5309-2f82-2ac4f92311f2",
-        "x-ms-request-id": "5f19d63d-901e-003b-7132-f3d79f000000",
-=======
         "x-ms-client-request-id": "b466605c-430b-3c77-0163-9f8a98898b94",
         "x-ms-request-id": "0b9ca88e-c01e-008f-5422-0ac4ca000000",
->>>>>>> 8d420312
         "x-ms-version": "2019-12-12"
       },
       "ResponseBody": []
@@ -181,13 +176,8 @@
           "Windows-Azure-Blob/1.0",
           "Microsoft-HTTPAPI/2.0"
         ],
-<<<<<<< HEAD
-        "x-ms-client-request-id": "71b2169a-93bc-373e-7a7b-3fffc4bfbdc0",
-        "x-ms-request-id": "5f19d646-901e-003b-7832-f3d79f000000",
-=======
         "x-ms-client-request-id": "aa6f39f8-8a5f-8197-4479-019a8aca35d7",
         "x-ms-request-id": "0b9ca930-c01e-008f-6422-0ac4ca000000",
->>>>>>> 8d420312
         "x-ms-version": "2019-12-12"
       },
       "ResponseBody": []
