{
  "Entries": [
    {
<<<<<<< HEAD
      "RequestUri": "https://seanmcccanary.blob.core.windows.net/test-container-45b2a579-7500-3e7a-5a4e-83558058ccf1?restype=container",
      "RequestMethod": "PUT",
      "RequestHeaders": {
        "Authorization": "Sanitized",
        "traceparent": "00-3b53f6846c6e694cb23b48fdb459380c-864e4973d582ac4b-00",
        "User-Agent": [
          "azsdk-net-Storage.Blobs/12.5.0-dev.20200402.1",
          "(.NET Core 4.6.28325.01; Microsoft Windows 10.0.18362 )"
        ],
        "x-ms-blob-public-access": "container",
        "x-ms-client-request-id": "b6834c55-31ca-b7b0-1d5c-55f1bce8d605",
        "x-ms-date": "Thu, 02 Apr 2020 23:49:54 GMT",
=======
      "RequestUri": "http://kasoboltest.blob.core.windows.net/test-container-45b2a579-7500-3e7a-5a4e-83558058ccf1?restype=container",
      "RequestMethod": "PUT",
      "RequestHeaders": {
        "Authorization": "Sanitized",
        "traceparent": "00-c3ff8e42db18224c9fd0cee9bb6948cc-819995fadce6dc40-00",
        "User-Agent": [
          "azsdk-net-Storage.Blobs/12.4.0-dev.20200329.1",
          "(.NET Core 4.6.28325.01; Microsoft Windows 10.0.18363 )"
        ],
        "x-ms-blob-public-access": "container",
        "x-ms-client-request-id": "b6834c55-31ca-b7b0-1d5c-55f1bce8d605",
        "x-ms-date": "Mon, 30 Mar 2020 05:49:04 GMT",
>>>>>>> bb257be6
        "x-ms-return-client-request-id": "true",
        "x-ms-version": "2019-12-12"
      },
      "RequestBody": null,
      "StatusCode": 201,
      "ResponseHeaders": {
        "Content-Length": "0",
<<<<<<< HEAD
        "Date": "Thu, 02 Apr 2020 23:49:53 GMT",
        "ETag": "\u00220x8D7D7608AA14184\u0022",
        "Last-Modified": "Thu, 02 Apr 2020 23:49:53 GMT",
=======
        "Date": "Mon, 30 Mar 2020 05:49:03 GMT",
        "ETag": "\u00220x8D7D46E0E50DFEC\u0022",
        "Last-Modified": "Mon, 30 Mar 2020 05:49:04 GMT",
>>>>>>> bb257be6
        "Server": [
          "Windows-Azure-Blob/1.0",
          "Microsoft-HTTPAPI/2.0"
        ],
        "x-ms-client-request-id": "b6834c55-31ca-b7b0-1d5c-55f1bce8d605",
<<<<<<< HEAD
        "x-ms-request-id": "0ea82ec3-001e-0064-1449-09bc38000000",
        "x-ms-version": "2019-12-12"
=======
        "x-ms-request-id": "ddddc0e9-101e-0017-5356-069490000000",
        "x-ms-version": "2019-07-07"
>>>>>>> bb257be6
      },
      "ResponseBody": []
    },
    {
<<<<<<< HEAD
      "RequestUri": "https://seanmcccanary.blob.core.windows.net/test-container-45b2a579-7500-3e7a-5a4e-83558058ccf1/test-blob-6f5de575-3cd1-3210-4295-c7eca1683c33?comp=block\u0026blockid=AAQAAAAAAAAAAAAAAAAAAAAAAAAAAAAAAAAAAAAAAAAAAAAAAAAAAAAAAAAAAAAA",
=======
      "RequestUri": "http://kasoboltest.blob.core.windows.net/test-container-45b2a579-7500-3e7a-5a4e-83558058ccf1/test-blob-6f5de575-3cd1-3210-4295-c7eca1683c33?comp=block\u0026blockid=AAgAAAAAAAAAAAAAAAAAAAAAAAAAAAAAAAAAAAAAAAAAAAAAAAAAAAAAAAAAAAAA",
>>>>>>> bb257be6
      "RequestMethod": "PUT",
      "RequestHeaders": {
        "Authorization": "Sanitized",
        "Content-Length": "1024",
        "User-Agent": [
<<<<<<< HEAD
          "azsdk-net-Storage.Blobs/12.5.0-dev.20200402.1",
          "(.NET Core 4.6.28325.01; Microsoft Windows 10.0.18362 )"
        ],
        "x-ms-client-request-id": "1395146376_AAQAAAAAAAAAAAAAAAAAAAAAAAAAAAAAAAAAAAAAAAAAAAAAAAAAAAAAAAAAAAAA",
        "x-ms-date": "Thu, 02 Apr 2020 23:49:54 GMT",
=======
          "azsdk-net-Storage.Blobs/12.4.0-dev.20200329.1",
          "(.NET Core 4.6.28325.01; Microsoft Windows 10.0.18363 )"
        ],
        "x-ms-client-request-id": "1395146376_AAgAAAAAAAAAAAAAAAAAAAAAAAAAAAAAAAAAAAAAAAAAAAAAAAAAAAAAAAAAAAAA",
        "x-ms-date": "Mon, 30 Mar 2020 05:49:04 GMT",
>>>>>>> bb257be6
        "x-ms-return-client-request-id": "true",
        "x-ms-version": "2019-12-12"
      },
      "RequestBody": "eaBEYfFF6PTIvFhsUgKy/9nU4hcxdYXJWz1EvXGxFG7dwjjLLTHukAfuduZaMXPQbA4ePNeNFAMaewa0ASqCFqfpj5DJ5tKo5lIPQv6ebinJdFFik9iXUK40sLIqOo/ca18\u002BcaLjBoY8dVaFftEFewzc6ozZIIPPUj7ilDYgfavCMtaeYP2H5m3LJh2BEdLcLzSlTU8CAkvcbh5jAXJPG/eqwkv6ZhsOVQQfDvplTkBsBWQBezBcwC\u002BLwvHeJOT7ewol10\u002BG4ckZlvhK4/RRdiDe9vsNTqDHTQIbb6QqMDAgI5PvQHbw5SSb5\u002BQ4Edw7OUvQAC3o7ixqXolNa3El7mbHKr9gYTap7RDXcWe8jzwl3zVYWTACNzVnhOLto3qydvl\u002BcOcd29gUJhIdEXzFrs5NKIs7zJQ2xPKK\u002BN1UvEmVJPtuPh5UBwRdRDMd5Sa4otYTn3vudqlkR6z0kuL6wGnIh\u002ByAVnCw\u002BSCH3odhGN/M0VYGQR3Op61RCfZxX3QhYoTJVF06N0tmYqZbZ5ghAi/NKMGM9H5M\u002BuA\u002BL016PpmrZnsDmMSBkZkKoN52ckAVLwfGpDazlG4FfFl9\u002Bwj\u002B6yMNsAEcHmprTJYngVOg1oigKP9Fs5pi99EN/htqA5aRDLS6acI/\u002BBGdW1egjBMaZabR3dIJuDiJqrgvDx9OAEgAlnWe5W3GYTDuqFdCwmu\u002B8pl1mSbDiFN8Mb4JD\u002BnxTloPn/Wde384CnuiGhDgRuhNcRyG2GciPA4iIrOvvVJG/Fn9MyJ1IHYZPY6qIG1CnOvVu53Ma3bz7GLne1nLiU0pWx624xLG2FGmbJvZdxug34bI2QG0epHjCka/jaUcTbNBgMRPi7jZD\u002BNMJv7aGXVGR5vTA69LdOGM09nLBkqriR/nmPZXUVPN7soeaFSTCPDReEYJSUkE9QvjwrjfDQmYoJzf84F\u002B7/VIBhXlLQyN\u002Bcvo\u002Bo0EoT/V46Lqc4\u002Bb7eHAhci3sxRuUohRwUM0Hsj/Vcjs9xN7lP5dChDek3xlrBgzJKdD1kW2eacEsuD8oMTa6x7HrvbNRfDKWqkEj78M6xUqAPkgvH\u002BCNn1rduEeYGlLBKhdnv4iZt\u002B2eXycsero\u002BMfK0p/LuS\u002BfRHh5Ys4Oq/pAuYsWrkwWB5oaakIC5oSTg34aU43Jf0p5vlqGqQMQp82CW/de0Ul7tMsFsE/snF7z5d5Q9FhsdzlAne/ykF2WCsJ1gIqMNLE0np/BxM/7jCL7k8Mlv7J0FeS\u002BHTRZiCNtbqaMdxvTZrEtG1W5qrNqRRHN9v2ZcUoPAGumzhZ92xZ7VFUobhUHKCwS96Rcu2oxU9gjjJIm0/1cfXawLJeasEA/PVZdQdb8xs3Qhw==",
      "StatusCode": 201,
      "ResponseHeaders": {
        "Content-Length": "0",
<<<<<<< HEAD
        "Date": "Thu, 02 Apr 2020 23:49:53 GMT",
=======
        "Date": "Mon, 30 Mar 2020 05:49:04 GMT",
>>>>>>> bb257be6
        "Server": [
          "Windows-Azure-Blob/1.0",
          "Microsoft-HTTPAPI/2.0"
        ],
<<<<<<< HEAD
        "x-ms-client-request-id": "1395146376_AAQAAAAAAAAAAAAAAAAAAAAAAAAAAAAAAAAAAAAAAAAAAAAAAAAAAAAAAAAAAAAA",
        "x-ms-content-crc64": "/VY3FPIw\u002B90=",
        "x-ms-request-id": "1072b8a4-101e-0025-5749-09e4dc000000",
=======
        "x-ms-client-request-id": "1395146376_AAgAAAAAAAAAAAAAAAAAAAAAAAAAAAAAAAAAAAAAAAAAAAAAAAAAAAAAAAAAAAAA",
        "x-ms-content-crc64": "Y75\u002BydmtbXo=",
        "x-ms-request-id": "7306bfd7-301e-0044-5556-06889f000000",
>>>>>>> bb257be6
        "x-ms-request-server-encrypted": "true",
        "x-ms-version": "2019-12-12"
      },
      "ResponseBody": []
    },
    {
<<<<<<< HEAD
      "RequestUri": "https://seanmcccanary.blob.core.windows.net/test-container-45b2a579-7500-3e7a-5a4e-83558058ccf1/test-blob-6f5de575-3cd1-3210-4295-c7eca1683c33?comp=block\u0026blockid=AAgAAAAAAAAAAAAAAAAAAAAAAAAAAAAAAAAAAAAAAAAAAAAAAAAAAAAAAAAAAAAA",
=======
      "RequestUri": "http://kasoboltest.blob.core.windows.net/test-container-45b2a579-7500-3e7a-5a4e-83558058ccf1/test-blob-6f5de575-3cd1-3210-4295-c7eca1683c33?comp=block\u0026blockid=AAQAAAAAAAAAAAAAAAAAAAAAAAAAAAAAAAAAAAAAAAAAAAAAAAAAAAAAAAAAAAAA",
>>>>>>> bb257be6
      "RequestMethod": "PUT",
      "RequestHeaders": {
        "Authorization": "Sanitized",
        "Content-Length": "1024",
        "User-Agent": [
<<<<<<< HEAD
          "azsdk-net-Storage.Blobs/12.5.0-dev.20200402.1",
          "(.NET Core 4.6.28325.01; Microsoft Windows 10.0.18362 )"
        ],
        "x-ms-client-request-id": "1395146376_AAgAAAAAAAAAAAAAAAAAAAAAAAAAAAAAAAAAAAAAAAAAAAAAAAAAAAAAAAAAAAAA",
        "x-ms-date": "Thu, 02 Apr 2020 23:49:54 GMT",
=======
          "azsdk-net-Storage.Blobs/12.4.0-dev.20200329.1",
          "(.NET Core 4.6.28325.01; Microsoft Windows 10.0.18363 )"
        ],
        "x-ms-client-request-id": "1395146376_AAQAAAAAAAAAAAAAAAAAAAAAAAAAAAAAAAAAAAAAAAAAAAAAAAAAAAAAAAAAAAAA",
        "x-ms-date": "Mon, 30 Mar 2020 05:49:04 GMT",
>>>>>>> bb257be6
        "x-ms-return-client-request-id": "true",
        "x-ms-version": "2019-12-12"
      },
      "RequestBody": "ZbvxM6653Vx\u002BczPr\u002Bxsl\u002BAE6IdrRD8jbNYdH9no6r6JuSzGNYBtVdoZdrGC/4h3UtRHRMx5hQFbyFf0mcebiRMSQfLDqmJjl5apUdGJoHFNqckFoaXyDDQrbmkseLwSfe2icLmVt6h156010Dczzivmpu/\u002BledtHDG\u002BlD/1Mx7altPj6zO3u/Ycj734uD/895w9RdHMF\u002BgGMVCH1x9sfLCOXzljT\u002BL4Lu753gYpdGP1vZyfu\u002B1JDoLn2bXjM\u002BDWsBMJal0Gmae5RRbm0jnh3LzskhV\u002BzMTHRUy2e3IpGP8KIyn3HAoG8yf44nLWZjhFBfz48p3LV\u002BNOQiUMTB4xkCwX2K8T7sC26aLxhe5R7N8UcXV1MCZhPs9GpNnk9qMFx1JCvomJNRc8Qgj\u002B2dH0\u002BFVF\u002B9qouFwJtpnjyUXm0fL/78KcEy5VjzxiOPIZYmT5UayEnv7EWQr2OQvzpWvNVXAWAuoTWOkm8GyeRoNt7FQw5neZXjL0N5K3pdYmYeXQkON\u002BA2N66fjHYa6OKhaLhEizvr70N/tBIctbW7MS/I6GybWf7\u002Bj0tfx60fyEZg18LCGNdqcm2FjoOOGUI5JJtGEcC1xc65RjvwTCfWX\u002BvLu92y\u002BNhYnrX/FYt7cHXJJuLR2bZF6tH0CJKbeeZF727Xwp2khiuDLXNKtvBDfhWF5yVExIY1RZDL/vBFvSSPuSYco23YZKC3DuxDOzQhcMp9FVKAwSroonzMmMd7fXAOuz3KJprn7YJEzbXZ8kqc6k3mCKfSDrf7c8Dwy4vZe9F8NH/2VwovVSfQPDN1DvAyb\u002B55VTTIfKyFzvLZ9yI2q1GkXb3KplMD9rN/wdKEhiTQ/ludX\u002Bacs7fTcEhXVZ4F2ZChkPEyJ4lbdZ6BSHrZwUiNyTiGWQtqx6oGNzXK7GEVeigB4vVz3pbSAipIG2s9OW8/iUxlf0CFdokHLDCTkIk9q85SmB5TWiph9FbhIux\u002ByP2GyyLUr/rnvKwsbLKmfrFhCq9c6qFQ7G9hw4sppBPciCMyzIVmKPvTatuyZu13u7Wlv9g9Ih5cdh7zcqxv/hhYD\u002BSPs3HsOuHzSX\u002BFnkVCKgfVRCR7n2XEllamsrYPo6zDWhcIqAgD\u002BUT2Sdie1peZsUikWroz3HB\u002Bit0bBYhro6XSgkRueUI/0YqfhVWNZf\u002B/DMFtq0jyz32mid0q6LP8iqYyjBRTazfGZEjvlFca8WUdnDiG/jhc3/MGh69k1OjWovqvmpmra\u002BHJZwbAA3rmi9i3zUy7dYytlaxhDKNIYU9gGPGcqxaLsnAW/VcxnNy4YDvW7MecWy1uAcUtCh8\u002BQQW3X\u002BpJSiCCLFscZLg1fDiP6OynsbSHw73ELmkRQ==",
      "StatusCode": 201,
      "ResponseHeaders": {
        "Content-Length": "0",
<<<<<<< HEAD
        "Date": "Thu, 02 Apr 2020 23:49:53 GMT",
=======
        "Date": "Mon, 30 Mar 2020 05:49:04 GMT",
>>>>>>> bb257be6
        "Server": [
          "Windows-Azure-Blob/1.0",
          "Microsoft-HTTPAPI/2.0"
        ],
<<<<<<< HEAD
        "x-ms-client-request-id": "1395146376_AAgAAAAAAAAAAAAAAAAAAAAAAAAAAAAAAAAAAAAAAAAAAAAAAAAAAAAAAAAAAAAA",
        "x-ms-content-crc64": "Y75\u002BydmtbXo=",
        "x-ms-request-id": "e80140d4-c01e-008f-6a49-09c4ca000000",
=======
        "x-ms-client-request-id": "1395146376_AAQAAAAAAAAAAAAAAAAAAAAAAAAAAAAAAAAAAAAAAAAAAAAAAAAAAAAAAAAAAAAA",
        "x-ms-content-crc64": "/VY3FPIw\u002B90=",
        "x-ms-request-id": "cbc0166c-701e-002e-5f56-06d434000000",
>>>>>>> bb257be6
        "x-ms-request-server-encrypted": "true",
        "x-ms-version": "2019-12-12"
      },
      "ResponseBody": []
    },
    {
<<<<<<< HEAD
      "RequestUri": "https://seanmcccanary.blob.core.windows.net/test-container-45b2a579-7500-3e7a-5a4e-83558058ccf1/test-blob-6f5de575-3cd1-3210-4295-c7eca1683c33?comp=blocklist",
=======
      "RequestUri": "http://kasoboltest.blob.core.windows.net/test-container-45b2a579-7500-3e7a-5a4e-83558058ccf1/test-blob-6f5de575-3cd1-3210-4295-c7eca1683c33?comp=blocklist",
>>>>>>> bb257be6
      "RequestMethod": "PUT",
      "RequestHeaders": {
        "Authorization": "Sanitized",
        "Content-Length": "185",
        "Content-Type": "application/xml",
        "User-Agent": [
<<<<<<< HEAD
          "azsdk-net-Storage.Blobs/12.5.0-dev.20200402.1",
          "(.NET Core 4.6.28325.01; Microsoft Windows 10.0.18362 )"
        ],
        "x-ms-client-request-id": "ccd2ae32-6a20-cb31-e7f8-83a1f201e22e",
        "x-ms-date": "Thu, 02 Apr 2020 23:49:55 GMT",
=======
          "azsdk-net-Storage.Blobs/12.4.0-dev.20200329.1",
          "(.NET Core 4.6.28325.01; Microsoft Windows 10.0.18363 )"
        ],
        "x-ms-client-request-id": "ccd2ae32-6a20-cb31-e7f8-83a1f201e22e",
        "x-ms-date": "Mon, 30 Mar 2020 05:49:04 GMT",
>>>>>>> bb257be6
        "x-ms-return-client-request-id": "true",
        "x-ms-version": "2019-12-12"
      },
      "RequestBody": "\u003CBlockList\u003E\u003CLatest\u003EAAQAAAAAAAAAAAAAAAAAAAAAAAAAAAAAAAAAAAAAAAAAAAAAAAAAAAAAAAAAAAAA\u003C/Latest\u003E\u003CLatest\u003EAAgAAAAAAAAAAAAAAAAAAAAAAAAAAAAAAAAAAAAAAAAAAAAAAAAAAAAAAAAAAAAA\u003C/Latest\u003E\u003C/BlockList\u003E",
      "StatusCode": 201,
      "ResponseHeaders": {
        "Content-Length": "0",
<<<<<<< HEAD
        "Date": "Thu, 02 Apr 2020 23:49:53 GMT",
        "ETag": "\u00220x8D7D7608AE026BD\u0022",
        "Last-Modified": "Thu, 02 Apr 2020 23:49:54 GMT",
=======
        "Date": "Mon, 30 Mar 2020 05:49:04 GMT",
        "ETag": "\u00220x8D7D46E0E646347\u0022",
        "Last-Modified": "Mon, 30 Mar 2020 05:49:04 GMT",
>>>>>>> bb257be6
        "Server": [
          "Windows-Azure-Blob/1.0",
          "Microsoft-HTTPAPI/2.0"
        ],
        "x-ms-client-request-id": "ccd2ae32-6a20-cb31-e7f8-83a1f201e22e",
<<<<<<< HEAD
        "x-ms-content-crc64": "d9pxDT8aiEc=",
        "x-ms-request-id": "e80140e0-c01e-008f-7149-09c4ca000000",
=======
        "x-ms-content-crc64": "UOQzPP6dnWc=",
        "x-ms-request-id": "cbc01677-701e-002e-6756-06d434000000",
>>>>>>> bb257be6
        "x-ms-request-server-encrypted": "true",
        "x-ms-version": "2019-12-12"
      },
      "ResponseBody": []
    },
    {
<<<<<<< HEAD
      "RequestUri": "https://seanmcccanary.blob.core.windows.net/test-container-45b2a579-7500-3e7a-5a4e-83558058ccf1/test-blob-6f5de575-3cd1-3210-4295-c7eca1683c33",
      "RequestMethod": "GET",
      "RequestHeaders": {
        "Authorization": "Sanitized",
        "traceparent": "00-db099a6988a3ac46a960b4cde0ba77d1-9792fabb2fb3df45-00",
        "User-Agent": [
          "azsdk-net-Storage.Blobs/12.5.0-dev.20200402.1",
          "(.NET Core 4.6.28325.01; Microsoft Windows 10.0.18362 )"
        ],
        "x-ms-client-request-id": "1395146376_bytes=0-2047",
        "x-ms-date": "Thu, 02 Apr 2020 23:49:55 GMT",
=======
      "RequestUri": "http://kasoboltest.blob.core.windows.net/test-container-45b2a579-7500-3e7a-5a4e-83558058ccf1/test-blob-6f5de575-3cd1-3210-4295-c7eca1683c33",
      "RequestMethod": "GET",
      "RequestHeaders": {
        "Authorization": "Sanitized",
        "traceparent": "00-4fd740d4b79388498c99d85d558e45c1-42a4efdfaf78024c-00",
        "User-Agent": [
          "azsdk-net-Storage.Blobs/12.4.0-dev.20200329.1",
          "(.NET Core 4.6.28325.01; Microsoft Windows 10.0.18363 )"
        ],
        "x-ms-client-request-id": "1395146376_bytes=0-2047",
        "x-ms-date": "Mon, 30 Mar 2020 05:49:05 GMT",
>>>>>>> bb257be6
        "x-ms-range": "bytes=0-2047",
        "x-ms-return-client-request-id": "true",
        "x-ms-version": "2019-12-12"
      },
      "RequestBody": null,
      "StatusCode": 206,
      "ResponseHeaders": {
        "Accept-Ranges": "bytes",
        "Content-Length": "2048",
        "Content-Range": "bytes 0-2047/2048",
        "Content-Type": "application/octet-stream",
<<<<<<< HEAD
        "Date": "Thu, 02 Apr 2020 23:49:53 GMT",
        "ETag": "\u00220x8D7D7608AE026BD\u0022",
        "Last-Modified": "Thu, 02 Apr 2020 23:49:54 GMT",
=======
        "Date": "Mon, 30 Mar 2020 05:49:04 GMT",
        "ETag": "\u00220x8D7D46E0E646347\u0022",
        "Last-Modified": "Mon, 30 Mar 2020 05:49:04 GMT",
>>>>>>> bb257be6
        "Server": [
          "Windows-Azure-Blob/1.0",
          "Microsoft-HTTPAPI/2.0"
        ],
        "x-ms-blob-type": "BlockBlob",
        "x-ms-client-request-id": "1395146376_bytes=0-2047",
<<<<<<< HEAD
        "x-ms-creation-time": "Thu, 02 Apr 2020 23:49:54 GMT",
        "x-ms-lease-state": "available",
        "x-ms-lease-status": "unlocked",
        "x-ms-request-id": "e80140e9-c01e-008f-7849-09c4ca000000",
=======
        "x-ms-creation-time": "Mon, 30 Mar 2020 05:49:04 GMT",
        "x-ms-lease-state": "available",
        "x-ms-lease-status": "unlocked",
        "x-ms-request-id": "cbc0167d-701e-002e-6c56-06d434000000",
>>>>>>> bb257be6
        "x-ms-server-encrypted": "true",
        "x-ms-version": "2019-12-12"
      },
      "ResponseBody": "ZbvxM6653Vx\u002BczPr\u002Bxsl\u002BAE6IdrRD8jbNYdH9no6r6JuSzGNYBtVdoZdrGC/4h3UtRHRMx5hQFbyFf0mcebiRMSQfLDqmJjl5apUdGJoHFNqckFoaXyDDQrbmkseLwSfe2icLmVt6h156010Dczzivmpu/\u002BledtHDG\u002BlD/1Mx7altPj6zO3u/Ycj734uD/895w9RdHMF\u002BgGMVCH1x9sfLCOXzljT\u002BL4Lu753gYpdGP1vZyfu\u002B1JDoLn2bXjM\u002BDWsBMJal0Gmae5RRbm0jnh3LzskhV\u002BzMTHRUy2e3IpGP8KIyn3HAoG8yf44nLWZjhFBfz48p3LV\u002BNOQiUMTB4xkCwX2K8T7sC26aLxhe5R7N8UcXV1MCZhPs9GpNnk9qMFx1JCvomJNRc8Qgj\u002B2dH0\u002BFVF\u002B9qouFwJtpnjyUXm0fL/78KcEy5VjzxiOPIZYmT5UayEnv7EWQr2OQvzpWvNVXAWAuoTWOkm8GyeRoNt7FQw5neZXjL0N5K3pdYmYeXQkON\u002BA2N66fjHYa6OKhaLhEizvr70N/tBIctbW7MS/I6GybWf7\u002Bj0tfx60fyEZg18LCGNdqcm2FjoOOGUI5JJtGEcC1xc65RjvwTCfWX\u002BvLu92y\u002BNhYnrX/FYt7cHXJJuLR2bZF6tH0CJKbeeZF727Xwp2khiuDLXNKtvBDfhWF5yVExIY1RZDL/vBFvSSPuSYco23YZKC3DuxDOzQhcMp9FVKAwSroonzMmMd7fXAOuz3KJprn7YJEzbXZ8kqc6k3mCKfSDrf7c8Dwy4vZe9F8NH/2VwovVSfQPDN1DvAyb\u002B55VTTIfKyFzvLZ9yI2q1GkXb3KplMD9rN/wdKEhiTQ/ludX\u002Bacs7fTcEhXVZ4F2ZChkPEyJ4lbdZ6BSHrZwUiNyTiGWQtqx6oGNzXK7GEVeigB4vVz3pbSAipIG2s9OW8/iUxlf0CFdokHLDCTkIk9q85SmB5TWiph9FbhIux\u002ByP2GyyLUr/rnvKwsbLKmfrFhCq9c6qFQ7G9hw4sppBPciCMyzIVmKPvTatuyZu13u7Wlv9g9Ih5cdh7zcqxv/hhYD\u002BSPs3HsOuHzSX\u002BFnkVCKgfVRCR7n2XEllamsrYPo6zDWhcIqAgD\u002BUT2Sdie1peZsUikWroz3HB\u002Bit0bBYhro6XSgkRueUI/0YqfhVWNZf\u002B/DMFtq0jyz32mid0q6LP8iqYyjBRTazfGZEjvlFca8WUdnDiG/jhc3/MGh69k1OjWovqvmpmra\u002BHJZwbAA3rmi9i3zUy7dYytlaxhDKNIYU9gGPGcqxaLsnAW/VcxnNy4YDvW7MecWy1uAcUtCh8\u002BQQW3X\u002BpJSiCCLFscZLg1fDiP6OynsbSHw73ELmkRXmgRGHxRej0yLxYbFICsv/Z1OIXMXWFyVs9RL1xsRRu3cI4yy0x7pAH7nbmWjFz0GwOHjzXjRQDGnsGtAEqghan6Y\u002BQyebSqOZSD0L\u002Bnm4pyXRRYpPYl1CuNLCyKjqP3GtfPnGi4waGPHVWhX7RBXsM3OqM2SCDz1I\u002B4pQ2IH2rwjLWnmD9h\u002BZtyyYdgRHS3C80pU1PAgJL3G4eYwFyTxv3qsJL\u002BmYbDlUEHw76ZU5AbAVkAXswXMAvi8Lx3iTk\u002B3sKJddPhuHJGZb4SuP0UXYg3vb7DU6gx00CG2\u002BkKjAwICOT70B28OUkm\u002BfkOBHcOzlL0AAt6O4sal6JTWtxJe5mxyq/YGE2qe0Q13FnvI88Jd81WFkwAjc1Z4Ti7aN6snb5fnDnHdvYFCYSHRF8xa7OTSiLO8yUNsTyivjdVLxJlST7bj4eVAcEXUQzHeUmuKLWE5977napZEes9JLi\u002BsBpyIfsgFZwsPkgh96HYRjfzNFWBkEdzqetUQn2cV90IWKEyVRdOjdLZmKmW2eYIQIvzSjBjPR\u002BTPrgPi9Nej6Zq2Z7A5jEgZGZCqDednJAFS8HxqQ2s5RuBXxZffsI/usjDbABHB5qa0yWJ4FToNaIoCj/RbOaYvfRDf4bagOWkQy0umnCP/gRnVtXoIwTGmWm0d3SCbg4iaq4Lw8fTgBIAJZ1nuVtxmEw7qhXQsJrvvKZdZkmw4hTfDG\u002BCQ/p8U5aD5/1nXt/OAp7ohoQ4EboTXEchthnIjwOIiKzr71SRvxZ/TMidSB2GT2OqiBtQpzr1budzGt28\u002Bxi53tZy4lNKVsetuMSxthRpmyb2XcboN\u002BGyNkBtHqR4wpGv42lHE2zQYDET4u42Q/jTCb\u002B2hl1Rkeb0wOvS3ThjNPZywZKq4kf55j2V1FTze7KHmhUkwjw0XhGCUlJBPUL48K43w0JmKCc3/OBfu/1SAYV5S0MjfnL6PqNBKE/1eOi6nOPm\u002B3hwIXIt7MUblKIUcFDNB7I/1XI7PcTe5T\u002BXQoQ3pN8ZawYMySnQ9ZFtnmnBLLg/KDE2usex672zUXwylqpBI\u002B/DOsVKgD5ILx/gjZ9a3bhHmBpSwSoXZ7\u002BImbftnl8nLHq6PjHytKfy7kvn0R4eWLODqv6QLmLFq5MFgeaGmpCAuaEk4N\u002BGlONyX9Keb5ahqkDEKfNglv3XtFJe7TLBbBP7Jxe8\u002BXeUPRYbHc5QJ3v8pBdlgrCdYCKjDSxNJ6fwcTP\u002B4wi\u002B5PDJb\u002BydBXkvh00WYgjbW6mjHcb02axLRtVuaqzakURzfb9mXFKDwBrps4WfdsWe1RVKG4VBygsEvekXLtqMVPYI4ySJtP9XH12sCyXmrBAPz1WXUHW/MbN0Ic="
    },
    {
<<<<<<< HEAD
      "RequestUri": "https://seanmcccanary.blob.core.windows.net/test-container-45b2a579-7500-3e7a-5a4e-83558058ccf1?restype=container",
      "RequestMethod": "DELETE",
      "RequestHeaders": {
        "Authorization": "Sanitized",
        "traceparent": "00-3d26b41ace58574080c267d0203bb311-a6193df2057a6a41-00",
        "User-Agent": [
          "azsdk-net-Storage.Blobs/12.5.0-dev.20200402.1",
          "(.NET Core 4.6.28325.01; Microsoft Windows 10.0.18362 )"
        ],
        "x-ms-client-request-id": "fa025ee6-c772-84d2-1235-8fc292a36593",
        "x-ms-date": "Thu, 02 Apr 2020 23:49:55 GMT",
=======
      "RequestUri": "http://kasoboltest.blob.core.windows.net/test-container-45b2a579-7500-3e7a-5a4e-83558058ccf1?restype=container",
      "RequestMethod": "DELETE",
      "RequestHeaders": {
        "Authorization": "Sanitized",
        "traceparent": "00-7c350aaf5667684bbdc326b85c79fbd7-a2ab31f510d23048-00",
        "User-Agent": [
          "azsdk-net-Storage.Blobs/12.4.0-dev.20200329.1",
          "(.NET Core 4.6.28325.01; Microsoft Windows 10.0.18363 )"
        ],
        "x-ms-client-request-id": "fa025ee6-c772-84d2-1235-8fc292a36593",
        "x-ms-date": "Mon, 30 Mar 2020 05:49:05 GMT",
>>>>>>> bb257be6
        "x-ms-return-client-request-id": "true",
        "x-ms-version": "2019-12-12"
      },
      "RequestBody": null,
      "StatusCode": 202,
      "ResponseHeaders": {
        "Content-Length": "0",
<<<<<<< HEAD
        "Date": "Thu, 02 Apr 2020 23:49:53 GMT",
=======
        "Date": "Mon, 30 Mar 2020 05:49:04 GMT",
>>>>>>> bb257be6
        "Server": [
          "Windows-Azure-Blob/1.0",
          "Microsoft-HTTPAPI/2.0"
        ],
        "x-ms-client-request-id": "fa025ee6-c772-84d2-1235-8fc292a36593",
<<<<<<< HEAD
        "x-ms-request-id": "e80140f0-c01e-008f-7e49-09c4ca000000",
        "x-ms-version": "2019-12-12"
=======
        "x-ms-request-id": "ddddc0f6-101e-0017-5b56-069490000000",
        "x-ms-version": "2019-07-07"
>>>>>>> bb257be6
      },
      "ResponseBody": []
    }
  ],
  "Variables": {
    "RandomSeed": "1774669484",
<<<<<<< HEAD
    "Storage_TestConfigDefault": "ProductionTenant\nseanmcccanary\nU2FuaXRpemVk\nhttps://seanmcccanary.blob.core.windows.net\nhttps://seanmcccanary.file.core.windows.net\nhttps://seanmcccanary.queue.core.windows.net\nhttps://seanmcccanary.table.core.windows.net\n\n\n\n\nhttps://seanmcccanary-secondary.blob.core.windows.net\nhttps://seanmcccanary-secondary.file.core.windows.net\nhttps://seanmcccanary-secondary.queue.core.windows.net\nhttps://seanmcccanary-secondary.table.core.windows.net\n\nSanitized\n\n\nCloud\nBlobEndpoint=https://seanmcccanary.blob.core.windows.net/;QueueEndpoint=https://seanmcccanary.queue.core.windows.net/;FileEndpoint=https://seanmcccanary.file.core.windows.net/;BlobSecondaryEndpoint=https://seanmcccanary-secondary.blob.core.windows.net/;QueueSecondaryEndpoint=https://seanmcccanary-secondary.queue.core.windows.net/;FileSecondaryEndpoint=https://seanmcccanary-secondary.file.core.windows.net/;AccountName=seanmcccanary;AccountKey=Sanitized\nseanscope1"
=======
    "Storage_TestConfigDefault": "ProductionTenant\nkasoboltest\nU2FuaXRpemVk\nhttp://kasoboltest.blob.core.windows.net\nhttp://kasoboltest.file.core.windows.net\nhttp://kasoboltest.queue.core.windows.net\nhttp://kasoboltest.table.core.windows.net\n\n\n\n\nhttp://kasoboltest-secondary.blob.core.windows.net\nhttp://kasoboltest-secondary.file.core.windows.net\nhttp://kasoboltest-secondary.queue.core.windows.net\nhttp://kasoboltest-secondary.table.core.windows.net\n\nSanitized\n\n\nCloud\nBlobEndpoint=http://kasoboltest.blob.core.windows.net/;QueueEndpoint=http://kasoboltest.queue.core.windows.net/;FileEndpoint=http://kasoboltest.file.core.windows.net/;BlobSecondaryEndpoint=http://kasoboltest-secondary.blob.core.windows.net/;QueueSecondaryEndpoint=http://kasoboltest-secondary.queue.core.windows.net/;FileSecondaryEndpoint=http://kasoboltest-secondary.file.core.windows.net/;AccountName=kasoboltest;AccountKey=Sanitized\nencryptionScope"
>>>>>>> bb257be6
  }
}<|MERGE_RESOLUTION|>--- conflicted
+++ resolved
@@ -1,33 +1,18 @@
 {
   "Entries": [
     {
-<<<<<<< HEAD
-      "RequestUri": "https://seanmcccanary.blob.core.windows.net/test-container-45b2a579-7500-3e7a-5a4e-83558058ccf1?restype=container",
-      "RequestMethod": "PUT",
-      "RequestHeaders": {
-        "Authorization": "Sanitized",
-        "traceparent": "00-3b53f6846c6e694cb23b48fdb459380c-864e4973d582ac4b-00",
-        "User-Agent": [
-          "azsdk-net-Storage.Blobs/12.5.0-dev.20200402.1",
+      "RequestUri": "https://seanmcccanary.blob.core.windows.net/test-container-0568403f-652b-5be6-4d90-0a8c99f06886?restype=container",
+      "RequestMethod": "PUT",
+      "RequestHeaders": {
+        "Authorization": "Sanitized",
+        "traceparent": "00-89d8ab57ea5db244acef4e5d7d7e5fad-b878c8816618054f-00",
+        "User-Agent": [
+          "azsdk-net-Storage.Blobs/12.5.0-dev.20200403.1",
           "(.NET Core 4.6.28325.01; Microsoft Windows 10.0.18362 )"
         ],
         "x-ms-blob-public-access": "container",
-        "x-ms-client-request-id": "b6834c55-31ca-b7b0-1d5c-55f1bce8d605",
-        "x-ms-date": "Thu, 02 Apr 2020 23:49:54 GMT",
-=======
-      "RequestUri": "http://kasoboltest.blob.core.windows.net/test-container-45b2a579-7500-3e7a-5a4e-83558058ccf1?restype=container",
-      "RequestMethod": "PUT",
-      "RequestHeaders": {
-        "Authorization": "Sanitized",
-        "traceparent": "00-c3ff8e42db18224c9fd0cee9bb6948cc-819995fadce6dc40-00",
-        "User-Agent": [
-          "azsdk-net-Storage.Blobs/12.4.0-dev.20200329.1",
-          "(.NET Core 4.6.28325.01; Microsoft Windows 10.0.18363 )"
-        ],
-        "x-ms-blob-public-access": "container",
-        "x-ms-client-request-id": "b6834c55-31ca-b7b0-1d5c-55f1bce8d605",
-        "x-ms-date": "Mon, 30 Mar 2020 05:49:04 GMT",
->>>>>>> bb257be6
+        "x-ms-client-request-id": "8f7160b9-e953-bbc0-8611-1f15e753d55a",
+        "x-ms-date": "Sat, 04 Apr 2020 01:41:21 GMT",
         "x-ms-return-client-request-id": "true",
         "x-ms-version": "2019-12-12"
       },
@@ -35,163 +20,96 @@
       "StatusCode": 201,
       "ResponseHeaders": {
         "Content-Length": "0",
-<<<<<<< HEAD
-        "Date": "Thu, 02 Apr 2020 23:49:53 GMT",
-        "ETag": "\u00220x8D7D7608AA14184\u0022",
-        "Last-Modified": "Thu, 02 Apr 2020 23:49:53 GMT",
-=======
-        "Date": "Mon, 30 Mar 2020 05:49:03 GMT",
-        "ETag": "\u00220x8D7D46E0E50DFEC\u0022",
-        "Last-Modified": "Mon, 30 Mar 2020 05:49:04 GMT",
->>>>>>> bb257be6
-        "Server": [
-          "Windows-Azure-Blob/1.0",
-          "Microsoft-HTTPAPI/2.0"
-        ],
-        "x-ms-client-request-id": "b6834c55-31ca-b7b0-1d5c-55f1bce8d605",
-<<<<<<< HEAD
-        "x-ms-request-id": "0ea82ec3-001e-0064-1449-09bc38000000",
-        "x-ms-version": "2019-12-12"
-=======
-        "x-ms-request-id": "ddddc0e9-101e-0017-5356-069490000000",
-        "x-ms-version": "2019-07-07"
->>>>>>> bb257be6
-      },
-      "ResponseBody": []
-    },
-    {
-<<<<<<< HEAD
-      "RequestUri": "https://seanmcccanary.blob.core.windows.net/test-container-45b2a579-7500-3e7a-5a4e-83558058ccf1/test-blob-6f5de575-3cd1-3210-4295-c7eca1683c33?comp=block\u0026blockid=AAQAAAAAAAAAAAAAAAAAAAAAAAAAAAAAAAAAAAAAAAAAAAAAAAAAAAAAAAAAAAAA",
-=======
-      "RequestUri": "http://kasoboltest.blob.core.windows.net/test-container-45b2a579-7500-3e7a-5a4e-83558058ccf1/test-blob-6f5de575-3cd1-3210-4295-c7eca1683c33?comp=block\u0026blockid=AAgAAAAAAAAAAAAAAAAAAAAAAAAAAAAAAAAAAAAAAAAAAAAAAAAAAAAAAAAAAAAA",
->>>>>>> bb257be6
+        "Date": "Sat, 04 Apr 2020 01:41:21 GMT",
+        "ETag": "\u00220x8D7D8394741DD25\u0022",
+        "Last-Modified": "Sat, 04 Apr 2020 01:41:21 GMT",
+        "Server": [
+          "Windows-Azure-Blob/1.0",
+          "Microsoft-HTTPAPI/2.0"
+        ],
+        "x-ms-client-request-id": "8f7160b9-e953-bbc0-8611-1f15e753d55a",
+        "x-ms-request-id": "1a0612ab-701e-0041-2a22-0a1544000000",
+        "x-ms-version": "2019-12-12"
+      },
+      "ResponseBody": []
+    },
+    {
+      "RequestUri": "https://seanmcccanary.blob.core.windows.net/test-container-0568403f-652b-5be6-4d90-0a8c99f06886/test-blob-024c0bcc-28fb-6d40-c9af-6f0940c51bec?comp=block\u0026blockid=AAQAAAAAAAAAAAAAAAAAAAAAAAAAAAAAAAAAAAAAAAAAAAAAAAAAAAAAAAAAAAAA",
       "RequestMethod": "PUT",
       "RequestHeaders": {
         "Authorization": "Sanitized",
         "Content-Length": "1024",
         "User-Agent": [
-<<<<<<< HEAD
-          "azsdk-net-Storage.Blobs/12.5.0-dev.20200402.1",
-          "(.NET Core 4.6.28325.01; Microsoft Windows 10.0.18362 )"
-        ],
-        "x-ms-client-request-id": "1395146376_AAQAAAAAAAAAAAAAAAAAAAAAAAAAAAAAAAAAAAAAAAAAAAAAAAAAAAAAAAAAAAAA",
-        "x-ms-date": "Thu, 02 Apr 2020 23:49:54 GMT",
-=======
-          "azsdk-net-Storage.Blobs/12.4.0-dev.20200329.1",
-          "(.NET Core 4.6.28325.01; Microsoft Windows 10.0.18363 )"
-        ],
-        "x-ms-client-request-id": "1395146376_AAgAAAAAAAAAAAAAAAAAAAAAAAAAAAAAAAAAAAAAAAAAAAAAAAAAAAAAAAAAAAAA",
-        "x-ms-date": "Mon, 30 Mar 2020 05:49:04 GMT",
->>>>>>> bb257be6
-        "x-ms-return-client-request-id": "true",
-        "x-ms-version": "2019-12-12"
-      },
-      "RequestBody": "eaBEYfFF6PTIvFhsUgKy/9nU4hcxdYXJWz1EvXGxFG7dwjjLLTHukAfuduZaMXPQbA4ePNeNFAMaewa0ASqCFqfpj5DJ5tKo5lIPQv6ebinJdFFik9iXUK40sLIqOo/ca18\u002BcaLjBoY8dVaFftEFewzc6ozZIIPPUj7ilDYgfavCMtaeYP2H5m3LJh2BEdLcLzSlTU8CAkvcbh5jAXJPG/eqwkv6ZhsOVQQfDvplTkBsBWQBezBcwC\u002BLwvHeJOT7ewol10\u002BG4ckZlvhK4/RRdiDe9vsNTqDHTQIbb6QqMDAgI5PvQHbw5SSb5\u002BQ4Edw7OUvQAC3o7ixqXolNa3El7mbHKr9gYTap7RDXcWe8jzwl3zVYWTACNzVnhOLto3qydvl\u002BcOcd29gUJhIdEXzFrs5NKIs7zJQ2xPKK\u002BN1UvEmVJPtuPh5UBwRdRDMd5Sa4otYTn3vudqlkR6z0kuL6wGnIh\u002ByAVnCw\u002BSCH3odhGN/M0VYGQR3Op61RCfZxX3QhYoTJVF06N0tmYqZbZ5ghAi/NKMGM9H5M\u002BuA\u002BL016PpmrZnsDmMSBkZkKoN52ckAVLwfGpDazlG4FfFl9\u002Bwj\u002B6yMNsAEcHmprTJYngVOg1oigKP9Fs5pi99EN/htqA5aRDLS6acI/\u002BBGdW1egjBMaZabR3dIJuDiJqrgvDx9OAEgAlnWe5W3GYTDuqFdCwmu\u002B8pl1mSbDiFN8Mb4JD\u002BnxTloPn/Wde384CnuiGhDgRuhNcRyG2GciPA4iIrOvvVJG/Fn9MyJ1IHYZPY6qIG1CnOvVu53Ma3bz7GLne1nLiU0pWx624xLG2FGmbJvZdxug34bI2QG0epHjCka/jaUcTbNBgMRPi7jZD\u002BNMJv7aGXVGR5vTA69LdOGM09nLBkqriR/nmPZXUVPN7soeaFSTCPDReEYJSUkE9QvjwrjfDQmYoJzf84F\u002B7/VIBhXlLQyN\u002Bcvo\u002Bo0EoT/V46Lqc4\u002Bb7eHAhci3sxRuUohRwUM0Hsj/Vcjs9xN7lP5dChDek3xlrBgzJKdD1kW2eacEsuD8oMTa6x7HrvbNRfDKWqkEj78M6xUqAPkgvH\u002BCNn1rduEeYGlLBKhdnv4iZt\u002B2eXycsero\u002BMfK0p/LuS\u002BfRHh5Ys4Oq/pAuYsWrkwWB5oaakIC5oSTg34aU43Jf0p5vlqGqQMQp82CW/de0Ul7tMsFsE/snF7z5d5Q9FhsdzlAne/ykF2WCsJ1gIqMNLE0np/BxM/7jCL7k8Mlv7J0FeS\u002BHTRZiCNtbqaMdxvTZrEtG1W5qrNqRRHN9v2ZcUoPAGumzhZ92xZ7VFUobhUHKCwS96Rcu2oxU9gjjJIm0/1cfXawLJeasEA/PVZdQdb8xs3Qhw==",
-      "StatusCode": 201,
-      "ResponseHeaders": {
-        "Content-Length": "0",
-<<<<<<< HEAD
-        "Date": "Thu, 02 Apr 2020 23:49:53 GMT",
-=======
-        "Date": "Mon, 30 Mar 2020 05:49:04 GMT",
->>>>>>> bb257be6
-        "Server": [
-          "Windows-Azure-Blob/1.0",
-          "Microsoft-HTTPAPI/2.0"
-        ],
-<<<<<<< HEAD
-        "x-ms-client-request-id": "1395146376_AAQAAAAAAAAAAAAAAAAAAAAAAAAAAAAAAAAAAAAAAAAAAAAAAAAAAAAAAAAAAAAA",
-        "x-ms-content-crc64": "/VY3FPIw\u002B90=",
-        "x-ms-request-id": "1072b8a4-101e-0025-5749-09e4dc000000",
-=======
-        "x-ms-client-request-id": "1395146376_AAgAAAAAAAAAAAAAAAAAAAAAAAAAAAAAAAAAAAAAAAAAAAAAAAAAAAAAAAAAAAAA",
-        "x-ms-content-crc64": "Y75\u002BydmtbXo=",
-        "x-ms-request-id": "7306bfd7-301e-0044-5556-06889f000000",
->>>>>>> bb257be6
+          "azsdk-net-Storage.Blobs/12.5.0-dev.20200403.1",
+          "(.NET Core 4.6.28325.01; Microsoft Windows 10.0.18362 )"
+        ],
+        "x-ms-client-request-id": "1626890702_AAQAAAAAAAAAAAAAAAAAAAAAAAAAAAAAAAAAAAAAAAAAAAAAAAAAAAAAAAAAAAAA",
+        "x-ms-date": "Sat, 04 Apr 2020 01:41:21 GMT",
+        "x-ms-return-client-request-id": "true",
+        "x-ms-version": "2019-12-12"
+      },
+      "RequestBody": "fmut0af162nLTfm6mlxNMpvBAZAkdgufiR83XSfhNwQVSISIri1YAYb8tPcfI5/SZuzyYiBP2whgDkeIvY5B6RX1pVHXxYRtaP8KKMIUf2aAZPY67tXjxW18J5/m0EP3usriKX5N\u002B6FohfkgRbNFS47hB1iYB/o/Et/jWp3kh5i8E234MlbnMmlU0mnbwoC6N9sRBMnqXrPPoheeaqEEg/5hZDJFTBk4\u002BtTvQzSRZE9fKSLB0oLP0bS6KY8\u002BSMjIUE5reV1OdOvC2Qr0\u002Bxp\u002BPT3HP0B\u002BQ7B7kpN9iyOJ\u002BbEMJ/PmJerxEbQ3//l42tWZPOtRdgmHSQ2e8OfK0OnHOOBZ6NQnmBhT1S6MRkO3A7e95E43OIKnhN3mRzUDJ0DKb8YZHvIBcqTT/qDb\u002BwLJ5uwvDOuakABdsWP2QFDiT67twdd8nuTEvHKqZDnhzIjaHWFI1BpVMN/Gu22PCjFT8K/y7jorTEgIalB57yzGe\u002BXaGyPumXqUl5D3tuJ3NbJAVnOK795Or9EYQGrK20CzAECItO4OZFc0XVapM5ZmkTSdOJi5PIsHjGxR1lkQyrxQRLah74DDMvIbVZGHpHs6sa41LKKn\u002BsO0gCiCvI79I5OZWO/gxKK02gamnef5f\u002BfwFiSq250ZqUry7G5YQXVjHjH\u002B7kyMWuwMgVKcAFzcugFBkaVpUkj1gK\u002Bl7dg0W5iRQ361\u002B5GbZLw3nlpLfajtFjJsF7DQ\u002BczpCG2c520U2CW6Cr3eJr5wpS3pMrPtqgIGt9alx0TnwUmyzPMj/nxOIsU0kXLrD/Bz\u002B3GC5scY\u002B11rlS\u002BWbhDh0kl0K1nLTaewmw/uuRiPG6jmMsvSZNqBmtGWuGlNt7S0U78oduOWqK7K0ku4KkJE23mHsDxFD21v85GINJU\u002BY\u002BNbOWVZZ6TET4ocB5KPyHCOUdzvxQd3b0RRuYNSDnMZjG9nXfHc63TVwmCxKAfb4Coh\u002BeO4Tp3c48khB60hckEXA3sjJ2p/smZoGgOmxkc9dtlYMBSPYD3Ri3onu\u002BPGs08emSSMt7jAokd9TzSZNhyC5JDTyEItiKI9UZvvV/aComazhywisL4gmI7NEREIOFVepNdS8usN8RGCTmYc0EpQ\u002Bq3O5q7vYDPRszCzX3aRNBlGkbIfL697ppUbn2JYA8dDfBZjOlKmbkSkgD\u002B6WpGb8BpN1j\u002BXMcv\u002BUz8Y1MDRea9pb\u002BNfLvnGnyJueq9vwEsDf69HCi2Hq0tLZOcSjZmD0waQUequO8EghjYcKbYbj5LzFFURiW\u002BB4cOXE8kStBKJ6qeo3m9hVUPtJ4P3a4KUL9VUHnhEckmXD28mFij3DdEkkz4Oc7Ajkr8RI2LrinZBAuP0vZaZRQ==",
+      "StatusCode": 201,
+      "ResponseHeaders": {
+        "Content-Length": "0",
+        "Date": "Sat, 04 Apr 2020 01:41:21 GMT",
+        "Server": [
+          "Windows-Azure-Blob/1.0",
+          "Microsoft-HTTPAPI/2.0"
+        ],
+        "x-ms-client-request-id": "1626890702_AAQAAAAAAAAAAAAAAAAAAAAAAAAAAAAAAAAAAAAAAAAAAAAAAAAAAAAAAAAAAAAA",
+        "x-ms-content-crc64": "iD\u002BoV/\u002BJZwQ=",
+        "x-ms-request-id": "d818ef8e-701e-0033-1e22-0a120b000000",
         "x-ms-request-server-encrypted": "true",
         "x-ms-version": "2019-12-12"
       },
       "ResponseBody": []
     },
     {
-<<<<<<< HEAD
-      "RequestUri": "https://seanmcccanary.blob.core.windows.net/test-container-45b2a579-7500-3e7a-5a4e-83558058ccf1/test-blob-6f5de575-3cd1-3210-4295-c7eca1683c33?comp=block\u0026blockid=AAgAAAAAAAAAAAAAAAAAAAAAAAAAAAAAAAAAAAAAAAAAAAAAAAAAAAAAAAAAAAAA",
-=======
-      "RequestUri": "http://kasoboltest.blob.core.windows.net/test-container-45b2a579-7500-3e7a-5a4e-83558058ccf1/test-blob-6f5de575-3cd1-3210-4295-c7eca1683c33?comp=block\u0026blockid=AAQAAAAAAAAAAAAAAAAAAAAAAAAAAAAAAAAAAAAAAAAAAAAAAAAAAAAAAAAAAAAA",
->>>>>>> bb257be6
+      "RequestUri": "https://seanmcccanary.blob.core.windows.net/test-container-0568403f-652b-5be6-4d90-0a8c99f06886/test-blob-024c0bcc-28fb-6d40-c9af-6f0940c51bec?comp=block\u0026blockid=AAgAAAAAAAAAAAAAAAAAAAAAAAAAAAAAAAAAAAAAAAAAAAAAAAAAAAAAAAAAAAAA",
       "RequestMethod": "PUT",
       "RequestHeaders": {
         "Authorization": "Sanitized",
         "Content-Length": "1024",
         "User-Agent": [
-<<<<<<< HEAD
-          "azsdk-net-Storage.Blobs/12.5.0-dev.20200402.1",
-          "(.NET Core 4.6.28325.01; Microsoft Windows 10.0.18362 )"
-        ],
-        "x-ms-client-request-id": "1395146376_AAgAAAAAAAAAAAAAAAAAAAAAAAAAAAAAAAAAAAAAAAAAAAAAAAAAAAAAAAAAAAAA",
-        "x-ms-date": "Thu, 02 Apr 2020 23:49:54 GMT",
-=======
-          "azsdk-net-Storage.Blobs/12.4.0-dev.20200329.1",
-          "(.NET Core 4.6.28325.01; Microsoft Windows 10.0.18363 )"
-        ],
-        "x-ms-client-request-id": "1395146376_AAQAAAAAAAAAAAAAAAAAAAAAAAAAAAAAAAAAAAAAAAAAAAAAAAAAAAAAAAAAAAAA",
-        "x-ms-date": "Mon, 30 Mar 2020 05:49:04 GMT",
->>>>>>> bb257be6
-        "x-ms-return-client-request-id": "true",
-        "x-ms-version": "2019-12-12"
-      },
-      "RequestBody": "ZbvxM6653Vx\u002BczPr\u002Bxsl\u002BAE6IdrRD8jbNYdH9no6r6JuSzGNYBtVdoZdrGC/4h3UtRHRMx5hQFbyFf0mcebiRMSQfLDqmJjl5apUdGJoHFNqckFoaXyDDQrbmkseLwSfe2icLmVt6h156010Dczzivmpu/\u002BledtHDG\u002BlD/1Mx7altPj6zO3u/Ycj734uD/895w9RdHMF\u002BgGMVCH1x9sfLCOXzljT\u002BL4Lu753gYpdGP1vZyfu\u002B1JDoLn2bXjM\u002BDWsBMJal0Gmae5RRbm0jnh3LzskhV\u002BzMTHRUy2e3IpGP8KIyn3HAoG8yf44nLWZjhFBfz48p3LV\u002BNOQiUMTB4xkCwX2K8T7sC26aLxhe5R7N8UcXV1MCZhPs9GpNnk9qMFx1JCvomJNRc8Qgj\u002B2dH0\u002BFVF\u002B9qouFwJtpnjyUXm0fL/78KcEy5VjzxiOPIZYmT5UayEnv7EWQr2OQvzpWvNVXAWAuoTWOkm8GyeRoNt7FQw5neZXjL0N5K3pdYmYeXQkON\u002BA2N66fjHYa6OKhaLhEizvr70N/tBIctbW7MS/I6GybWf7\u002Bj0tfx60fyEZg18LCGNdqcm2FjoOOGUI5JJtGEcC1xc65RjvwTCfWX\u002BvLu92y\u002BNhYnrX/FYt7cHXJJuLR2bZF6tH0CJKbeeZF727Xwp2khiuDLXNKtvBDfhWF5yVExIY1RZDL/vBFvSSPuSYco23YZKC3DuxDOzQhcMp9FVKAwSroonzMmMd7fXAOuz3KJprn7YJEzbXZ8kqc6k3mCKfSDrf7c8Dwy4vZe9F8NH/2VwovVSfQPDN1DvAyb\u002B55VTTIfKyFzvLZ9yI2q1GkXb3KplMD9rN/wdKEhiTQ/ludX\u002Bacs7fTcEhXVZ4F2ZChkPEyJ4lbdZ6BSHrZwUiNyTiGWQtqx6oGNzXK7GEVeigB4vVz3pbSAipIG2s9OW8/iUxlf0CFdokHLDCTkIk9q85SmB5TWiph9FbhIux\u002ByP2GyyLUr/rnvKwsbLKmfrFhCq9c6qFQ7G9hw4sppBPciCMyzIVmKPvTatuyZu13u7Wlv9g9Ih5cdh7zcqxv/hhYD\u002BSPs3HsOuHzSX\u002BFnkVCKgfVRCR7n2XEllamsrYPo6zDWhcIqAgD\u002BUT2Sdie1peZsUikWroz3HB\u002Bit0bBYhro6XSgkRueUI/0YqfhVWNZf\u002B/DMFtq0jyz32mid0q6LP8iqYyjBRTazfGZEjvlFca8WUdnDiG/jhc3/MGh69k1OjWovqvmpmra\u002BHJZwbAA3rmi9i3zUy7dYytlaxhDKNIYU9gGPGcqxaLsnAW/VcxnNy4YDvW7MecWy1uAcUtCh8\u002BQQW3X\u002BpJSiCCLFscZLg1fDiP6OynsbSHw73ELmkRQ==",
-      "StatusCode": 201,
-      "ResponseHeaders": {
-        "Content-Length": "0",
-<<<<<<< HEAD
-        "Date": "Thu, 02 Apr 2020 23:49:53 GMT",
-=======
-        "Date": "Mon, 30 Mar 2020 05:49:04 GMT",
->>>>>>> bb257be6
-        "Server": [
-          "Windows-Azure-Blob/1.0",
-          "Microsoft-HTTPAPI/2.0"
-        ],
-<<<<<<< HEAD
-        "x-ms-client-request-id": "1395146376_AAgAAAAAAAAAAAAAAAAAAAAAAAAAAAAAAAAAAAAAAAAAAAAAAAAAAAAAAAAAAAAA",
-        "x-ms-content-crc64": "Y75\u002BydmtbXo=",
-        "x-ms-request-id": "e80140d4-c01e-008f-6a49-09c4ca000000",
-=======
-        "x-ms-client-request-id": "1395146376_AAQAAAAAAAAAAAAAAAAAAAAAAAAAAAAAAAAAAAAAAAAAAAAAAAAAAAAAAAAAAAAA",
-        "x-ms-content-crc64": "/VY3FPIw\u002B90=",
-        "x-ms-request-id": "cbc0166c-701e-002e-5f56-06d434000000",
->>>>>>> bb257be6
+          "azsdk-net-Storage.Blobs/12.5.0-dev.20200403.1",
+          "(.NET Core 4.6.28325.01; Microsoft Windows 10.0.18362 )"
+        ],
+        "x-ms-client-request-id": "1626890702_AAgAAAAAAAAAAAAAAAAAAAAAAAAAAAAAAAAAAAAAAAAAAAAAAAAAAAAAAAAAAAAA",
+        "x-ms-date": "Sat, 04 Apr 2020 01:41:21 GMT",
+        "x-ms-return-client-request-id": "true",
+        "x-ms-version": "2019-12-12"
+      },
+      "RequestBody": "d14Qz/87Phv1GbHT2EOGvCUxi7kyT\u002BerhfnlE0QDUDuKTcevYuAkV4D1Lkk5tp79fCfOjArgEih3ZEoFVSvX8cl2SIp81llEDDQ4PCGdcs5b55ccNMMwqjueOP6VHgFVHjx/wm4TgaXOin/Wp9UH2fJ8qW6Uur0FRp5O3p5ar\u002B4z4x3lHq9gSGbxTapDWQJmll8LGXWSwWR\u002BeXvPxKMHc9qRo8S3IrtCHGEIomwSwu2b6Ec/TpV4oCG5ZqQzkIPD6drPsrY\u002BrnSjyf0Tih73a7eOM9xbyCRFGAKi/rwXD4veRbiSQxA2XTrTm4WYZRYDwfrspF2nZyG1ipm0m7C4jLlyNUVlZSinWNWhiC2frbPsnzzBKmotN92X3bh2gsGJGg7MJS/QnVvRRUyHBd/0Ft3lyPxz9mJPRP5ozohvMNYUGG0e04eDGwHg7\u002BUdpjH\u002Bo8fbkLrFFiSsfOExaM/TYRR2c\u002B1x1UNVYqz7kgZ8MZ7MaSrAlJ8bTgFJclamUbIyDY7QpzJEjM6Ehi4NyoMdL0pCZf6lEs10WiTrKGPsrhD6yIV4q4prh91cPA1xDoR\u002BLEILY\u002ByzjPrAXEwOWWRql9cdEwH9pIPA194hSNa/AkufbPsg4UskRjuLuE89XS148aU2U/uDgYe/S4wNkkQkAVkAbu1oSraM\u002BczFcuwzgnqwqFcxia5QHOt0YZW\u002BFrT3Z7b2PO5AEKbuqVouvg\u002Bbi8gSXens83eqsFEC9OkgzeIYzQo1PUWLcJiwQt9UIV7b2dXNrLnKC3Q/S4ycPRy9zdx3FvAEZU2ChuxRO7CYVo7zJhoTUyApTcGW9vK57jJ78nQD3Att13OISibMec/DpvX9qRcBqnq7TsgubW5byZi51Ug7lXmDhU6miwn6XNTy0k/9u0UbeUj6R41CP2kELICNE6OGiBF7eSPIWh5xwPH0PJsfXg5SnlwAQU3sQUblol6IbEkwa0o\u002BgUEhUh8qiYebTQLO5c5yOnRHhkbDjzjc4rjA6FOoxNBQ4NzMMUs91rfGUPNEF7yPFjHU6eQDe/IJRG9maaAz84kxfQXypQkpCrCP/D9EmMv8MNEh09vrTGTpwuzb1mwWk1xqEpm2nXAoq940dH\u002BzxaukajnOER\u002BuRTGgCOMcTTNDeGni2YYyRZNh\u002BSj8t9flNv1BN2wyR4E9vMxoFpSNC12q8PwW0eslcSSmbRj2sY5Zu9Lm2xbHETDnpB26yi/\u002B1O3LUcbbz2URG8VHjNppRwo\u002BDlrCpy9G49/MLi3Oaqf1qJkqKl/Hfuts1b9Rf4RWfl0SfLvUOy29hW7nD6A4QrAdUuRAPhyqdpBvVdFv9WRadrDPu\u002B7sIGxsbKXx4G9KNJIOMyygFQ==",
+      "StatusCode": 201,
+      "ResponseHeaders": {
+        "Content-Length": "0",
+        "Date": "Sat, 04 Apr 2020 01:41:21 GMT",
+        "Server": [
+          "Windows-Azure-Blob/1.0",
+          "Microsoft-HTTPAPI/2.0"
+        ],
+        "x-ms-client-request-id": "1626890702_AAgAAAAAAAAAAAAAAAAAAAAAAAAAAAAAAAAAAAAAAAAAAAAAAAAAAAAAAAAAAAAA",
+        "x-ms-content-crc64": "6Ts5r4\u002BOI7o=",
+        "x-ms-request-id": "5acea393-601e-0000-7e22-0a4da0000000",
         "x-ms-request-server-encrypted": "true",
         "x-ms-version": "2019-12-12"
       },
       "ResponseBody": []
     },
     {
-<<<<<<< HEAD
-      "RequestUri": "https://seanmcccanary.blob.core.windows.net/test-container-45b2a579-7500-3e7a-5a4e-83558058ccf1/test-blob-6f5de575-3cd1-3210-4295-c7eca1683c33?comp=blocklist",
-=======
-      "RequestUri": "http://kasoboltest.blob.core.windows.net/test-container-45b2a579-7500-3e7a-5a4e-83558058ccf1/test-blob-6f5de575-3cd1-3210-4295-c7eca1683c33?comp=blocklist",
->>>>>>> bb257be6
+      "RequestUri": "https://seanmcccanary.blob.core.windows.net/test-container-0568403f-652b-5be6-4d90-0a8c99f06886/test-blob-024c0bcc-28fb-6d40-c9af-6f0940c51bec?comp=blocklist",
       "RequestMethod": "PUT",
       "RequestHeaders": {
         "Authorization": "Sanitized",
         "Content-Length": "185",
         "Content-Type": "application/xml",
         "User-Agent": [
-<<<<<<< HEAD
-          "azsdk-net-Storage.Blobs/12.5.0-dev.20200402.1",
-          "(.NET Core 4.6.28325.01; Microsoft Windows 10.0.18362 )"
-        ],
-        "x-ms-client-request-id": "ccd2ae32-6a20-cb31-e7f8-83a1f201e22e",
-        "x-ms-date": "Thu, 02 Apr 2020 23:49:55 GMT",
-=======
-          "azsdk-net-Storage.Blobs/12.4.0-dev.20200329.1",
-          "(.NET Core 4.6.28325.01; Microsoft Windows 10.0.18363 )"
-        ],
-        "x-ms-client-request-id": "ccd2ae32-6a20-cb31-e7f8-83a1f201e22e",
-        "x-ms-date": "Mon, 30 Mar 2020 05:49:04 GMT",
->>>>>>> bb257be6
+          "azsdk-net-Storage.Blobs/12.5.0-dev.20200403.1",
+          "(.NET Core 4.6.28325.01; Microsoft Windows 10.0.18362 )"
+        ],
+        "x-ms-client-request-id": "7176be2d-d8e8-970f-4218-7b128f5fb9fb",
+        "x-ms-date": "Sat, 04 Apr 2020 01:41:22 GMT",
         "x-ms-return-client-request-id": "true",
         "x-ms-version": "2019-12-12"
       },
@@ -199,58 +117,33 @@
       "StatusCode": 201,
       "ResponseHeaders": {
         "Content-Length": "0",
-<<<<<<< HEAD
-        "Date": "Thu, 02 Apr 2020 23:49:53 GMT",
-        "ETag": "\u00220x8D7D7608AE026BD\u0022",
-        "Last-Modified": "Thu, 02 Apr 2020 23:49:54 GMT",
-=======
-        "Date": "Mon, 30 Mar 2020 05:49:04 GMT",
-        "ETag": "\u00220x8D7D46E0E646347\u0022",
-        "Last-Modified": "Mon, 30 Mar 2020 05:49:04 GMT",
->>>>>>> bb257be6
-        "Server": [
-          "Windows-Azure-Blob/1.0",
-          "Microsoft-HTTPAPI/2.0"
-        ],
-        "x-ms-client-request-id": "ccd2ae32-6a20-cb31-e7f8-83a1f201e22e",
-<<<<<<< HEAD
-        "x-ms-content-crc64": "d9pxDT8aiEc=",
-        "x-ms-request-id": "e80140e0-c01e-008f-7149-09c4ca000000",
-=======
+        "Date": "Sat, 04 Apr 2020 01:41:21 GMT",
+        "ETag": "\u00220x8D7D8394781EE1A\u0022",
+        "Last-Modified": "Sat, 04 Apr 2020 01:41:22 GMT",
+        "Server": [
+          "Windows-Azure-Blob/1.0",
+          "Microsoft-HTTPAPI/2.0"
+        ],
+        "x-ms-client-request-id": "7176be2d-d8e8-970f-4218-7b128f5fb9fb",
         "x-ms-content-crc64": "UOQzPP6dnWc=",
-        "x-ms-request-id": "cbc01677-701e-002e-6756-06d434000000",
->>>>>>> bb257be6
+        "x-ms-request-id": "5acea3a6-601e-0000-0a22-0a4da0000000",
         "x-ms-request-server-encrypted": "true",
         "x-ms-version": "2019-12-12"
       },
       "ResponseBody": []
     },
     {
-<<<<<<< HEAD
-      "RequestUri": "https://seanmcccanary.blob.core.windows.net/test-container-45b2a579-7500-3e7a-5a4e-83558058ccf1/test-blob-6f5de575-3cd1-3210-4295-c7eca1683c33",
+      "RequestUri": "https://seanmcccanary.blob.core.windows.net/test-container-0568403f-652b-5be6-4d90-0a8c99f06886/test-blob-024c0bcc-28fb-6d40-c9af-6f0940c51bec",
       "RequestMethod": "GET",
       "RequestHeaders": {
         "Authorization": "Sanitized",
-        "traceparent": "00-db099a6988a3ac46a960b4cde0ba77d1-9792fabb2fb3df45-00",
-        "User-Agent": [
-          "azsdk-net-Storage.Blobs/12.5.0-dev.20200402.1",
-          "(.NET Core 4.6.28325.01; Microsoft Windows 10.0.18362 )"
-        ],
-        "x-ms-client-request-id": "1395146376_bytes=0-2047",
-        "x-ms-date": "Thu, 02 Apr 2020 23:49:55 GMT",
-=======
-      "RequestUri": "http://kasoboltest.blob.core.windows.net/test-container-45b2a579-7500-3e7a-5a4e-83558058ccf1/test-blob-6f5de575-3cd1-3210-4295-c7eca1683c33",
-      "RequestMethod": "GET",
-      "RequestHeaders": {
-        "Authorization": "Sanitized",
-        "traceparent": "00-4fd740d4b79388498c99d85d558e45c1-42a4efdfaf78024c-00",
-        "User-Agent": [
-          "azsdk-net-Storage.Blobs/12.4.0-dev.20200329.1",
-          "(.NET Core 4.6.28325.01; Microsoft Windows 10.0.18363 )"
-        ],
-        "x-ms-client-request-id": "1395146376_bytes=0-2047",
-        "x-ms-date": "Mon, 30 Mar 2020 05:49:05 GMT",
->>>>>>> bb257be6
+        "traceparent": "00-110f7729475c0f4f9ea7e0728f788ccf-9646b5412d295c43-00",
+        "User-Agent": [
+          "azsdk-net-Storage.Blobs/12.5.0-dev.20200403.1",
+          "(.NET Core 4.6.28325.01; Microsoft Windows 10.0.18362 )"
+        ],
+        "x-ms-client-request-id": "1626890702_bytes=0-2047",
+        "x-ms-date": "Sat, 04 Apr 2020 01:41:22 GMT",
         "x-ms-range": "bytes=0-2047",
         "x-ms-return-client-request-id": "true",
         "x-ms-version": "2019-12-12"
@@ -262,63 +155,36 @@
         "Content-Length": "2048",
         "Content-Range": "bytes 0-2047/2048",
         "Content-Type": "application/octet-stream",
-<<<<<<< HEAD
-        "Date": "Thu, 02 Apr 2020 23:49:53 GMT",
-        "ETag": "\u00220x8D7D7608AE026BD\u0022",
-        "Last-Modified": "Thu, 02 Apr 2020 23:49:54 GMT",
-=======
-        "Date": "Mon, 30 Mar 2020 05:49:04 GMT",
-        "ETag": "\u00220x8D7D46E0E646347\u0022",
-        "Last-Modified": "Mon, 30 Mar 2020 05:49:04 GMT",
->>>>>>> bb257be6
+        "Date": "Sat, 04 Apr 2020 01:41:21 GMT",
+        "ETag": "\u00220x8D7D8394781EE1A\u0022",
+        "Last-Modified": "Sat, 04 Apr 2020 01:41:22 GMT",
         "Server": [
           "Windows-Azure-Blob/1.0",
           "Microsoft-HTTPAPI/2.0"
         ],
         "x-ms-blob-type": "BlockBlob",
-        "x-ms-client-request-id": "1395146376_bytes=0-2047",
-<<<<<<< HEAD
-        "x-ms-creation-time": "Thu, 02 Apr 2020 23:49:54 GMT",
+        "x-ms-client-request-id": "1626890702_bytes=0-2047",
+        "x-ms-creation-time": "Sat, 04 Apr 2020 01:41:22 GMT",
         "x-ms-lease-state": "available",
         "x-ms-lease-status": "unlocked",
-        "x-ms-request-id": "e80140e9-c01e-008f-7849-09c4ca000000",
-=======
-        "x-ms-creation-time": "Mon, 30 Mar 2020 05:49:04 GMT",
-        "x-ms-lease-state": "available",
-        "x-ms-lease-status": "unlocked",
-        "x-ms-request-id": "cbc0167d-701e-002e-6c56-06d434000000",
->>>>>>> bb257be6
+        "x-ms-request-id": "5acea3be-601e-0000-1f22-0a4da0000000",
         "x-ms-server-encrypted": "true",
         "x-ms-version": "2019-12-12"
       },
-      "ResponseBody": "ZbvxM6653Vx\u002BczPr\u002Bxsl\u002BAE6IdrRD8jbNYdH9no6r6JuSzGNYBtVdoZdrGC/4h3UtRHRMx5hQFbyFf0mcebiRMSQfLDqmJjl5apUdGJoHFNqckFoaXyDDQrbmkseLwSfe2icLmVt6h156010Dczzivmpu/\u002BledtHDG\u002BlD/1Mx7altPj6zO3u/Ycj734uD/895w9RdHMF\u002BgGMVCH1x9sfLCOXzljT\u002BL4Lu753gYpdGP1vZyfu\u002B1JDoLn2bXjM\u002BDWsBMJal0Gmae5RRbm0jnh3LzskhV\u002BzMTHRUy2e3IpGP8KIyn3HAoG8yf44nLWZjhFBfz48p3LV\u002BNOQiUMTB4xkCwX2K8T7sC26aLxhe5R7N8UcXV1MCZhPs9GpNnk9qMFx1JCvomJNRc8Qgj\u002B2dH0\u002BFVF\u002B9qouFwJtpnjyUXm0fL/78KcEy5VjzxiOPIZYmT5UayEnv7EWQr2OQvzpWvNVXAWAuoTWOkm8GyeRoNt7FQw5neZXjL0N5K3pdYmYeXQkON\u002BA2N66fjHYa6OKhaLhEizvr70N/tBIctbW7MS/I6GybWf7\u002Bj0tfx60fyEZg18LCGNdqcm2FjoOOGUI5JJtGEcC1xc65RjvwTCfWX\u002BvLu92y\u002BNhYnrX/FYt7cHXJJuLR2bZF6tH0CJKbeeZF727Xwp2khiuDLXNKtvBDfhWF5yVExIY1RZDL/vBFvSSPuSYco23YZKC3DuxDOzQhcMp9FVKAwSroonzMmMd7fXAOuz3KJprn7YJEzbXZ8kqc6k3mCKfSDrf7c8Dwy4vZe9F8NH/2VwovVSfQPDN1DvAyb\u002B55VTTIfKyFzvLZ9yI2q1GkXb3KplMD9rN/wdKEhiTQ/ludX\u002Bacs7fTcEhXVZ4F2ZChkPEyJ4lbdZ6BSHrZwUiNyTiGWQtqx6oGNzXK7GEVeigB4vVz3pbSAipIG2s9OW8/iUxlf0CFdokHLDCTkIk9q85SmB5TWiph9FbhIux\u002ByP2GyyLUr/rnvKwsbLKmfrFhCq9c6qFQ7G9hw4sppBPciCMyzIVmKPvTatuyZu13u7Wlv9g9Ih5cdh7zcqxv/hhYD\u002BSPs3HsOuHzSX\u002BFnkVCKgfVRCR7n2XEllamsrYPo6zDWhcIqAgD\u002BUT2Sdie1peZsUikWroz3HB\u002Bit0bBYhro6XSgkRueUI/0YqfhVWNZf\u002B/DMFtq0jyz32mid0q6LP8iqYyjBRTazfGZEjvlFca8WUdnDiG/jhc3/MGh69k1OjWovqvmpmra\u002BHJZwbAA3rmi9i3zUy7dYytlaxhDKNIYU9gGPGcqxaLsnAW/VcxnNy4YDvW7MecWy1uAcUtCh8\u002BQQW3X\u002BpJSiCCLFscZLg1fDiP6OynsbSHw73ELmkRXmgRGHxRej0yLxYbFICsv/Z1OIXMXWFyVs9RL1xsRRu3cI4yy0x7pAH7nbmWjFz0GwOHjzXjRQDGnsGtAEqghan6Y\u002BQyebSqOZSD0L\u002Bnm4pyXRRYpPYl1CuNLCyKjqP3GtfPnGi4waGPHVWhX7RBXsM3OqM2SCDz1I\u002B4pQ2IH2rwjLWnmD9h\u002BZtyyYdgRHS3C80pU1PAgJL3G4eYwFyTxv3qsJL\u002BmYbDlUEHw76ZU5AbAVkAXswXMAvi8Lx3iTk\u002B3sKJddPhuHJGZb4SuP0UXYg3vb7DU6gx00CG2\u002BkKjAwICOT70B28OUkm\u002BfkOBHcOzlL0AAt6O4sal6JTWtxJe5mxyq/YGE2qe0Q13FnvI88Jd81WFkwAjc1Z4Ti7aN6snb5fnDnHdvYFCYSHRF8xa7OTSiLO8yUNsTyivjdVLxJlST7bj4eVAcEXUQzHeUmuKLWE5977napZEes9JLi\u002BsBpyIfsgFZwsPkgh96HYRjfzNFWBkEdzqetUQn2cV90IWKEyVRdOjdLZmKmW2eYIQIvzSjBjPR\u002BTPrgPi9Nej6Zq2Z7A5jEgZGZCqDednJAFS8HxqQ2s5RuBXxZffsI/usjDbABHB5qa0yWJ4FToNaIoCj/RbOaYvfRDf4bagOWkQy0umnCP/gRnVtXoIwTGmWm0d3SCbg4iaq4Lw8fTgBIAJZ1nuVtxmEw7qhXQsJrvvKZdZkmw4hTfDG\u002BCQ/p8U5aD5/1nXt/OAp7ohoQ4EboTXEchthnIjwOIiKzr71SRvxZ/TMidSB2GT2OqiBtQpzr1budzGt28\u002Bxi53tZy4lNKVsetuMSxthRpmyb2XcboN\u002BGyNkBtHqR4wpGv42lHE2zQYDET4u42Q/jTCb\u002B2hl1Rkeb0wOvS3ThjNPZywZKq4kf55j2V1FTze7KHmhUkwjw0XhGCUlJBPUL48K43w0JmKCc3/OBfu/1SAYV5S0MjfnL6PqNBKE/1eOi6nOPm\u002B3hwIXIt7MUblKIUcFDNB7I/1XI7PcTe5T\u002BXQoQ3pN8ZawYMySnQ9ZFtnmnBLLg/KDE2usex672zUXwylqpBI\u002B/DOsVKgD5ILx/gjZ9a3bhHmBpSwSoXZ7\u002BImbftnl8nLHq6PjHytKfy7kvn0R4eWLODqv6QLmLFq5MFgeaGmpCAuaEk4N\u002BGlONyX9Keb5ahqkDEKfNglv3XtFJe7TLBbBP7Jxe8\u002BXeUPRYbHc5QJ3v8pBdlgrCdYCKjDSxNJ6fwcTP\u002B4wi\u002B5PDJb\u002BydBXkvh00WYgjbW6mjHcb02axLRtVuaqzakURzfb9mXFKDwBrps4WfdsWe1RVKG4VBygsEvekXLtqMVPYI4ySJtP9XH12sCyXmrBAPz1WXUHW/MbN0Ic="
-    },
-    {
-<<<<<<< HEAD
-      "RequestUri": "https://seanmcccanary.blob.core.windows.net/test-container-45b2a579-7500-3e7a-5a4e-83558058ccf1?restype=container",
+      "ResponseBody": "fmut0af162nLTfm6mlxNMpvBAZAkdgufiR83XSfhNwQVSISIri1YAYb8tPcfI5/SZuzyYiBP2whgDkeIvY5B6RX1pVHXxYRtaP8KKMIUf2aAZPY67tXjxW18J5/m0EP3usriKX5N\u002B6FohfkgRbNFS47hB1iYB/o/Et/jWp3kh5i8E234MlbnMmlU0mnbwoC6N9sRBMnqXrPPoheeaqEEg/5hZDJFTBk4\u002BtTvQzSRZE9fKSLB0oLP0bS6KY8\u002BSMjIUE5reV1OdOvC2Qr0\u002Bxp\u002BPT3HP0B\u002BQ7B7kpN9iyOJ\u002BbEMJ/PmJerxEbQ3//l42tWZPOtRdgmHSQ2e8OfK0OnHOOBZ6NQnmBhT1S6MRkO3A7e95E43OIKnhN3mRzUDJ0DKb8YZHvIBcqTT/qDb\u002BwLJ5uwvDOuakABdsWP2QFDiT67twdd8nuTEvHKqZDnhzIjaHWFI1BpVMN/Gu22PCjFT8K/y7jorTEgIalB57yzGe\u002BXaGyPumXqUl5D3tuJ3NbJAVnOK795Or9EYQGrK20CzAECItO4OZFc0XVapM5ZmkTSdOJi5PIsHjGxR1lkQyrxQRLah74DDMvIbVZGHpHs6sa41LKKn\u002BsO0gCiCvI79I5OZWO/gxKK02gamnef5f\u002BfwFiSq250ZqUry7G5YQXVjHjH\u002B7kyMWuwMgVKcAFzcugFBkaVpUkj1gK\u002Bl7dg0W5iRQ361\u002B5GbZLw3nlpLfajtFjJsF7DQ\u002BczpCG2c520U2CW6Cr3eJr5wpS3pMrPtqgIGt9alx0TnwUmyzPMj/nxOIsU0kXLrD/Bz\u002B3GC5scY\u002B11rlS\u002BWbhDh0kl0K1nLTaewmw/uuRiPG6jmMsvSZNqBmtGWuGlNt7S0U78oduOWqK7K0ku4KkJE23mHsDxFD21v85GINJU\u002BY\u002BNbOWVZZ6TET4ocB5KPyHCOUdzvxQd3b0RRuYNSDnMZjG9nXfHc63TVwmCxKAfb4Coh\u002BeO4Tp3c48khB60hckEXA3sjJ2p/smZoGgOmxkc9dtlYMBSPYD3Ri3onu\u002BPGs08emSSMt7jAokd9TzSZNhyC5JDTyEItiKI9UZvvV/aComazhywisL4gmI7NEREIOFVepNdS8usN8RGCTmYc0EpQ\u002Bq3O5q7vYDPRszCzX3aRNBlGkbIfL697ppUbn2JYA8dDfBZjOlKmbkSkgD\u002B6WpGb8BpN1j\u002BXMcv\u002BUz8Y1MDRea9pb\u002BNfLvnGnyJueq9vwEsDf69HCi2Hq0tLZOcSjZmD0waQUequO8EghjYcKbYbj5LzFFURiW\u002BB4cOXE8kStBKJ6qeo3m9hVUPtJ4P3a4KUL9VUHnhEckmXD28mFij3DdEkkz4Oc7Ajkr8RI2LrinZBAuP0vZaZRXdeEM//Oz4b9Rmx09hDhrwlMYu5Mk/nq4X55RNEA1A7ik3Hr2LgJFeA9S5JObae/XwnzowK4BIod2RKBVUr1/HJdkiKfNZZRAw0ODwhnXLOW\u002BeXHDTDMKo7njj\u002BlR4BVR48f8JuE4Glzop/1qfVB9nyfKlulLq9BUaeTt6eWq/uM\u002BMd5R6vYEhm8U2qQ1kCZpZfCxl1ksFkfnl7z8SjB3PakaPEtyK7QhxhCKJsEsLtm\u002BhHP06VeKAhuWakM5CDw\u002Bnaz7K2Pq50o8n9E4oe92u3jjPcW8gkRRgCov68Fw\u002BL3kW4kkMQNl0605uFmGUWA8H67KRdp2chtYqZtJuwuIy5cjVFZWUop1jVoYgtn62z7J88wSpqLTfdl924doLBiRoOzCUv0J1b0UVMhwXf9Bbd5cj8c/ZiT0T\u002BaM6IbzDWFBhtHtOHgxsB4O/lHaYx/qPH25C6xRYkrHzhMWjP02EUdnPtcdVDVWKs\u002B5IGfDGezGkqwJSfG04BSXJWplGyMg2O0KcyRIzOhIYuDcqDHS9KQmX\u002BpRLNdFok6yhj7K4Q\u002BsiFeKuKa4fdXDwNcQ6EfixCC2Pss4z6wFxMDllkapfXHRMB/aSDwNfeIUjWvwJLn2z7IOFLJEY7i7hPPV0tePGlNlP7g4GHv0uMDZJEJAFZAG7taEq2jPnMxXLsM4J6sKhXMYmuUBzrdGGVvha092e29jzuQBCm7qlaLr4Pm4vIEl3p7PN3qrBRAvTpIM3iGM0KNT1Fi3CYsELfVCFe29nVzay5ygt0P0uMnD0cvc3cdxbwBGVNgobsUTuwmFaO8yYaE1MgKU3Blvbyue4ye/J0A9wLbddziEomzHnPw6b1/akXAap6u07ILm1uW8mYudVIO5V5g4VOposJ\u002BlzU8tJP/btFG3lI\u002BkeNQj9pBCyAjROjhogRe3kjyFoeccDx9DybH14OUp5cAEFN7EFG5aJeiGxJMGtKPoFBIVIfKomHm00CzuXOcjp0R4ZGw4843OK4wOhTqMTQUODczDFLPda3xlDzRBe8jxYx1OnkA3vyCURvZmmgM/OJMX0F8qUJKQqwj/w/RJjL/DDRIdPb60xk6cLs29ZsFpNcahKZtp1wKKveNHR/s8WrpGo5zhEfrkUxoAjjHE0zQ3hp4tmGMkWTYfko/LfX5Tb9QTdsMkeBPbzMaBaUjQtdqvD8FtHrJXEkpm0Y9rGOWbvS5tsWxxEw56Qdusov/tTty1HG289lERvFR4zaaUcKPg5awqcvRuPfzC4tzmqn9aiZKipfx37rbNW/UX\u002BEVn5dEny71DstvYVu5w\u002BgOEKwHVLkQD4cqnaQb1XRb/VkWnawz7vu7CBsbGyl8eBvSjSSDjMsoBU="
+    },
+    {
+      "RequestUri": "https://seanmcccanary.blob.core.windows.net/test-container-0568403f-652b-5be6-4d90-0a8c99f06886?restype=container",
       "RequestMethod": "DELETE",
       "RequestHeaders": {
         "Authorization": "Sanitized",
-        "traceparent": "00-3d26b41ace58574080c267d0203bb311-a6193df2057a6a41-00",
-        "User-Agent": [
-          "azsdk-net-Storage.Blobs/12.5.0-dev.20200402.1",
-          "(.NET Core 4.6.28325.01; Microsoft Windows 10.0.18362 )"
-        ],
-        "x-ms-client-request-id": "fa025ee6-c772-84d2-1235-8fc292a36593",
-        "x-ms-date": "Thu, 02 Apr 2020 23:49:55 GMT",
-=======
-      "RequestUri": "http://kasoboltest.blob.core.windows.net/test-container-45b2a579-7500-3e7a-5a4e-83558058ccf1?restype=container",
-      "RequestMethod": "DELETE",
-      "RequestHeaders": {
-        "Authorization": "Sanitized",
-        "traceparent": "00-7c350aaf5667684bbdc326b85c79fbd7-a2ab31f510d23048-00",
-        "User-Agent": [
-          "azsdk-net-Storage.Blobs/12.4.0-dev.20200329.1",
-          "(.NET Core 4.6.28325.01; Microsoft Windows 10.0.18363 )"
-        ],
-        "x-ms-client-request-id": "fa025ee6-c772-84d2-1235-8fc292a36593",
-        "x-ms-date": "Mon, 30 Mar 2020 05:49:05 GMT",
->>>>>>> bb257be6
+        "traceparent": "00-bc8997f9caafa14291efc68edf23c654-631d5eea50ebf24b-00",
+        "User-Agent": [
+          "azsdk-net-Storage.Blobs/12.5.0-dev.20200403.1",
+          "(.NET Core 4.6.28325.01; Microsoft Windows 10.0.18362 )"
+        ],
+        "x-ms-client-request-id": "af068ad7-4c3b-6b20-1088-108c37e2e0e9",
+        "x-ms-date": "Sat, 04 Apr 2020 01:41:22 GMT",
         "x-ms-return-client-request-id": "true",
         "x-ms-version": "2019-12-12"
       },
@@ -326,33 +192,20 @@
       "StatusCode": 202,
       "ResponseHeaders": {
         "Content-Length": "0",
-<<<<<<< HEAD
-        "Date": "Thu, 02 Apr 2020 23:49:53 GMT",
-=======
-        "Date": "Mon, 30 Mar 2020 05:49:04 GMT",
->>>>>>> bb257be6
-        "Server": [
-          "Windows-Azure-Blob/1.0",
-          "Microsoft-HTTPAPI/2.0"
-        ],
-        "x-ms-client-request-id": "fa025ee6-c772-84d2-1235-8fc292a36593",
-<<<<<<< HEAD
-        "x-ms-request-id": "e80140f0-c01e-008f-7e49-09c4ca000000",
-        "x-ms-version": "2019-12-12"
-=======
-        "x-ms-request-id": "ddddc0f6-101e-0017-5b56-069490000000",
-        "x-ms-version": "2019-07-07"
->>>>>>> bb257be6
+        "Date": "Sat, 04 Apr 2020 01:41:21 GMT",
+        "Server": [
+          "Windows-Azure-Blob/1.0",
+          "Microsoft-HTTPAPI/2.0"
+        ],
+        "x-ms-client-request-id": "af068ad7-4c3b-6b20-1088-108c37e2e0e9",
+        "x-ms-request-id": "5acea3c9-601e-0000-2822-0a4da0000000",
+        "x-ms-version": "2019-12-12"
       },
       "ResponseBody": []
     }
   ],
   "Variables": {
-    "RandomSeed": "1774669484",
-<<<<<<< HEAD
+    "RandomSeed": "1747986601",
     "Storage_TestConfigDefault": "ProductionTenant\nseanmcccanary\nU2FuaXRpemVk\nhttps://seanmcccanary.blob.core.windows.net\nhttps://seanmcccanary.file.core.windows.net\nhttps://seanmcccanary.queue.core.windows.net\nhttps://seanmcccanary.table.core.windows.net\n\n\n\n\nhttps://seanmcccanary-secondary.blob.core.windows.net\nhttps://seanmcccanary-secondary.file.core.windows.net\nhttps://seanmcccanary-secondary.queue.core.windows.net\nhttps://seanmcccanary-secondary.table.core.windows.net\n\nSanitized\n\n\nCloud\nBlobEndpoint=https://seanmcccanary.blob.core.windows.net/;QueueEndpoint=https://seanmcccanary.queue.core.windows.net/;FileEndpoint=https://seanmcccanary.file.core.windows.net/;BlobSecondaryEndpoint=https://seanmcccanary-secondary.blob.core.windows.net/;QueueSecondaryEndpoint=https://seanmcccanary-secondary.queue.core.windows.net/;FileSecondaryEndpoint=https://seanmcccanary-secondary.file.core.windows.net/;AccountName=seanmcccanary;AccountKey=Sanitized\nseanscope1"
-=======
-    "Storage_TestConfigDefault": "ProductionTenant\nkasoboltest\nU2FuaXRpemVk\nhttp://kasoboltest.blob.core.windows.net\nhttp://kasoboltest.file.core.windows.net\nhttp://kasoboltest.queue.core.windows.net\nhttp://kasoboltest.table.core.windows.net\n\n\n\n\nhttp://kasoboltest-secondary.blob.core.windows.net\nhttp://kasoboltest-secondary.file.core.windows.net\nhttp://kasoboltest-secondary.queue.core.windows.net\nhttp://kasoboltest-secondary.table.core.windows.net\n\nSanitized\n\n\nCloud\nBlobEndpoint=http://kasoboltest.blob.core.windows.net/;QueueEndpoint=http://kasoboltest.queue.core.windows.net/;FileEndpoint=http://kasoboltest.file.core.windows.net/;BlobSecondaryEndpoint=http://kasoboltest-secondary.blob.core.windows.net/;QueueSecondaryEndpoint=http://kasoboltest-secondary.queue.core.windows.net/;FileSecondaryEndpoint=http://kasoboltest-secondary.file.core.windows.net/;AccountName=kasoboltest;AccountKey=Sanitized\nencryptionScope"
->>>>>>> bb257be6
   }
 }