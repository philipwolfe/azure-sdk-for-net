{
  "Entries": [
    {
<<<<<<< HEAD
      "RequestUri": "https://seanmcccanary.blob.core.windows.net/test-container-8475bfd6-886c-cffb-d4d4-d335bbd02845?restype=container",
      "RequestMethod": "PUT",
      "RequestHeaders": {
        "Authorization": "Sanitized",
        "traceparent": "00-9f5f0c47c78efa4da6d552152c503277-36776dc4a97b8c44-00",
        "User-Agent": [
          "azsdk-net-Storage.Blobs/12.5.0-dev.20200402.1",
=======
      "RequestUri": "https://seandevtest.blob.core.windows.net/test-container-8475bfd6-886c-cffb-d4d4-d335bbd02845?restype=container",
      "RequestMethod": "PUT",
      "RequestHeaders": {
        "Authorization": "Sanitized",
        "traceparent": "00-0fb64fda6704904dbc7bf3dbe2abfacd-923f63a9c9e0dd41-00",
        "User-Agent": [
          "azsdk-net-Storage.Blobs/12.5.0-dev.20200326.1",
>>>>>>> bb257be6
          "(.NET Core 4.6.28325.01; Microsoft Windows 10.0.18362 )"
        ],
        "x-ms-blob-public-access": "container",
        "x-ms-client-request-id": "eea1b7dc-570d-2dee-149e-9b3fcb1eefeb",
<<<<<<< HEAD
        "x-ms-date": "Thu, 02 Apr 2020 23:49:05 GMT",
=======
        "x-ms-date": "Thu, 26 Mar 2020 20:50:02 GMT",
>>>>>>> bb257be6
        "x-ms-return-client-request-id": "true",
        "x-ms-version": "2019-12-12"
      },
      "RequestBody": null,
      "StatusCode": 201,
      "ResponseHeaders": {
        "Content-Length": "0",
<<<<<<< HEAD
        "Date": "Thu, 02 Apr 2020 23:49:04 GMT",
        "ETag": "\u00220x8D7D7606D695578\u0022",
        "Last-Modified": "Thu, 02 Apr 2020 23:49:04 GMT",
=======
        "Date": "Thu, 26 Mar 2020 20:50:03 GMT",
        "ETag": "\u00220x8D7D1C7423C461F\u0022",
        "Last-Modified": "Thu, 26 Mar 2020 20:50:03 GMT",
>>>>>>> bb257be6
        "Server": [
          "Windows-Azure-Blob/1.0",
          "Microsoft-HTTPAPI/2.0"
        ],
        "x-ms-client-request-id": "eea1b7dc-570d-2dee-149e-9b3fcb1eefeb",
<<<<<<< HEAD
        "x-ms-request-id": "acafc31f-f01e-0070-7449-09f457000000",
        "x-ms-version": "2019-12-12"
=======
        "x-ms-request-id": "25b13b51-201e-0017-24b0-03ca69000000",
        "x-ms-version": "2019-07-07"
>>>>>>> bb257be6
      },
      "ResponseBody": []
    },
    {
<<<<<<< HEAD
      "RequestUri": "https://seanmcccanary.blob.core.windows.net/test-container-8475bfd6-886c-cffb-d4d4-d335bbd02845/test-blob-b01391b0-fabd-8b11-fbb1-130f01a180ca",
=======
      "RequestUri": "https://seandevtest.blob.core.windows.net/test-container-8475bfd6-886c-cffb-d4d4-d335bbd02845/test-blob-b01391b0-fabd-8b11-fbb1-130f01a180ca",
>>>>>>> bb257be6
      "RequestMethod": "PUT",
      "RequestHeaders": {
        "Authorization": "Sanitized",
        "Content-Length": "1024",
<<<<<<< HEAD
        "traceparent": "00-5fdc0b537f1fb442b2dad8235e88ae0d-4aaa6c6bc907e143-00",
        "User-Agent": [
          "azsdk-net-Storage.Blobs/12.5.0-dev.20200402.1",
=======
        "traceparent": "00-b88e28a37f266643805f104a496c331b-340fa462aaab7e41-00",
        "User-Agent": [
          "azsdk-net-Storage.Blobs/12.5.0-dev.20200326.1",
>>>>>>> bb257be6
          "(.NET Core 4.6.28325.01; Microsoft Windows 10.0.18362 )"
        ],
        "x-ms-blob-type": "BlockBlob",
        "x-ms-client-request-id": "0ef79c66-509e-f104-0e33-f36d5e94c636",
<<<<<<< HEAD
        "x-ms-date": "Thu, 02 Apr 2020 23:49:05 GMT",
=======
        "x-ms-date": "Thu, 26 Mar 2020 20:50:02 GMT",
>>>>>>> bb257be6
        "x-ms-return-client-request-id": "true",
        "x-ms-version": "2019-12-12"
      },
      "RequestBody": "g8RYBC45OJl7R7mqr4T4Um2aqb32oFHipRbyW0TeK3Md0bsHxuu8dll6NHVAZ9t3uMGiZ/fD0\u002BNzdV4YRtxUnBxFjN7J8YyB3TJjfGvboT46e6ODPMN8Wv3XlFCNpDB9JZdZ\u002Btr9rcc0IIrEYFZ3l9Mf3so50V9YyTLh8Vw89DkC5VfUgqdjPc7bThw5uPqmYPx8bcZlRFM4ADGoHLxq\u002BCtRwXr/oxUsvKH8XYJDHxE4OpBgv4dynaEDm4J1uyAScFbx6PZ/p73nULElaObQ9OAgb\u002BErCjij3iTY\u002BweTtwCA6uwsUTYauJPTeW/WTTW6M6ehVEw\u002B52YdTQrSp6u2U5ixpX35pKKqBbZOV5DJzZDuHchg8mKzQQOGDgQsSBHnHSXWJai3wY4E90\u002BV8I/VVH9544njVmE2/WN6c5aefb2lZjpq8qjoN1w5W/sTHlFzsLqEs2SIA8bEnyhEPE34ZnmR8IlVamHXkKssqfpmI94SBsLcGclYHGNzplJ/o/sOQfWBgS3HHkVYrCO5XFrMXXxJMjWLHEywOdQm4cQOWOywHWcE5aKwSuh8g22mn8AIp0jWNnHFgyWp0EhZoT2BSlQ2CD7yx3jamOdND5jfCpkTHTp7NyF76ppCWxRZV6mq\u002BjkYb5aBFt/P/J2Kd3SNysauRYMCBhIyux6ksGtkgEE9ohRfxpoDkgdaqzuE8HIltJFNqxEmqPQm5rR43GVza3xcTNVfLQMrq7N8p1vWrsqrfvvaFtUvF/ogOODmirWh50C/J6SdxYaNIgBeqgCYUDfpzV5qmVSnLDXbP/UjRCD92sAbF4YmDbh0TPTU0Wz5h\u002Bio/b1XN07rGPpuwoaRat3fYM9AfTiwwr\u002Bl9Uxg0lvJ4bgNekdjpaNyL/6LuEoy4\u002BIX9XCcuAmv\u002BDr9skEBikafpeDOhPCVe7sszk45JAp1cxJqSdzqLCiuXYINZvNicKS47BNqZF7xgXm1cOq7ddMviD4ul0FptXi3HyZtiBXHyl2pgTj3Cg\u002B0eMdiNLs\u002B8\u002Beu3d60M9ljTjaaskQ4g/hj7aaNEfSaOH0veh55BoC8eSs\u002Bvqs3EpaDRjIBXVjKfPTP/0cVsOHzFKVghLm66Ue23TgY\u002BcVNLNsPCcvCmNokZf4qqgc5p8hJS6oG1o7dyFzqS4AgsYIvgtJsBqcWMHvKPB\u002B6kD4/fDZvz60aRlVMMUBu101aBLR7\u002Big1zaAhMxovPJpuIjgdqs5KsOLUFTt9H9VmqFgucDhrP5UWCq\u002BVTpuT6wq63g4IUC1\u002BEFTRpuXst67LuovBAMxiA\u002BOiB58ftGFGQSkwwkHGXVcrsF/kmZivKVMBypMQ0eo\u002BWNoqZkmNX1vyi2W8vPRtBF0zlQ==",
      "StatusCode": 201,
      "ResponseHeaders": {
        "Content-Length": "0",
        "Content-MD5": "yxITXd0jOJRIffdzaDVitA==",
<<<<<<< HEAD
        "Date": "Thu, 02 Apr 2020 23:49:04 GMT",
        "ETag": "\u00220x8D7D7606D7660CB\u0022",
        "Last-Modified": "Thu, 02 Apr 2020 23:49:04 GMT",
=======
        "Date": "Thu, 26 Mar 2020 20:50:03 GMT",
        "ETag": "\u00220x8D7D1C74240EFB0\u0022",
        "Last-Modified": "Thu, 26 Mar 2020 20:50:03 GMT",
>>>>>>> bb257be6
        "Server": [
          "Windows-Azure-Blob/1.0",
          "Microsoft-HTTPAPI/2.0"
        ],
        "x-ms-client-request-id": "0ef79c66-509e-f104-0e33-f36d5e94c636",
        "x-ms-content-crc64": "Ut8CdEZ7Nzw=",
<<<<<<< HEAD
        "x-ms-request-id": "acafc32c-f01e-0070-7c49-09f457000000",
=======
        "x-ms-request-id": "25b13b63-201e-0017-33b0-03ca69000000",
>>>>>>> bb257be6
        "x-ms-request-server-encrypted": "true",
        "x-ms-version": "2019-12-12"
      },
      "ResponseBody": []
    },
    {
<<<<<<< HEAD
      "RequestUri": "https://seanmcccanary.blob.core.windows.net/test-container-8475bfd6-886c-cffb-d4d4-d335bbd02845/test-blob-b01391b0-fabd-8b11-fbb1-130f01a180ca",
      "RequestMethod": "GET",
      "RequestHeaders": {
        "Authorization": "Sanitized",
        "traceparent": "00-48f0feeb14d71f4783da129cd532c522-21896461639ec64e-00",
        "User-Agent": [
          "azsdk-net-Storage.Blobs/12.5.0-dev.20200402.1",
          "(.NET Core 4.6.28325.01; Microsoft Windows 10.0.18362 )"
        ],
        "x-ms-client-request-id": "68068ac9-2565-fff7-678c-5b18fe70ee89",
        "x-ms-date": "Thu, 02 Apr 2020 23:49:05 GMT",
        "x-ms-range": "bytes=0-",
=======
      "RequestUri": "https://seandevtest.blob.core.windows.net/test-container-8475bfd6-886c-cffb-d4d4-d335bbd02845/test-blob-b01391b0-fabd-8b11-fbb1-130f01a180ca",
      "RequestMethod": "GET",
      "RequestHeaders": {
        "Authorization": "Sanitized",
        "traceparent": "00-f2b0ca72ee8b8146b3401d7a6116cdb7-d64c675a8f878f4a-00",
        "User-Agent": [
          "azsdk-net-Storage.Blobs/12.5.0-dev.20200326.1",
          "(.NET Core 4.6.28325.01; Microsoft Windows 10.0.18362 )"
        ],
        "x-ms-client-request-id": "68068ac9-2565-fff7-678c-5b18fe70ee89",
        "x-ms-date": "Thu, 26 Mar 2020 20:50:03 GMT",
>>>>>>> bb257be6
        "x-ms-return-client-request-id": "true",
        "x-ms-version": "2019-12-12"
      },
      "RequestBody": null,
      "StatusCode": 200,
      "ResponseHeaders": {
        "Accept-Ranges": "bytes",
        "Content-Length": "1024",
        "Content-MD5": "yxITXd0jOJRIffdzaDVitA==",
        "Content-Type": "application/octet-stream",
<<<<<<< HEAD
        "Date": "Thu, 02 Apr 2020 23:49:04 GMT",
        "ETag": "\u00220x8D7D7606D7660CB\u0022",
        "Last-Modified": "Thu, 02 Apr 2020 23:49:04 GMT",
=======
        "Date": "Thu, 26 Mar 2020 20:50:03 GMT",
        "ETag": "\u00220x8D7D1C74240EFB0\u0022",
        "Last-Modified": "Thu, 26 Mar 2020 20:50:03 GMT",
>>>>>>> bb257be6
        "Server": [
          "Windows-Azure-Blob/1.0",
          "Microsoft-HTTPAPI/2.0"
        ],
<<<<<<< HEAD
        "x-ms-blob-content-md5": "yxITXd0jOJRIffdzaDVitA==",
        "x-ms-blob-type": "BlockBlob",
        "x-ms-client-request-id": "68068ac9-2565-fff7-678c-5b18fe70ee89",
        "x-ms-creation-time": "Thu, 02 Apr 2020 23:49:04 GMT",
        "x-ms-lease-state": "available",
        "x-ms-lease-status": "unlocked",
        "x-ms-request-id": "acafc32f-f01e-0070-7f49-09f457000000",
=======
        "x-ms-blob-type": "BlockBlob",
        "x-ms-client-request-id": "68068ac9-2565-fff7-678c-5b18fe70ee89",
        "x-ms-creation-time": "Thu, 26 Mar 2020 20:50:03 GMT",
        "x-ms-lease-state": "available",
        "x-ms-lease-status": "unlocked",
        "x-ms-request-id": "25b13b6d-201e-0017-3bb0-03ca69000000",
>>>>>>> bb257be6
        "x-ms-server-encrypted": "true",
        "x-ms-version": "2019-12-12"
      },
      "ResponseBody": "g8RYBC45OJl7R7mqr4T4Um2aqb32oFHipRbyW0TeK3Md0bsHxuu8dll6NHVAZ9t3uMGiZ/fD0\u002BNzdV4YRtxUnBxFjN7J8YyB3TJjfGvboT46e6ODPMN8Wv3XlFCNpDB9JZdZ\u002Btr9rcc0IIrEYFZ3l9Mf3so50V9YyTLh8Vw89DkC5VfUgqdjPc7bThw5uPqmYPx8bcZlRFM4ADGoHLxq\u002BCtRwXr/oxUsvKH8XYJDHxE4OpBgv4dynaEDm4J1uyAScFbx6PZ/p73nULElaObQ9OAgb\u002BErCjij3iTY\u002BweTtwCA6uwsUTYauJPTeW/WTTW6M6ehVEw\u002B52YdTQrSp6u2U5ixpX35pKKqBbZOV5DJzZDuHchg8mKzQQOGDgQsSBHnHSXWJai3wY4E90\u002BV8I/VVH9544njVmE2/WN6c5aefb2lZjpq8qjoN1w5W/sTHlFzsLqEs2SIA8bEnyhEPE34ZnmR8IlVamHXkKssqfpmI94SBsLcGclYHGNzplJ/o/sOQfWBgS3HHkVYrCO5XFrMXXxJMjWLHEywOdQm4cQOWOywHWcE5aKwSuh8g22mn8AIp0jWNnHFgyWp0EhZoT2BSlQ2CD7yx3jamOdND5jfCpkTHTp7NyF76ppCWxRZV6mq\u002BjkYb5aBFt/P/J2Kd3SNysauRYMCBhIyux6ksGtkgEE9ohRfxpoDkgdaqzuE8HIltJFNqxEmqPQm5rR43GVza3xcTNVfLQMrq7N8p1vWrsqrfvvaFtUvF/ogOODmirWh50C/J6SdxYaNIgBeqgCYUDfpzV5qmVSnLDXbP/UjRCD92sAbF4YmDbh0TPTU0Wz5h\u002Bio/b1XN07rGPpuwoaRat3fYM9AfTiwwr\u002Bl9Uxg0lvJ4bgNekdjpaNyL/6LuEoy4\u002BIX9XCcuAmv\u002BDr9skEBikafpeDOhPCVe7sszk45JAp1cxJqSdzqLCiuXYINZvNicKS47BNqZF7xgXm1cOq7ddMviD4ul0FptXi3HyZtiBXHyl2pgTj3Cg\u002B0eMdiNLs\u002B8\u002Beu3d60M9ljTjaaskQ4g/hj7aaNEfSaOH0veh55BoC8eSs\u002Bvqs3EpaDRjIBXVjKfPTP/0cVsOHzFKVghLm66Ue23TgY\u002BcVNLNsPCcvCmNokZf4qqgc5p8hJS6oG1o7dyFzqS4AgsYIvgtJsBqcWMHvKPB\u002B6kD4/fDZvz60aRlVMMUBu101aBLR7\u002Big1zaAhMxovPJpuIjgdqs5KsOLUFTt9H9VmqFgucDhrP5UWCq\u002BVTpuT6wq63g4IUC1\u002BEFTRpuXst67LuovBAMxiA\u002BOiB58ftGFGQSkwwkHGXVcrsF/kmZivKVMBypMQ0eo\u002BWNoqZkmNX1vyi2W8vPRtBF0zlQ=="
    },
    {
<<<<<<< HEAD
      "RequestUri": "https://seanmcccanary.blob.core.windows.net/test-container-8475bfd6-886c-cffb-d4d4-d335bbd02845/test-blob-b01391b0-fabd-8b11-fbb1-130f01a180ca",
      "RequestMethod": "HEAD",
      "RequestHeaders": {
        "Authorization": "Sanitized",
        "traceparent": "00-af69121ae4c63048a251120cefa68395-10bb1828f56f724a-00",
        "User-Agent": [
          "azsdk-net-Storage.Blobs/12.5.0-dev.20200402.1",
          "(.NET Core 4.6.28325.01; Microsoft Windows 10.0.18362 )"
        ],
        "x-ms-client-request-id": "d3a3763d-5d8d-b7d0-449a-6a4e14c674fb",
        "x-ms-date": "Thu, 02 Apr 2020 23:49:05 GMT",
=======
      "RequestUri": "https://seandevtest.blob.core.windows.net/test-container-8475bfd6-886c-cffb-d4d4-d335bbd02845/test-blob-b01391b0-fabd-8b11-fbb1-130f01a180ca",
      "RequestMethod": "HEAD",
      "RequestHeaders": {
        "Authorization": "Sanitized",
        "traceparent": "00-3d8df749ef6fd642ae9595f79a665134-2b6269a794db2e4b-00",
        "User-Agent": [
          "azsdk-net-Storage.Blobs/12.5.0-dev.20200326.1",
          "(.NET Core 4.6.28325.01; Microsoft Windows 10.0.18362 )"
        ],
        "x-ms-client-request-id": "d3a3763d-5d8d-b7d0-449a-6a4e14c674fb",
        "x-ms-date": "Thu, 26 Mar 2020 20:50:03 GMT",
>>>>>>> bb257be6
        "x-ms-return-client-request-id": "true",
        "x-ms-version": "2019-12-12"
      },
      "RequestBody": null,
      "StatusCode": 200,
      "ResponseHeaders": {
        "Accept-Ranges": "bytes",
        "Content-Length": "1024",
        "Content-MD5": "yxITXd0jOJRIffdzaDVitA==",
        "Content-Type": "application/octet-stream",
<<<<<<< HEAD
        "Date": "Thu, 02 Apr 2020 23:49:04 GMT",
        "ETag": "\u00220x8D7D7606D7660CB\u0022",
        "Last-Modified": "Thu, 02 Apr 2020 23:49:04 GMT",
=======
        "Date": "Thu, 26 Mar 2020 20:50:03 GMT",
        "ETag": "\u00220x8D7D1C74240EFB0\u0022",
        "Last-Modified": "Thu, 26 Mar 2020 20:50:03 GMT",
>>>>>>> bb257be6
        "Server": [
          "Windows-Azure-Blob/1.0",
          "Microsoft-HTTPAPI/2.0"
        ],
        "x-ms-access-tier": "Hot",
        "x-ms-access-tier-inferred": "true",
        "x-ms-blob-type": "BlockBlob",
        "x-ms-client-request-id": "d3a3763d-5d8d-b7d0-449a-6a4e14c674fb",
<<<<<<< HEAD
        "x-ms-creation-time": "Thu, 02 Apr 2020 23:49:04 GMT",
        "x-ms-lease-state": "available",
        "x-ms-lease-status": "unlocked",
        "x-ms-request-id": "acafc334-f01e-0070-0249-09f457000000",
=======
        "x-ms-creation-time": "Thu, 26 Mar 2020 20:50:03 GMT",
        "x-ms-lease-state": "available",
        "x-ms-lease-status": "unlocked",
        "x-ms-request-id": "25b13b84-201e-0017-52b0-03ca69000000",
>>>>>>> bb257be6
        "x-ms-server-encrypted": "true",
        "x-ms-version": "2019-12-12"
      },
      "ResponseBody": []
    },
    {
<<<<<<< HEAD
      "RequestUri": "https://seanmcccanary.blob.core.windows.net/test-container-8475bfd6-886c-cffb-d4d4-d335bbd02845?restype=container",
      "RequestMethod": "DELETE",
      "RequestHeaders": {
        "Authorization": "Sanitized",
        "traceparent": "00-c7f1ac91a7cd414dbce70fac6d37bfdd-3bb13a2b2087cb46-00",
        "User-Agent": [
          "azsdk-net-Storage.Blobs/12.5.0-dev.20200402.1",
          "(.NET Core 4.6.28325.01; Microsoft Windows 10.0.18362 )"
        ],
        "x-ms-client-request-id": "88daa3bf-1acc-c5fb-c6a1-f009b540e1f7",
        "x-ms-date": "Thu, 02 Apr 2020 23:49:06 GMT",
=======
      "RequestUri": "https://seandevtest.blob.core.windows.net/test-container-8475bfd6-886c-cffb-d4d4-d335bbd02845?restype=container",
      "RequestMethod": "DELETE",
      "RequestHeaders": {
        "Authorization": "Sanitized",
        "traceparent": "00-9eebad7955716f4e89f8b42c7a8de9a4-69e5711bc6472044-00",
        "User-Agent": [
          "azsdk-net-Storage.Blobs/12.5.0-dev.20200326.1",
          "(.NET Core 4.6.28325.01; Microsoft Windows 10.0.18362 )"
        ],
        "x-ms-client-request-id": "88daa3bf-1acc-c5fb-c6a1-f009b540e1f7",
        "x-ms-date": "Thu, 26 Mar 2020 20:50:03 GMT",
>>>>>>> bb257be6
        "x-ms-return-client-request-id": "true",
        "x-ms-version": "2019-12-12"
      },
      "RequestBody": null,
      "StatusCode": 202,
      "ResponseHeaders": {
        "Content-Length": "0",
<<<<<<< HEAD
        "Date": "Thu, 02 Apr 2020 23:49:04 GMT",
=======
        "Date": "Thu, 26 Mar 2020 20:50:03 GMT",
>>>>>>> bb257be6
        "Server": [
          "Windows-Azure-Blob/1.0",
          "Microsoft-HTTPAPI/2.0"
        ],
        "x-ms-client-request-id": "88daa3bf-1acc-c5fb-c6a1-f009b540e1f7",
<<<<<<< HEAD
        "x-ms-request-id": "acafc33d-f01e-0070-0a49-09f457000000",
        "x-ms-version": "2019-12-12"
=======
        "x-ms-request-id": "25b13b94-201e-0017-61b0-03ca69000000",
        "x-ms-version": "2019-07-07"
>>>>>>> bb257be6
      },
      "ResponseBody": []
    }
  ],
  "Variables": {
    "RandomSeed": "337023793",
<<<<<<< HEAD
    "Storage_TestConfigDefault": "ProductionTenant\nseanmcccanary\nU2FuaXRpemVk\nhttps://seanmcccanary.blob.core.windows.net\nhttps://seanmcccanary.file.core.windows.net\nhttps://seanmcccanary.queue.core.windows.net\nhttps://seanmcccanary.table.core.windows.net\n\n\n\n\nhttps://seanmcccanary-secondary.blob.core.windows.net\nhttps://seanmcccanary-secondary.file.core.windows.net\nhttps://seanmcccanary-secondary.queue.core.windows.net\nhttps://seanmcccanary-secondary.table.core.windows.net\n\nSanitized\n\n\nCloud\nBlobEndpoint=https://seanmcccanary.blob.core.windows.net/;QueueEndpoint=https://seanmcccanary.queue.core.windows.net/;FileEndpoint=https://seanmcccanary.file.core.windows.net/;BlobSecondaryEndpoint=https://seanmcccanary-secondary.blob.core.windows.net/;QueueSecondaryEndpoint=https://seanmcccanary-secondary.queue.core.windows.net/;FileSecondaryEndpoint=https://seanmcccanary-secondary.file.core.windows.net/;AccountName=seanmcccanary;AccountKey=Sanitized\nseanscope1"
=======
    "Storage_TestConfigDefault": "ProductionTenant\nseandevtest\nU2FuaXRpemVk\nhttps://seandevtest.blob.core.windows.net\nhttps://seandevtest.file.core.windows.net\nhttps://seandevtest.queue.core.windows.net\nhttps://seandevtest.table.core.windows.net\n\n\n\n\nhttps://seandevtest-secondary.blob.core.windows.net\nhttps://seandevtest-secondary.file.core.windows.net\nhttps://seandevtest-secondary.queue.core.windows.net\nhttps://seandevtest-secondary.table.core.windows.net\n\nSanitized\n\n\nCloud\nBlobEndpoint=https://seandevtest.blob.core.windows.net/;QueueEndpoint=https://seandevtest.queue.core.windows.net/;FileEndpoint=https://seandevtest.file.core.windows.net/;BlobSecondaryEndpoint=https://seandevtest-secondary.blob.core.windows.net/;QueueSecondaryEndpoint=https://seandevtest-secondary.queue.core.windows.net/;FileSecondaryEndpoint=https://seandevtest-secondary.file.core.windows.net/;AccountName=seandevtest;AccountKey=Sanitized\nseanscope1"
>>>>>>> bb257be6
  }
}<|MERGE_RESOLUTION|>--- conflicted
+++ resolved
@@ -1,32 +1,18 @@
 {
   "Entries": [
     {
-<<<<<<< HEAD
-      "RequestUri": "https://seanmcccanary.blob.core.windows.net/test-container-8475bfd6-886c-cffb-d4d4-d335bbd02845?restype=container",
+      "RequestUri": "https://seanmcccanary.blob.core.windows.net/test-container-70422388-4ff4-a246-5cbd-b3d9fb652cc7?restype=container",
       "RequestMethod": "PUT",
       "RequestHeaders": {
         "Authorization": "Sanitized",
-        "traceparent": "00-9f5f0c47c78efa4da6d552152c503277-36776dc4a97b8c44-00",
+        "traceparent": "00-38c377e2b7dcfb4a8ee26268d15cbe67-b56ee8a2dec84346-00",
         "User-Agent": [
-          "azsdk-net-Storage.Blobs/12.5.0-dev.20200402.1",
-=======
-      "RequestUri": "https://seandevtest.blob.core.windows.net/test-container-8475bfd6-886c-cffb-d4d4-d335bbd02845?restype=container",
-      "RequestMethod": "PUT",
-      "RequestHeaders": {
-        "Authorization": "Sanitized",
-        "traceparent": "00-0fb64fda6704904dbc7bf3dbe2abfacd-923f63a9c9e0dd41-00",
-        "User-Agent": [
-          "azsdk-net-Storage.Blobs/12.5.0-dev.20200326.1",
->>>>>>> bb257be6
+          "azsdk-net-Storage.Blobs/12.5.0-dev.20200403.1",
           "(.NET Core 4.6.28325.01; Microsoft Windows 10.0.18362 )"
         ],
         "x-ms-blob-public-access": "container",
-        "x-ms-client-request-id": "eea1b7dc-570d-2dee-149e-9b3fcb1eefeb",
-<<<<<<< HEAD
-        "x-ms-date": "Thu, 02 Apr 2020 23:49:05 GMT",
-=======
-        "x-ms-date": "Thu, 26 Mar 2020 20:50:02 GMT",
->>>>>>> bb257be6
+        "x-ms-client-request-id": "1ed58622-7dd6-f594-3fe0-904e128be815",
+        "x-ms-date": "Sat, 04 Apr 2020 01:40:10 GMT",
         "x-ms-return-client-request-id": "true",
         "x-ms-version": "2019-12-12"
       },
@@ -34,118 +20,68 @@
       "StatusCode": 201,
       "ResponseHeaders": {
         "Content-Length": "0",
-<<<<<<< HEAD
-        "Date": "Thu, 02 Apr 2020 23:49:04 GMT",
-        "ETag": "\u00220x8D7D7606D695578\u0022",
-        "Last-Modified": "Thu, 02 Apr 2020 23:49:04 GMT",
-=======
-        "Date": "Thu, 26 Mar 2020 20:50:03 GMT",
-        "ETag": "\u00220x8D7D1C7423C461F\u0022",
-        "Last-Modified": "Thu, 26 Mar 2020 20:50:03 GMT",
->>>>>>> bb257be6
+        "Date": "Sat, 04 Apr 2020 01:40:09 GMT",
+        "ETag": "\u00220x8D7D8391D0DC2DF\u0022",
+        "Last-Modified": "Sat, 04 Apr 2020 01:40:10 GMT",
         "Server": [
           "Windows-Azure-Blob/1.0",
           "Microsoft-HTTPAPI/2.0"
         ],
-        "x-ms-client-request-id": "eea1b7dc-570d-2dee-149e-9b3fcb1eefeb",
-<<<<<<< HEAD
-        "x-ms-request-id": "acafc31f-f01e-0070-7449-09f457000000",
+        "x-ms-client-request-id": "1ed58622-7dd6-f594-3fe0-904e128be815",
+        "x-ms-request-id": "97f16c29-801e-006a-1b21-0a9588000000",
         "x-ms-version": "2019-12-12"
-=======
-        "x-ms-request-id": "25b13b51-201e-0017-24b0-03ca69000000",
-        "x-ms-version": "2019-07-07"
->>>>>>> bb257be6
       },
       "ResponseBody": []
     },
     {
-<<<<<<< HEAD
-      "RequestUri": "https://seanmcccanary.blob.core.windows.net/test-container-8475bfd6-886c-cffb-d4d4-d335bbd02845/test-blob-b01391b0-fabd-8b11-fbb1-130f01a180ca",
-=======
-      "RequestUri": "https://seandevtest.blob.core.windows.net/test-container-8475bfd6-886c-cffb-d4d4-d335bbd02845/test-blob-b01391b0-fabd-8b11-fbb1-130f01a180ca",
->>>>>>> bb257be6
+      "RequestUri": "https://seanmcccanary.blob.core.windows.net/test-container-70422388-4ff4-a246-5cbd-b3d9fb652cc7/test-blob-7b49caee-cde0-c543-11bb-27407648bd6d",
       "RequestMethod": "PUT",
       "RequestHeaders": {
         "Authorization": "Sanitized",
         "Content-Length": "1024",
-<<<<<<< HEAD
-        "traceparent": "00-5fdc0b537f1fb442b2dad8235e88ae0d-4aaa6c6bc907e143-00",
+        "traceparent": "00-d688fdf0306dc84fa2f36982b15201e0-1c210cf351350246-00",
         "User-Agent": [
-          "azsdk-net-Storage.Blobs/12.5.0-dev.20200402.1",
-=======
-        "traceparent": "00-b88e28a37f266643805f104a496c331b-340fa462aaab7e41-00",
-        "User-Agent": [
-          "azsdk-net-Storage.Blobs/12.5.0-dev.20200326.1",
->>>>>>> bb257be6
+          "azsdk-net-Storage.Blobs/12.5.0-dev.20200403.1",
           "(.NET Core 4.6.28325.01; Microsoft Windows 10.0.18362 )"
         ],
         "x-ms-blob-type": "BlockBlob",
-        "x-ms-client-request-id": "0ef79c66-509e-f104-0e33-f36d5e94c636",
-<<<<<<< HEAD
-        "x-ms-date": "Thu, 02 Apr 2020 23:49:05 GMT",
-=======
-        "x-ms-date": "Thu, 26 Mar 2020 20:50:02 GMT",
->>>>>>> bb257be6
+        "x-ms-client-request-id": "d50058fb-c839-6737-0551-6dd5524af1ea",
+        "x-ms-date": "Sat, 04 Apr 2020 01:40:10 GMT",
         "x-ms-return-client-request-id": "true",
         "x-ms-version": "2019-12-12"
       },
-      "RequestBody": "g8RYBC45OJl7R7mqr4T4Um2aqb32oFHipRbyW0TeK3Md0bsHxuu8dll6NHVAZ9t3uMGiZ/fD0\u002BNzdV4YRtxUnBxFjN7J8YyB3TJjfGvboT46e6ODPMN8Wv3XlFCNpDB9JZdZ\u002Btr9rcc0IIrEYFZ3l9Mf3so50V9YyTLh8Vw89DkC5VfUgqdjPc7bThw5uPqmYPx8bcZlRFM4ADGoHLxq\u002BCtRwXr/oxUsvKH8XYJDHxE4OpBgv4dynaEDm4J1uyAScFbx6PZ/p73nULElaObQ9OAgb\u002BErCjij3iTY\u002BweTtwCA6uwsUTYauJPTeW/WTTW6M6ehVEw\u002B52YdTQrSp6u2U5ixpX35pKKqBbZOV5DJzZDuHchg8mKzQQOGDgQsSBHnHSXWJai3wY4E90\u002BV8I/VVH9544njVmE2/WN6c5aefb2lZjpq8qjoN1w5W/sTHlFzsLqEs2SIA8bEnyhEPE34ZnmR8IlVamHXkKssqfpmI94SBsLcGclYHGNzplJ/o/sOQfWBgS3HHkVYrCO5XFrMXXxJMjWLHEywOdQm4cQOWOywHWcE5aKwSuh8g22mn8AIp0jWNnHFgyWp0EhZoT2BSlQ2CD7yx3jamOdND5jfCpkTHTp7NyF76ppCWxRZV6mq\u002BjkYb5aBFt/P/J2Kd3SNysauRYMCBhIyux6ksGtkgEE9ohRfxpoDkgdaqzuE8HIltJFNqxEmqPQm5rR43GVza3xcTNVfLQMrq7N8p1vWrsqrfvvaFtUvF/ogOODmirWh50C/J6SdxYaNIgBeqgCYUDfpzV5qmVSnLDXbP/UjRCD92sAbF4YmDbh0TPTU0Wz5h\u002Bio/b1XN07rGPpuwoaRat3fYM9AfTiwwr\u002Bl9Uxg0lvJ4bgNekdjpaNyL/6LuEoy4\u002BIX9XCcuAmv\u002BDr9skEBikafpeDOhPCVe7sszk45JAp1cxJqSdzqLCiuXYINZvNicKS47BNqZF7xgXm1cOq7ddMviD4ul0FptXi3HyZtiBXHyl2pgTj3Cg\u002B0eMdiNLs\u002B8\u002Beu3d60M9ljTjaaskQ4g/hj7aaNEfSaOH0veh55BoC8eSs\u002Bvqs3EpaDRjIBXVjKfPTP/0cVsOHzFKVghLm66Ue23TgY\u002BcVNLNsPCcvCmNokZf4qqgc5p8hJS6oG1o7dyFzqS4AgsYIvgtJsBqcWMHvKPB\u002B6kD4/fDZvz60aRlVMMUBu101aBLR7\u002Big1zaAhMxovPJpuIjgdqs5KsOLUFTt9H9VmqFgucDhrP5UWCq\u002BVTpuT6wq63g4IUC1\u002BEFTRpuXst67LuovBAMxiA\u002BOiB58ftGFGQSkwwkHGXVcrsF/kmZivKVMBypMQ0eo\u002BWNoqZkmNX1vyi2W8vPRtBF0zlQ==",
+      "RequestBody": "1cq2dJAO8ZEPjAd4MsN0vMvDDxulbAhVQg8NG1VTfvYjI3lH1XSE39m3a1PFy5NNR2p1szmix2jCYTGAAdU8uw0QVA9KLOdXPi9B7QG0j3d8v9Tq3su9gVsQhXNCBN4Ee69GtXaDAxqDHnQJYNlnDdG6A0EAUd1BU9O0OaZzFDlRPXJRbtoA\u002BLy5Z8BXsyCBqXeiiAGcAynRBGKjz8l0Dwk6uCNnFZ/3ugqFRuod6p\u002BzMpAu0Yw4tTlJgGl4XSnzRVi2HPv8GpTYq872Frw/tBnC7504RT59AQLqHZU1f1zhkgGSZ86jtxj7ViW\u002BQp58CstPtW2MugAZORr5Evz/oixxFIS7rE1LHziEPe4Yv79kbRPJ5snuVdcBeC6zqqQc/LT5TC0awV1\u002BA5U1B30RAXlblaXoNrxigr\u002BsuTQemHSTaEA6HnKRSau2SuI0uU1a8Ha0WBX\u002BM8b4l8pubQgoX2sgoZ881uMHyUv6MuvZLslxUsm9aj9flDR6QoeoItyjjep2ExeuHRmSrI7KBAHaHmgB/Ro\u002BavQswQxqwZNcX6ZuV6UAYxuxwjSvK76xlZAzoCQepiXBZCL1SlELQ1uGNk3nW61b2bpNTzrljz82eix8NyFvPbiBrPKCChjJpn/YKfRwyTnj18Zp0Ffq3NXiv88kjgw6F/iUZq\u002B62M6ig6m7DWVLxbHzmF9aBW1hltAdoEtJpBdynhL83GKJKP73x02uL85vl/kdMfWs3xGLM8/enTiDWN6RSG5TT\u002BlOaXBgYj0fsmcBrQlSK3Mhxb4AcKiTqovGdG5uHOZgHEgPzseFTHzTa4Bn3e8vMC1rcIKwUt5Au77kmu3OsZaBoZHBQlyrnHlBLQUoK82blkRBAqxjr8lpzxMIoLKOBLnp5jtebu7QwNMJbiXZF5DxSQOpja/pHfHHV3JJovvHsyhLPkWRPShVcULYWUGkkLeDF1ev5XcKAMhKlhZ7hh3YQrv8jdlKYAvaVBtsEcSvI8e7xoujGM2xQD59RqcR2usk/xeGpwLdOLdM1JFcnu4EmnJPv7\u002BSNSrtS02azRlkyHkvSBGsKXzE3Y7TV0M8VKJPeKw0whorkcrsmVu1Qmqd6AsXLFXdV3H2i\u002BIxvt3msPaqS1RtLwZfA7ZGv48gD5ojNm83JShMciE6PjY3\u002BtPsBuhkCvcVMLgFuCiflpfh1XtHDYhur4rOXtgzMvHPJwnjWbmnuwSiDgW2Mm3/rNyJWGi78O1KfVZelqwf4f3HNZAfvDzeOhl2pf\u002BDuH0dz7H7qtqIFDcbmNtjSCVYgiwI7vzc3/Cgqh5ORErtx8XZQcb6IzcjPyFZBCNge/H0HiLTesmAQPDBW/\u002B8OdDsLtEWiQdfXQ==",
       "StatusCode": 201,
       "ResponseHeaders": {
         "Content-Length": "0",
-        "Content-MD5": "yxITXd0jOJRIffdzaDVitA==",
-<<<<<<< HEAD
-        "Date": "Thu, 02 Apr 2020 23:49:04 GMT",
-        "ETag": "\u00220x8D7D7606D7660CB\u0022",
-        "Last-Modified": "Thu, 02 Apr 2020 23:49:04 GMT",
-=======
-        "Date": "Thu, 26 Mar 2020 20:50:03 GMT",
-        "ETag": "\u00220x8D7D1C74240EFB0\u0022",
-        "Last-Modified": "Thu, 26 Mar 2020 20:50:03 GMT",
->>>>>>> bb257be6
+        "Content-MD5": "G3o/TSnvTrtGaHvLWbv6Pg==",
+        "Date": "Sat, 04 Apr 2020 01:40:10 GMT",
+        "ETag": "\u00220x8D7D8391D1A2391\u0022",
+        "Last-Modified": "Sat, 04 Apr 2020 01:40:10 GMT",
         "Server": [
           "Windows-Azure-Blob/1.0",
           "Microsoft-HTTPAPI/2.0"
         ],
-        "x-ms-client-request-id": "0ef79c66-509e-f104-0e33-f36d5e94c636",
-        "x-ms-content-crc64": "Ut8CdEZ7Nzw=",
-<<<<<<< HEAD
-        "x-ms-request-id": "acafc32c-f01e-0070-7c49-09f457000000",
-=======
-        "x-ms-request-id": "25b13b63-201e-0017-33b0-03ca69000000",
->>>>>>> bb257be6
+        "x-ms-client-request-id": "d50058fb-c839-6737-0551-6dd5524af1ea",
+        "x-ms-content-crc64": "k1RPltgmnsY=",
+        "x-ms-request-id": "97f16c3c-801e-006a-2a21-0a9588000000",
         "x-ms-request-server-encrypted": "true",
         "x-ms-version": "2019-12-12"
       },
       "ResponseBody": []
     },
     {
-<<<<<<< HEAD
-      "RequestUri": "https://seanmcccanary.blob.core.windows.net/test-container-8475bfd6-886c-cffb-d4d4-d335bbd02845/test-blob-b01391b0-fabd-8b11-fbb1-130f01a180ca",
+      "RequestUri": "https://seanmcccanary.blob.core.windows.net/test-container-70422388-4ff4-a246-5cbd-b3d9fb652cc7/test-blob-7b49caee-cde0-c543-11bb-27407648bd6d",
       "RequestMethod": "GET",
       "RequestHeaders": {
         "Authorization": "Sanitized",
-        "traceparent": "00-48f0feeb14d71f4783da129cd532c522-21896461639ec64e-00",
+        "traceparent": "00-26dc305112c46546a6ac7260b9315110-bebf5a0d18acb645-00",
         "User-Agent": [
-          "azsdk-net-Storage.Blobs/12.5.0-dev.20200402.1",
+          "azsdk-net-Storage.Blobs/12.5.0-dev.20200403.1",
           "(.NET Core 4.6.28325.01; Microsoft Windows 10.0.18362 )"
         ],
-        "x-ms-client-request-id": "68068ac9-2565-fff7-678c-5b18fe70ee89",
-        "x-ms-date": "Thu, 02 Apr 2020 23:49:05 GMT",
-        "x-ms-range": "bytes=0-",
-=======
-      "RequestUri": "https://seandevtest.blob.core.windows.net/test-container-8475bfd6-886c-cffb-d4d4-d335bbd02845/test-blob-b01391b0-fabd-8b11-fbb1-130f01a180ca",
-      "RequestMethod": "GET",
-      "RequestHeaders": {
-        "Authorization": "Sanitized",
-        "traceparent": "00-f2b0ca72ee8b8146b3401d7a6116cdb7-d64c675a8f878f4a-00",
-        "User-Agent": [
-          "azsdk-net-Storage.Blobs/12.5.0-dev.20200326.1",
-          "(.NET Core 4.6.28325.01; Microsoft Windows 10.0.18362 )"
-        ],
-        "x-ms-client-request-id": "68068ac9-2565-fff7-678c-5b18fe70ee89",
-        "x-ms-date": "Thu, 26 Mar 2020 20:50:03 GMT",
->>>>>>> bb257be6
+        "x-ms-client-request-id": "301a8514-8907-9624-bd7d-aa8a150579f5",
+        "x-ms-date": "Sat, 04 Apr 2020 01:40:11 GMT",
         "x-ms-return-client-request-id": "true",
         "x-ms-version": "2019-12-12"
       },
@@ -154,68 +90,38 @@
       "ResponseHeaders": {
         "Accept-Ranges": "bytes",
         "Content-Length": "1024",
-        "Content-MD5": "yxITXd0jOJRIffdzaDVitA==",
+        "Content-MD5": "G3o/TSnvTrtGaHvLWbv6Pg==",
         "Content-Type": "application/octet-stream",
-<<<<<<< HEAD
-        "Date": "Thu, 02 Apr 2020 23:49:04 GMT",
-        "ETag": "\u00220x8D7D7606D7660CB\u0022",
-        "Last-Modified": "Thu, 02 Apr 2020 23:49:04 GMT",
-=======
-        "Date": "Thu, 26 Mar 2020 20:50:03 GMT",
-        "ETag": "\u00220x8D7D1C74240EFB0\u0022",
-        "Last-Modified": "Thu, 26 Mar 2020 20:50:03 GMT",
->>>>>>> bb257be6
+        "Date": "Sat, 04 Apr 2020 01:40:10 GMT",
+        "ETag": "\u00220x8D7D8391D1A2391\u0022",
+        "Last-Modified": "Sat, 04 Apr 2020 01:40:10 GMT",
         "Server": [
           "Windows-Azure-Blob/1.0",
           "Microsoft-HTTPAPI/2.0"
         ],
-<<<<<<< HEAD
-        "x-ms-blob-content-md5": "yxITXd0jOJRIffdzaDVitA==",
         "x-ms-blob-type": "BlockBlob",
-        "x-ms-client-request-id": "68068ac9-2565-fff7-678c-5b18fe70ee89",
-        "x-ms-creation-time": "Thu, 02 Apr 2020 23:49:04 GMT",
+        "x-ms-client-request-id": "301a8514-8907-9624-bd7d-aa8a150579f5",
+        "x-ms-creation-time": "Sat, 04 Apr 2020 01:40:10 GMT",
         "x-ms-lease-state": "available",
         "x-ms-lease-status": "unlocked",
-        "x-ms-request-id": "acafc32f-f01e-0070-7f49-09f457000000",
-=======
-        "x-ms-blob-type": "BlockBlob",
-        "x-ms-client-request-id": "68068ac9-2565-fff7-678c-5b18fe70ee89",
-        "x-ms-creation-time": "Thu, 26 Mar 2020 20:50:03 GMT",
-        "x-ms-lease-state": "available",
-        "x-ms-lease-status": "unlocked",
-        "x-ms-request-id": "25b13b6d-201e-0017-3bb0-03ca69000000",
->>>>>>> bb257be6
+        "x-ms-request-id": "97f16c4a-801e-006a-3521-0a9588000000",
         "x-ms-server-encrypted": "true",
         "x-ms-version": "2019-12-12"
       },
-      "ResponseBody": "g8RYBC45OJl7R7mqr4T4Um2aqb32oFHipRbyW0TeK3Md0bsHxuu8dll6NHVAZ9t3uMGiZ/fD0\u002BNzdV4YRtxUnBxFjN7J8YyB3TJjfGvboT46e6ODPMN8Wv3XlFCNpDB9JZdZ\u002Btr9rcc0IIrEYFZ3l9Mf3so50V9YyTLh8Vw89DkC5VfUgqdjPc7bThw5uPqmYPx8bcZlRFM4ADGoHLxq\u002BCtRwXr/oxUsvKH8XYJDHxE4OpBgv4dynaEDm4J1uyAScFbx6PZ/p73nULElaObQ9OAgb\u002BErCjij3iTY\u002BweTtwCA6uwsUTYauJPTeW/WTTW6M6ehVEw\u002B52YdTQrSp6u2U5ixpX35pKKqBbZOV5DJzZDuHchg8mKzQQOGDgQsSBHnHSXWJai3wY4E90\u002BV8I/VVH9544njVmE2/WN6c5aefb2lZjpq8qjoN1w5W/sTHlFzsLqEs2SIA8bEnyhEPE34ZnmR8IlVamHXkKssqfpmI94SBsLcGclYHGNzplJ/o/sOQfWBgS3HHkVYrCO5XFrMXXxJMjWLHEywOdQm4cQOWOywHWcE5aKwSuh8g22mn8AIp0jWNnHFgyWp0EhZoT2BSlQ2CD7yx3jamOdND5jfCpkTHTp7NyF76ppCWxRZV6mq\u002BjkYb5aBFt/P/J2Kd3SNysauRYMCBhIyux6ksGtkgEE9ohRfxpoDkgdaqzuE8HIltJFNqxEmqPQm5rR43GVza3xcTNVfLQMrq7N8p1vWrsqrfvvaFtUvF/ogOODmirWh50C/J6SdxYaNIgBeqgCYUDfpzV5qmVSnLDXbP/UjRCD92sAbF4YmDbh0TPTU0Wz5h\u002Bio/b1XN07rGPpuwoaRat3fYM9AfTiwwr\u002Bl9Uxg0lvJ4bgNekdjpaNyL/6LuEoy4\u002BIX9XCcuAmv\u002BDr9skEBikafpeDOhPCVe7sszk45JAp1cxJqSdzqLCiuXYINZvNicKS47BNqZF7xgXm1cOq7ddMviD4ul0FptXi3HyZtiBXHyl2pgTj3Cg\u002B0eMdiNLs\u002B8\u002Beu3d60M9ljTjaaskQ4g/hj7aaNEfSaOH0veh55BoC8eSs\u002Bvqs3EpaDRjIBXVjKfPTP/0cVsOHzFKVghLm66Ue23TgY\u002BcVNLNsPCcvCmNokZf4qqgc5p8hJS6oG1o7dyFzqS4AgsYIvgtJsBqcWMHvKPB\u002B6kD4/fDZvz60aRlVMMUBu101aBLR7\u002Big1zaAhMxovPJpuIjgdqs5KsOLUFTt9H9VmqFgucDhrP5UWCq\u002BVTpuT6wq63g4IUC1\u002BEFTRpuXst67LuovBAMxiA\u002BOiB58ftGFGQSkwwkHGXVcrsF/kmZivKVMBypMQ0eo\u002BWNoqZkmNX1vyi2W8vPRtBF0zlQ=="
+      "ResponseBody": "1cq2dJAO8ZEPjAd4MsN0vMvDDxulbAhVQg8NG1VTfvYjI3lH1XSE39m3a1PFy5NNR2p1szmix2jCYTGAAdU8uw0QVA9KLOdXPi9B7QG0j3d8v9Tq3su9gVsQhXNCBN4Ee69GtXaDAxqDHnQJYNlnDdG6A0EAUd1BU9O0OaZzFDlRPXJRbtoA\u002BLy5Z8BXsyCBqXeiiAGcAynRBGKjz8l0Dwk6uCNnFZ/3ugqFRuod6p\u002BzMpAu0Yw4tTlJgGl4XSnzRVi2HPv8GpTYq872Frw/tBnC7504RT59AQLqHZU1f1zhkgGSZ86jtxj7ViW\u002BQp58CstPtW2MugAZORr5Evz/oixxFIS7rE1LHziEPe4Yv79kbRPJ5snuVdcBeC6zqqQc/LT5TC0awV1\u002BA5U1B30RAXlblaXoNrxigr\u002BsuTQemHSTaEA6HnKRSau2SuI0uU1a8Ha0WBX\u002BM8b4l8pubQgoX2sgoZ881uMHyUv6MuvZLslxUsm9aj9flDR6QoeoItyjjep2ExeuHRmSrI7KBAHaHmgB/Ro\u002BavQswQxqwZNcX6ZuV6UAYxuxwjSvK76xlZAzoCQepiXBZCL1SlELQ1uGNk3nW61b2bpNTzrljz82eix8NyFvPbiBrPKCChjJpn/YKfRwyTnj18Zp0Ffq3NXiv88kjgw6F/iUZq\u002B62M6ig6m7DWVLxbHzmF9aBW1hltAdoEtJpBdynhL83GKJKP73x02uL85vl/kdMfWs3xGLM8/enTiDWN6RSG5TT\u002BlOaXBgYj0fsmcBrQlSK3Mhxb4AcKiTqovGdG5uHOZgHEgPzseFTHzTa4Bn3e8vMC1rcIKwUt5Au77kmu3OsZaBoZHBQlyrnHlBLQUoK82blkRBAqxjr8lpzxMIoLKOBLnp5jtebu7QwNMJbiXZF5DxSQOpja/pHfHHV3JJovvHsyhLPkWRPShVcULYWUGkkLeDF1ev5XcKAMhKlhZ7hh3YQrv8jdlKYAvaVBtsEcSvI8e7xoujGM2xQD59RqcR2usk/xeGpwLdOLdM1JFcnu4EmnJPv7\u002BSNSrtS02azRlkyHkvSBGsKXzE3Y7TV0M8VKJPeKw0whorkcrsmVu1Qmqd6AsXLFXdV3H2i\u002BIxvt3msPaqS1RtLwZfA7ZGv48gD5ojNm83JShMciE6PjY3\u002BtPsBuhkCvcVMLgFuCiflpfh1XtHDYhur4rOXtgzMvHPJwnjWbmnuwSiDgW2Mm3/rNyJWGi78O1KfVZelqwf4f3HNZAfvDzeOhl2pf\u002BDuH0dz7H7qtqIFDcbmNtjSCVYgiwI7vzc3/Cgqh5ORErtx8XZQcb6IzcjPyFZBCNge/H0HiLTesmAQPDBW/\u002B8OdDsLtEWiQdfXQ=="
     },
     {
-<<<<<<< HEAD
-      "RequestUri": "https://seanmcccanary.blob.core.windows.net/test-container-8475bfd6-886c-cffb-d4d4-d335bbd02845/test-blob-b01391b0-fabd-8b11-fbb1-130f01a180ca",
+      "RequestUri": "https://seanmcccanary.blob.core.windows.net/test-container-70422388-4ff4-a246-5cbd-b3d9fb652cc7/test-blob-7b49caee-cde0-c543-11bb-27407648bd6d",
       "RequestMethod": "HEAD",
       "RequestHeaders": {
         "Authorization": "Sanitized",
-        "traceparent": "00-af69121ae4c63048a251120cefa68395-10bb1828f56f724a-00",
+        "traceparent": "00-a16031cd1821544484b395e826e4be6b-fdf0c3b6ca6e7e4f-00",
         "User-Agent": [
-          "azsdk-net-Storage.Blobs/12.5.0-dev.20200402.1",
+          "azsdk-net-Storage.Blobs/12.5.0-dev.20200403.1",
           "(.NET Core 4.6.28325.01; Microsoft Windows 10.0.18362 )"
         ],
-        "x-ms-client-request-id": "d3a3763d-5d8d-b7d0-449a-6a4e14c674fb",
-        "x-ms-date": "Thu, 02 Apr 2020 23:49:05 GMT",
-=======
-      "RequestUri": "https://seandevtest.blob.core.windows.net/test-container-8475bfd6-886c-cffb-d4d4-d335bbd02845/test-blob-b01391b0-fabd-8b11-fbb1-130f01a180ca",
-      "RequestMethod": "HEAD",
-      "RequestHeaders": {
-        "Authorization": "Sanitized",
-        "traceparent": "00-3d8df749ef6fd642ae9595f79a665134-2b6269a794db2e4b-00",
-        "User-Agent": [
-          "azsdk-net-Storage.Blobs/12.5.0-dev.20200326.1",
-          "(.NET Core 4.6.28325.01; Microsoft Windows 10.0.18362 )"
-        ],
-        "x-ms-client-request-id": "d3a3763d-5d8d-b7d0-449a-6a4e14c674fb",
-        "x-ms-date": "Thu, 26 Mar 2020 20:50:03 GMT",
->>>>>>> bb257be6
+        "x-ms-client-request-id": "cdc1a9a6-c02f-0be2-9b2c-21186f1ba80f",
+        "x-ms-date": "Sat, 04 Apr 2020 01:40:11 GMT",
         "x-ms-return-client-request-id": "true",
         "x-ms-version": "2019-12-12"
       },
@@ -224,17 +130,11 @@
       "ResponseHeaders": {
         "Accept-Ranges": "bytes",
         "Content-Length": "1024",
-        "Content-MD5": "yxITXd0jOJRIffdzaDVitA==",
+        "Content-MD5": "G3o/TSnvTrtGaHvLWbv6Pg==",
         "Content-Type": "application/octet-stream",
-<<<<<<< HEAD
-        "Date": "Thu, 02 Apr 2020 23:49:04 GMT",
-        "ETag": "\u00220x8D7D7606D7660CB\u0022",
-        "Last-Modified": "Thu, 02 Apr 2020 23:49:04 GMT",
-=======
-        "Date": "Thu, 26 Mar 2020 20:50:03 GMT",
-        "ETag": "\u00220x8D7D1C74240EFB0\u0022",
-        "Last-Modified": "Thu, 26 Mar 2020 20:50:03 GMT",
->>>>>>> bb257be6
+        "Date": "Sat, 04 Apr 2020 01:40:10 GMT",
+        "ETag": "\u00220x8D7D8391D1A2391\u0022",
+        "Last-Modified": "Sat, 04 Apr 2020 01:40:10 GMT",
         "Server": [
           "Windows-Azure-Blob/1.0",
           "Microsoft-HTTPAPI/2.0"
@@ -242,49 +142,28 @@
         "x-ms-access-tier": "Hot",
         "x-ms-access-tier-inferred": "true",
         "x-ms-blob-type": "BlockBlob",
-        "x-ms-client-request-id": "d3a3763d-5d8d-b7d0-449a-6a4e14c674fb",
-<<<<<<< HEAD
-        "x-ms-creation-time": "Thu, 02 Apr 2020 23:49:04 GMT",
+        "x-ms-client-request-id": "cdc1a9a6-c02f-0be2-9b2c-21186f1ba80f",
+        "x-ms-creation-time": "Sat, 04 Apr 2020 01:40:10 GMT",
         "x-ms-lease-state": "available",
         "x-ms-lease-status": "unlocked",
-        "x-ms-request-id": "acafc334-f01e-0070-0249-09f457000000",
-=======
-        "x-ms-creation-time": "Thu, 26 Mar 2020 20:50:03 GMT",
-        "x-ms-lease-state": "available",
-        "x-ms-lease-status": "unlocked",
-        "x-ms-request-id": "25b13b84-201e-0017-52b0-03ca69000000",
->>>>>>> bb257be6
+        "x-ms-request-id": "97f16c53-801e-006a-3e21-0a9588000000",
         "x-ms-server-encrypted": "true",
         "x-ms-version": "2019-12-12"
       },
       "ResponseBody": []
     },
     {
-<<<<<<< HEAD
-      "RequestUri": "https://seanmcccanary.blob.core.windows.net/test-container-8475bfd6-886c-cffb-d4d4-d335bbd02845?restype=container",
+      "RequestUri": "https://seanmcccanary.blob.core.windows.net/test-container-70422388-4ff4-a246-5cbd-b3d9fb652cc7?restype=container",
       "RequestMethod": "DELETE",
       "RequestHeaders": {
         "Authorization": "Sanitized",
-        "traceparent": "00-c7f1ac91a7cd414dbce70fac6d37bfdd-3bb13a2b2087cb46-00",
+        "traceparent": "00-fa2381f18005be468627a08e1f8d7afa-d177d55584e24845-00",
         "User-Agent": [
-          "azsdk-net-Storage.Blobs/12.5.0-dev.20200402.1",
+          "azsdk-net-Storage.Blobs/12.5.0-dev.20200403.1",
           "(.NET Core 4.6.28325.01; Microsoft Windows 10.0.18362 )"
         ],
-        "x-ms-client-request-id": "88daa3bf-1acc-c5fb-c6a1-f009b540e1f7",
-        "x-ms-date": "Thu, 02 Apr 2020 23:49:06 GMT",
-=======
-      "RequestUri": "https://seandevtest.blob.core.windows.net/test-container-8475bfd6-886c-cffb-d4d4-d335bbd02845?restype=container",
-      "RequestMethod": "DELETE",
-      "RequestHeaders": {
-        "Authorization": "Sanitized",
-        "traceparent": "00-9eebad7955716f4e89f8b42c7a8de9a4-69e5711bc6472044-00",
-        "User-Agent": [
-          "azsdk-net-Storage.Blobs/12.5.0-dev.20200326.1",
-          "(.NET Core 4.6.28325.01; Microsoft Windows 10.0.18362 )"
-        ],
-        "x-ms-client-request-id": "88daa3bf-1acc-c5fb-c6a1-f009b540e1f7",
-        "x-ms-date": "Thu, 26 Mar 2020 20:50:03 GMT",
->>>>>>> bb257be6
+        "x-ms-client-request-id": "6be383a6-ab43-7dc6-5fb9-ca391a9e7198",
+        "x-ms-date": "Sat, 04 Apr 2020 01:40:11 GMT",
         "x-ms-return-client-request-id": "true",
         "x-ms-version": "2019-12-12"
       },
@@ -292,33 +171,20 @@
       "StatusCode": 202,
       "ResponseHeaders": {
         "Content-Length": "0",
-<<<<<<< HEAD
-        "Date": "Thu, 02 Apr 2020 23:49:04 GMT",
-=======
-        "Date": "Thu, 26 Mar 2020 20:50:03 GMT",
->>>>>>> bb257be6
+        "Date": "Sat, 04 Apr 2020 01:40:10 GMT",
         "Server": [
           "Windows-Azure-Blob/1.0",
           "Microsoft-HTTPAPI/2.0"
         ],
-        "x-ms-client-request-id": "88daa3bf-1acc-c5fb-c6a1-f009b540e1f7",
-<<<<<<< HEAD
-        "x-ms-request-id": "acafc33d-f01e-0070-0a49-09f457000000",
+        "x-ms-client-request-id": "6be383a6-ab43-7dc6-5fb9-ca391a9e7198",
+        "x-ms-request-id": "97f16c65-801e-006a-4c21-0a9588000000",
         "x-ms-version": "2019-12-12"
-=======
-        "x-ms-request-id": "25b13b94-201e-0017-61b0-03ca69000000",
-        "x-ms-version": "2019-07-07"
->>>>>>> bb257be6
       },
       "ResponseBody": []
     }
   ],
   "Variables": {
-    "RandomSeed": "337023793",
-<<<<<<< HEAD
+    "RandomSeed": "542488935",
     "Storage_TestConfigDefault": "ProductionTenant\nseanmcccanary\nU2FuaXRpemVk\nhttps://seanmcccanary.blob.core.windows.net\nhttps://seanmcccanary.file.core.windows.net\nhttps://seanmcccanary.queue.core.windows.net\nhttps://seanmcccanary.table.core.windows.net\n\n\n\n\nhttps://seanmcccanary-secondary.blob.core.windows.net\nhttps://seanmcccanary-secondary.file.core.windows.net\nhttps://seanmcccanary-secondary.queue.core.windows.net\nhttps://seanmcccanary-secondary.table.core.windows.net\n\nSanitized\n\n\nCloud\nBlobEndpoint=https://seanmcccanary.blob.core.windows.net/;QueueEndpoint=https://seanmcccanary.queue.core.windows.net/;FileEndpoint=https://seanmcccanary.file.core.windows.net/;BlobSecondaryEndpoint=https://seanmcccanary-secondary.blob.core.windows.net/;QueueSecondaryEndpoint=https://seanmcccanary-secondary.queue.core.windows.net/;FileSecondaryEndpoint=https://seanmcccanary-secondary.file.core.windows.net/;AccountName=seanmcccanary;AccountKey=Sanitized\nseanscope1"
-=======
-    "Storage_TestConfigDefault": "ProductionTenant\nseandevtest\nU2FuaXRpemVk\nhttps://seandevtest.blob.core.windows.net\nhttps://seandevtest.file.core.windows.net\nhttps://seandevtest.queue.core.windows.net\nhttps://seandevtest.table.core.windows.net\n\n\n\n\nhttps://seandevtest-secondary.blob.core.windows.net\nhttps://seandevtest-secondary.file.core.windows.net\nhttps://seandevtest-secondary.queue.core.windows.net\nhttps://seandevtest-secondary.table.core.windows.net\n\nSanitized\n\n\nCloud\nBlobEndpoint=https://seandevtest.blob.core.windows.net/;QueueEndpoint=https://seandevtest.queue.core.windows.net/;FileEndpoint=https://seandevtest.file.core.windows.net/;BlobSecondaryEndpoint=https://seandevtest-secondary.blob.core.windows.net/;QueueSecondaryEndpoint=https://seandevtest-secondary.queue.core.windows.net/;FileSecondaryEndpoint=https://seandevtest-secondary.file.core.windows.net/;AccountName=seandevtest;AccountKey=Sanitized\nseanscope1"
->>>>>>> bb257be6
   }
 }