{
  "Entries": [
    {
<<<<<<< HEAD
      "RequestUri": "https://seanmcccanary.blob.core.windows.net/test-container-7f0ca1a6-262b-c4b3-d34b-2337e9ada169?restype=container",
      "RequestMethod": "PUT",
      "RequestHeaders": {
        "Authorization": "Sanitized",
        "traceparent": "00-7bc8eb37bce6044f94c5dfdc25154b81-fb940e697d3e8c46-00",
        "User-Agent": [
          "azsdk-net-Storage.Blobs/12.5.0-dev.20200402.1",
=======
      "RequestUri": "https://seandevtest.blob.core.windows.net/test-container-7f0ca1a6-262b-c4b3-d34b-2337e9ada169?restype=container",
      "RequestMethod": "PUT",
      "RequestHeaders": {
        "Authorization": "Sanitized",
        "traceparent": "00-6c0871be6e31aa45acfb47a00c34c665-be24bfc034d5624e-00",
        "User-Agent": [
          "azsdk-net-Storage.Blobs/12.5.0-dev.20200326.1",
>>>>>>> bb257be6
          "(.NET Core 4.6.28325.01; Microsoft Windows 10.0.18362 )"
        ],
        "x-ms-blob-public-access": "container",
        "x-ms-client-request-id": "f3610df0-eec0-0152-5ae8-602c76512f21",
<<<<<<< HEAD
        "x-ms-date": "Thu, 02 Apr 2020 23:49:02 GMT",
=======
        "x-ms-date": "Thu, 26 Mar 2020 20:49:49 GMT",
>>>>>>> bb257be6
        "x-ms-return-client-request-id": "true",
        "x-ms-version": "2019-12-12"
      },
      "RequestBody": null,
      "StatusCode": 201,
      "ResponseHeaders": {
        "Content-Length": "0",
<<<<<<< HEAD
        "Date": "Thu, 02 Apr 2020 23:49:01 GMT",
        "ETag": "\u00220x8D7D7606BD99325\u0022",
        "Last-Modified": "Thu, 02 Apr 2020 23:49:02 GMT",
=======
        "Date": "Thu, 26 Mar 2020 20:49:49 GMT",
        "ETag": "\u00220x8D7D1C73A6F9FD2\u0022",
        "Last-Modified": "Thu, 26 Mar 2020 20:49:50 GMT",
>>>>>>> bb257be6
        "Server": [
          "Windows-Azure-Blob/1.0",
          "Microsoft-HTTPAPI/2.0"
        ],
        "x-ms-client-request-id": "f3610df0-eec0-0152-5ae8-602c76512f21",
<<<<<<< HEAD
        "x-ms-request-id": "d07817f5-301e-009b-4249-098ca5000000",
        "x-ms-version": "2019-12-12"
=======
        "x-ms-request-id": "b0b133b9-f01e-003c-38b0-03bed1000000",
        "x-ms-version": "2019-07-07"
>>>>>>> bb257be6
      },
      "ResponseBody": []
    },
    {
<<<<<<< HEAD
      "RequestUri": "https://seanmcccanary.blob.core.windows.net/test-container-7f0ca1a6-262b-c4b3-d34b-2337e9ada169/test-blob-8403ea7b-643a-a197-6279-1b0ad7636b30",
=======
      "RequestUri": "https://seandevtest.blob.core.windows.net/test-container-7f0ca1a6-262b-c4b3-d34b-2337e9ada169/test-blob-8403ea7b-643a-a197-6279-1b0ad7636b30",
>>>>>>> bb257be6
      "RequestMethod": "PUT",
      "RequestHeaders": {
        "Authorization": "Sanitized",
        "Content-Length": "1024",
<<<<<<< HEAD
        "traceparent": "00-3a2cf14e86c6044d8896a08e5c3a0ea0-c22472b6bdeefa4f-00",
        "User-Agent": [
          "azsdk-net-Storage.Blobs/12.5.0-dev.20200402.1",
=======
        "traceparent": "00-3f9a991d70b7c24f863f17c87ea50a8e-24b1de1ae0ac5147-00",
        "User-Agent": [
          "azsdk-net-Storage.Blobs/12.5.0-dev.20200326.1",
>>>>>>> bb257be6
          "(.NET Core 4.6.28325.01; Microsoft Windows 10.0.18362 )"
        ],
        "x-ms-blob-type": "BlockBlob",
        "x-ms-client-request-id": "68499aeb-db87-1aeb-425d-44f1f00aa164",
<<<<<<< HEAD
        "x-ms-date": "Thu, 02 Apr 2020 23:49:03 GMT",
=======
        "x-ms-date": "Thu, 26 Mar 2020 20:49:49 GMT",
>>>>>>> bb257be6
        "x-ms-return-client-request-id": "true",
        "x-ms-version": "2019-12-12"
      },
      "RequestBody": "Z3JH3EuuqJwFDoAJpRIcEvAt1W6gXnaMdcCQR9NHKfZ9L8QEClPVzEFmfyzjjvtQXAkZqY78kAn8u2eKHWHJveSJjHVNGAedWAgtOd9JqOfFQOrKLn9ogZ\u002B7B07sSq/gncFIWQKFAkMBfFGFz1YpshJ/xdx2/49kIQrWkhC5sA1YTJseAU/lQD6nyLEu4rFIkVU7bIXTap4x4zj3r3AySMtELYK7CrHDmoSezjbeNj5ZjQC7fUSHheL97R0X7pDOdIDm6bUujYajeNIANZtnUq36nSFvdsqHvKegvR2Uq6z00Fq2\u002BEyIKv95GARyh09GlppvHVBvXv21Xi0NjtBpDswlDGVBsVphcXMi9l7GFDVXWSaCJY5chHFcAJkfepwvDwo3THrqBeRADavcTGef70n3tTSp5uk\u002ByYfz5LHBQvfW8uZUjsi6bVNCQhfjfzgKvBBPJ8RohSkg\u002BYPz9yEzfsu0BlqAS2CBPEjgZ6TRWklP6Sigchoybmy9M5REx3UyDsRML3ndiXCvzep7hx6ETp45ow74kwywgZftwhjMPHTSrVnfhSvQcV\u002B38KQwtuZOOOT1CyRnOXq3m63h8MZY45B1qdnFpchzaTGvQaNogMqwnokz1jFQa3TeKOp\u002B7oGYXwwTug0NiZMbgqLyuPjXThviMFE9JA1fJT1l5nze9HqwFuGWVMW9oxX1F1OPXbN7BtnPm74vWzv/tJTPp6IXPY4nQaEXQfpVJY07Rwy6z8eK6d\u002BiD1i8gbumlqAw7fxz3trFZxsRZMXfeXYw8xQuReTNRb3CdC01a8DmcKpZJDeRyGgx9GereIUawpXii46nd1G7Y6c\u002BsWmtkPxbK/MahlU\u002Bnyur/VB9Icw4p7GXUuAyPvlYncCPUhb/hGRrUE2R/zxAo\u002Bti/HoBPkHbBgm3FT0bKez6weiUr00UrHjrEdF/pqh1V6/0z0J\u002BV15\u002BtEwNR24nUCdglz1Tq/SeTk8BFS1wXF9hQr6OJlmpe2qJFfoAB2QJxMGpHg9qIau6VoHyfUExDljsqwSwmSnNthvTyZb6nUbq91Frxj1Q9iES09DYt/4oWAehFFtgWSqY22f0l1cUwLg6CIXwxUcanLTjncZY9f8cq3GPWInqip4n0\u002BrWXF/J/RIYna55N5LAh3infLtkP\u002BZn1\u002BvlhWgvT33nyfJcRD9UGaCzQFhRonPeztAQQw3iwpQEboR043ep6E0wkm6gY0M4UmMbsP\u002BNFjV4B7aXHgtwBAZdV9W74DUoClcKIBAEPmuN1/GqxxKUd1hP\u002B9zAEcpBwI5oQgxufHEt86angvYkc8hLCkYaxjzzyOB8bOVYZ/iNyF\u002BCnPtfH1uAfNRs7fRhKogUdQeDJ/pRdA==",
      "StatusCode": 201,
      "ResponseHeaders": {
        "Content-Length": "0",
        "Content-MD5": "fZZjCCPdluvG0446opIogw==",
<<<<<<< HEAD
        "Date": "Thu, 02 Apr 2020 23:49:01 GMT",
        "ETag": "\u00220x8D7D7606BE713B9\u0022",
        "Last-Modified": "Thu, 02 Apr 2020 23:49:02 GMT",
=======
        "Date": "Thu, 26 Mar 2020 20:49:49 GMT",
        "ETag": "\u00220x8D7D1C73A74BCFC\u0022",
        "Last-Modified": "Thu, 26 Mar 2020 20:49:50 GMT",
>>>>>>> bb257be6
        "Server": [
          "Windows-Azure-Blob/1.0",
          "Microsoft-HTTPAPI/2.0"
        ],
        "x-ms-client-request-id": "68499aeb-db87-1aeb-425d-44f1f00aa164",
        "x-ms-content-crc64": "450/ML3/Q/0=",
<<<<<<< HEAD
        "x-ms-request-id": "d07817fd-301e-009b-4649-098ca5000000",
=======
        "x-ms-request-id": "b0b133dc-f01e-003c-57b0-03bed1000000",
>>>>>>> bb257be6
        "x-ms-request-server-encrypted": "true",
        "x-ms-version": "2019-12-12"
      },
      "ResponseBody": []
    },
    {
<<<<<<< HEAD
      "RequestUri": "https://seanmcccanary.blob.core.windows.net/test-container-7f0ca1a6-262b-c4b3-d34b-2337e9ada169/test-blob-8403ea7b-643a-a197-6279-1b0ad7636b30",
      "RequestMethod": "GET",
      "RequestHeaders": {
        "Authorization": "Sanitized",
        "traceparent": "00-5d6de6ccc53d0f4ebc60062df278a274-069618d05534ad46-00",
        "User-Agent": [
          "azsdk-net-Storage.Blobs/12.5.0-dev.20200402.1",
          "(.NET Core 4.6.28325.01; Microsoft Windows 10.0.18362 )"
        ],
        "x-ms-client-request-id": "8d971c89-e9b0-9eed-3fd6-cd2f909abd10",
        "x-ms-date": "Thu, 02 Apr 2020 23:49:03 GMT",
        "x-ms-range": "bytes=0-",
=======
      "RequestUri": "https://seandevtest.blob.core.windows.net/test-container-7f0ca1a6-262b-c4b3-d34b-2337e9ada169/test-blob-8403ea7b-643a-a197-6279-1b0ad7636b30",
      "RequestMethod": "GET",
      "RequestHeaders": {
        "Authorization": "Sanitized",
        "traceparent": "00-14b1f00b671a3246948306539ced097c-4a6e06959bbfda4b-00",
        "User-Agent": [
          "azsdk-net-Storage.Blobs/12.5.0-dev.20200326.1",
          "(.NET Core 4.6.28325.01; Microsoft Windows 10.0.18362 )"
        ],
        "x-ms-client-request-id": "8d971c89-e9b0-9eed-3fd6-cd2f909abd10",
        "x-ms-date": "Thu, 26 Mar 2020 20:49:49 GMT",
>>>>>>> bb257be6
        "x-ms-return-client-request-id": "true",
        "x-ms-version": "2019-12-12"
      },
      "RequestBody": null,
      "StatusCode": 200,
      "ResponseHeaders": {
        "Accept-Ranges": "bytes",
        "Content-Length": "1024",
        "Content-MD5": "fZZjCCPdluvG0446opIogw==",
        "Content-Type": "application/octet-stream",
<<<<<<< HEAD
        "Date": "Thu, 02 Apr 2020 23:49:01 GMT",
        "ETag": "\u00220x8D7D7606BE713B9\u0022",
        "Last-Modified": "Thu, 02 Apr 2020 23:49:02 GMT",
=======
        "Date": "Thu, 26 Mar 2020 20:49:49 GMT",
        "ETag": "\u00220x8D7D1C73A74BCFC\u0022",
        "Last-Modified": "Thu, 26 Mar 2020 20:49:50 GMT",
>>>>>>> bb257be6
        "Server": [
          "Windows-Azure-Blob/1.0",
          "Microsoft-HTTPAPI/2.0"
        ],
<<<<<<< HEAD
        "x-ms-blob-content-md5": "fZZjCCPdluvG0446opIogw==",
        "x-ms-blob-type": "BlockBlob",
        "x-ms-client-request-id": "8d971c89-e9b0-9eed-3fd6-cd2f909abd10",
        "x-ms-creation-time": "Thu, 02 Apr 2020 23:49:02 GMT",
        "x-ms-lease-state": "available",
        "x-ms-lease-status": "unlocked",
        "x-ms-request-id": "d0781801-301e-009b-4949-098ca5000000",
=======
        "x-ms-blob-type": "BlockBlob",
        "x-ms-client-request-id": "8d971c89-e9b0-9eed-3fd6-cd2f909abd10",
        "x-ms-creation-time": "Thu, 26 Mar 2020 20:49:50 GMT",
        "x-ms-lease-state": "available",
        "x-ms-lease-status": "unlocked",
        "x-ms-request-id": "b0b133f9-f01e-003c-73b0-03bed1000000",
>>>>>>> bb257be6
        "x-ms-server-encrypted": "true",
        "x-ms-version": "2019-12-12"
      },
      "ResponseBody": "Z3JH3EuuqJwFDoAJpRIcEvAt1W6gXnaMdcCQR9NHKfZ9L8QEClPVzEFmfyzjjvtQXAkZqY78kAn8u2eKHWHJveSJjHVNGAedWAgtOd9JqOfFQOrKLn9ogZ\u002B7B07sSq/gncFIWQKFAkMBfFGFz1YpshJ/xdx2/49kIQrWkhC5sA1YTJseAU/lQD6nyLEu4rFIkVU7bIXTap4x4zj3r3AySMtELYK7CrHDmoSezjbeNj5ZjQC7fUSHheL97R0X7pDOdIDm6bUujYajeNIANZtnUq36nSFvdsqHvKegvR2Uq6z00Fq2\u002BEyIKv95GARyh09GlppvHVBvXv21Xi0NjtBpDswlDGVBsVphcXMi9l7GFDVXWSaCJY5chHFcAJkfepwvDwo3THrqBeRADavcTGef70n3tTSp5uk\u002ByYfz5LHBQvfW8uZUjsi6bVNCQhfjfzgKvBBPJ8RohSkg\u002BYPz9yEzfsu0BlqAS2CBPEjgZ6TRWklP6Sigchoybmy9M5REx3UyDsRML3ndiXCvzep7hx6ETp45ow74kwywgZftwhjMPHTSrVnfhSvQcV\u002B38KQwtuZOOOT1CyRnOXq3m63h8MZY45B1qdnFpchzaTGvQaNogMqwnokz1jFQa3TeKOp\u002B7oGYXwwTug0NiZMbgqLyuPjXThviMFE9JA1fJT1l5nze9HqwFuGWVMW9oxX1F1OPXbN7BtnPm74vWzv/tJTPp6IXPY4nQaEXQfpVJY07Rwy6z8eK6d\u002BiD1i8gbumlqAw7fxz3trFZxsRZMXfeXYw8xQuReTNRb3CdC01a8DmcKpZJDeRyGgx9GereIUawpXii46nd1G7Y6c\u002BsWmtkPxbK/MahlU\u002Bnyur/VB9Icw4p7GXUuAyPvlYncCPUhb/hGRrUE2R/zxAo\u002Bti/HoBPkHbBgm3FT0bKez6weiUr00UrHjrEdF/pqh1V6/0z0J\u002BV15\u002BtEwNR24nUCdglz1Tq/SeTk8BFS1wXF9hQr6OJlmpe2qJFfoAB2QJxMGpHg9qIau6VoHyfUExDljsqwSwmSnNthvTyZb6nUbq91Frxj1Q9iES09DYt/4oWAehFFtgWSqY22f0l1cUwLg6CIXwxUcanLTjncZY9f8cq3GPWInqip4n0\u002BrWXF/J/RIYna55N5LAh3infLtkP\u002BZn1\u002BvlhWgvT33nyfJcRD9UGaCzQFhRonPeztAQQw3iwpQEboR043ep6E0wkm6gY0M4UmMbsP\u002BNFjV4B7aXHgtwBAZdV9W74DUoClcKIBAEPmuN1/GqxxKUd1hP\u002B9zAEcpBwI5oQgxufHEt86angvYkc8hLCkYaxjzzyOB8bOVYZ/iNyF\u002BCnPtfH1uAfNRs7fRhKogUdQeDJ/pRdA=="
    },
    {
<<<<<<< HEAD
      "RequestUri": "https://seanmcccanary.blob.core.windows.net/test-container-7f0ca1a6-262b-c4b3-d34b-2337e9ada169/test-blob-8403ea7b-643a-a197-6279-1b0ad7636b30",
      "RequestMethod": "HEAD",
      "RequestHeaders": {
        "Authorization": "Sanitized",
        "traceparent": "00-99b4724ca966754f82ed0bf7600acfa6-f9b8ed7e55a7324b-00",
        "User-Agent": [
          "azsdk-net-Storage.Blobs/12.5.0-dev.20200402.1",
          "(.NET Core 4.6.28325.01; Microsoft Windows 10.0.18362 )"
        ],
        "x-ms-client-request-id": "d468fdac-1372-46b4-3ae3-f3587dc416ae",
        "x-ms-date": "Thu, 02 Apr 2020 23:49:03 GMT",
=======
      "RequestUri": "https://seandevtest.blob.core.windows.net/test-container-7f0ca1a6-262b-c4b3-d34b-2337e9ada169/test-blob-8403ea7b-643a-a197-6279-1b0ad7636b30",
      "RequestMethod": "HEAD",
      "RequestHeaders": {
        "Authorization": "Sanitized",
        "traceparent": "00-bc3edd6d0eb5784eaac02238cdafce36-403f6f049179b749-00",
        "User-Agent": [
          "azsdk-net-Storage.Blobs/12.5.0-dev.20200326.1",
          "(.NET Core 4.6.28325.01; Microsoft Windows 10.0.18362 )"
        ],
        "x-ms-client-request-id": "d468fdac-1372-46b4-3ae3-f3587dc416ae",
        "x-ms-date": "Thu, 26 Mar 2020 20:49:49 GMT",
>>>>>>> bb257be6
        "x-ms-return-client-request-id": "true",
        "x-ms-version": "2019-12-12"
      },
      "RequestBody": null,
      "StatusCode": 200,
      "ResponseHeaders": {
        "Accept-Ranges": "bytes",
        "Content-Length": "1024",
        "Content-MD5": "fZZjCCPdluvG0446opIogw==",
        "Content-Type": "application/octet-stream",
<<<<<<< HEAD
        "Date": "Thu, 02 Apr 2020 23:49:01 GMT",
        "ETag": "\u00220x8D7D7606BE713B9\u0022",
        "Last-Modified": "Thu, 02 Apr 2020 23:49:02 GMT",
=======
        "Date": "Thu, 26 Mar 2020 20:49:49 GMT",
        "ETag": "\u00220x8D7D1C73A74BCFC\u0022",
        "Last-Modified": "Thu, 26 Mar 2020 20:49:50 GMT",
>>>>>>> bb257be6
        "Server": [
          "Windows-Azure-Blob/1.0",
          "Microsoft-HTTPAPI/2.0"
        ],
        "x-ms-access-tier": "Hot",
        "x-ms-access-tier-inferred": "true",
        "x-ms-blob-type": "BlockBlob",
        "x-ms-client-request-id": "d468fdac-1372-46b4-3ae3-f3587dc416ae",
<<<<<<< HEAD
        "x-ms-creation-time": "Thu, 02 Apr 2020 23:49:02 GMT",
        "x-ms-lease-state": "available",
        "x-ms-lease-status": "unlocked",
        "x-ms-request-id": "d0781807-301e-009b-4e49-098ca5000000",
=======
        "x-ms-creation-time": "Thu, 26 Mar 2020 20:49:50 GMT",
        "x-ms-lease-state": "available",
        "x-ms-lease-status": "unlocked",
        "x-ms-request-id": "b0b13411-f01e-003c-0ab0-03bed1000000",
>>>>>>> bb257be6
        "x-ms-server-encrypted": "true",
        "x-ms-version": "2019-12-12"
      },
      "ResponseBody": []
    },
    {
<<<<<<< HEAD
      "RequestUri": "https://seanmcccanary.blob.core.windows.net/test-container-7f0ca1a6-262b-c4b3-d34b-2337e9ada169?restype=container",
      "RequestMethod": "DELETE",
      "RequestHeaders": {
        "Authorization": "Sanitized",
        "traceparent": "00-391e07eb8ef13741acfefe7b2520864e-86a2287c0e5c6a44-00",
        "User-Agent": [
          "azsdk-net-Storage.Blobs/12.5.0-dev.20200402.1",
          "(.NET Core 4.6.28325.01; Microsoft Windows 10.0.18362 )"
        ],
        "x-ms-client-request-id": "92821386-e931-049d-7d2b-7668c46423e1",
        "x-ms-date": "Thu, 02 Apr 2020 23:49:03 GMT",
=======
      "RequestUri": "https://seandevtest.blob.core.windows.net/test-container-7f0ca1a6-262b-c4b3-d34b-2337e9ada169?restype=container",
      "RequestMethod": "DELETE",
      "RequestHeaders": {
        "Authorization": "Sanitized",
        "traceparent": "00-affc1fc5d203c64b9319bc137189a636-b6857deae6780640-00",
        "User-Agent": [
          "azsdk-net-Storage.Blobs/12.5.0-dev.20200326.1",
          "(.NET Core 4.6.28325.01; Microsoft Windows 10.0.18362 )"
        ],
        "x-ms-client-request-id": "92821386-e931-049d-7d2b-7668c46423e1",
        "x-ms-date": "Thu, 26 Mar 2020 20:49:49 GMT",
>>>>>>> bb257be6
        "x-ms-return-client-request-id": "true",
        "x-ms-version": "2019-12-12"
      },
      "RequestBody": null,
      "StatusCode": 202,
      "ResponseHeaders": {
        "Content-Length": "0",
<<<<<<< HEAD
        "Date": "Thu, 02 Apr 2020 23:49:01 GMT",
=======
        "Date": "Thu, 26 Mar 2020 20:49:49 GMT",
>>>>>>> bb257be6
        "Server": [
          "Windows-Azure-Blob/1.0",
          "Microsoft-HTTPAPI/2.0"
        ],
        "x-ms-client-request-id": "92821386-e931-049d-7d2b-7668c46423e1",
<<<<<<< HEAD
        "x-ms-request-id": "d0781813-301e-009b-5649-098ca5000000",
        "x-ms-version": "2019-12-12"
=======
        "x-ms-request-id": "b0b13428-f01e-003c-1fb0-03bed1000000",
        "x-ms-version": "2019-07-07"
>>>>>>> bb257be6
      },
      "ResponseBody": []
    }
  ],
  "Variables": {
    "RandomSeed": "2000080306",
<<<<<<< HEAD
    "Storage_TestConfigDefault": "ProductionTenant\nseanmcccanary\nU2FuaXRpemVk\nhttps://seanmcccanary.blob.core.windows.net\nhttps://seanmcccanary.file.core.windows.net\nhttps://seanmcccanary.queue.core.windows.net\nhttps://seanmcccanary.table.core.windows.net\n\n\n\n\nhttps://seanmcccanary-secondary.blob.core.windows.net\nhttps://seanmcccanary-secondary.file.core.windows.net\nhttps://seanmcccanary-secondary.queue.core.windows.net\nhttps://seanmcccanary-secondary.table.core.windows.net\n\nSanitized\n\n\nCloud\nBlobEndpoint=https://seanmcccanary.blob.core.windows.net/;QueueEndpoint=https://seanmcccanary.queue.core.windows.net/;FileEndpoint=https://seanmcccanary.file.core.windows.net/;BlobSecondaryEndpoint=https://seanmcccanary-secondary.blob.core.windows.net/;QueueSecondaryEndpoint=https://seanmcccanary-secondary.queue.core.windows.net/;FileSecondaryEndpoint=https://seanmcccanary-secondary.file.core.windows.net/;AccountName=seanmcccanary;AccountKey=Sanitized\nseanscope1"
=======
    "Storage_TestConfigDefault": "ProductionTenant\nseandevtest\nU2FuaXRpemVk\nhttps://seandevtest.blob.core.windows.net\nhttps://seandevtest.file.core.windows.net\nhttps://seandevtest.queue.core.windows.net\nhttps://seandevtest.table.core.windows.net\n\n\n\n\nhttps://seandevtest-secondary.blob.core.windows.net\nhttps://seandevtest-secondary.file.core.windows.net\nhttps://seandevtest-secondary.queue.core.windows.net\nhttps://seandevtest-secondary.table.core.windows.net\n\nSanitized\n\n\nCloud\nBlobEndpoint=https://seandevtest.blob.core.windows.net/;QueueEndpoint=https://seandevtest.queue.core.windows.net/;FileEndpoint=https://seandevtest.file.core.windows.net/;BlobSecondaryEndpoint=https://seandevtest-secondary.blob.core.windows.net/;QueueSecondaryEndpoint=https://seandevtest-secondary.queue.core.windows.net/;FileSecondaryEndpoint=https://seandevtest-secondary.file.core.windows.net/;AccountName=seandevtest;AccountKey=Sanitized\nseanscope1"
>>>>>>> bb257be6
  }
}<|MERGE_RESOLUTION|>--- conflicted
+++ resolved
@@ -1,32 +1,18 @@
 {
   "Entries": [
     {
-<<<<<<< HEAD
-      "RequestUri": "https://seanmcccanary.blob.core.windows.net/test-container-7f0ca1a6-262b-c4b3-d34b-2337e9ada169?restype=container",
+      "RequestUri": "https://seanmcccanary.blob.core.windows.net/test-container-49c51cf5-7030-9ca0-7a48-dd2bd0113b79?restype=container",
       "RequestMethod": "PUT",
       "RequestHeaders": {
         "Authorization": "Sanitized",
-        "traceparent": "00-7bc8eb37bce6044f94c5dfdc25154b81-fb940e697d3e8c46-00",
+        "traceparent": "00-bbc6d63027945648b99910e7fab0c6c4-3ef887da59096d4a-00",
         "User-Agent": [
-          "azsdk-net-Storage.Blobs/12.5.0-dev.20200402.1",
-=======
-      "RequestUri": "https://seandevtest.blob.core.windows.net/test-container-7f0ca1a6-262b-c4b3-d34b-2337e9ada169?restype=container",
-      "RequestMethod": "PUT",
-      "RequestHeaders": {
-        "Authorization": "Sanitized",
-        "traceparent": "00-6c0871be6e31aa45acfb47a00c34c665-be24bfc034d5624e-00",
-        "User-Agent": [
-          "azsdk-net-Storage.Blobs/12.5.0-dev.20200326.1",
->>>>>>> bb257be6
+          "azsdk-net-Storage.Blobs/12.5.0-dev.20200403.1",
           "(.NET Core 4.6.28325.01; Microsoft Windows 10.0.18362 )"
         ],
         "x-ms-blob-public-access": "container",
-        "x-ms-client-request-id": "f3610df0-eec0-0152-5ae8-602c76512f21",
-<<<<<<< HEAD
-        "x-ms-date": "Thu, 02 Apr 2020 23:49:02 GMT",
-=======
-        "x-ms-date": "Thu, 26 Mar 2020 20:49:49 GMT",
->>>>>>> bb257be6
+        "x-ms-client-request-id": "ce6ac407-b690-223b-c5e8-c241a608bbce",
+        "x-ms-date": "Sat, 04 Apr 2020 01:40:07 GMT",
         "x-ms-return-client-request-id": "true",
         "x-ms-version": "2019-12-12"
       },
@@ -34,118 +20,68 @@
       "StatusCode": 201,
       "ResponseHeaders": {
         "Content-Length": "0",
-<<<<<<< HEAD
-        "Date": "Thu, 02 Apr 2020 23:49:01 GMT",
-        "ETag": "\u00220x8D7D7606BD99325\u0022",
-        "Last-Modified": "Thu, 02 Apr 2020 23:49:02 GMT",
-=======
-        "Date": "Thu, 26 Mar 2020 20:49:49 GMT",
-        "ETag": "\u00220x8D7D1C73A6F9FD2\u0022",
-        "Last-Modified": "Thu, 26 Mar 2020 20:49:50 GMT",
->>>>>>> bb257be6
+        "Date": "Sat, 04 Apr 2020 01:40:07 GMT",
+        "ETag": "\u00220x8D7D8391B758DA2\u0022",
+        "Last-Modified": "Sat, 04 Apr 2020 01:40:08 GMT",
         "Server": [
           "Windows-Azure-Blob/1.0",
           "Microsoft-HTTPAPI/2.0"
         ],
-        "x-ms-client-request-id": "f3610df0-eec0-0152-5ae8-602c76512f21",
-<<<<<<< HEAD
-        "x-ms-request-id": "d07817f5-301e-009b-4249-098ca5000000",
+        "x-ms-client-request-id": "ce6ac407-b690-223b-c5e8-c241a608bbce",
+        "x-ms-request-id": "7e9050e1-c01e-0044-6b21-0ac79f000000",
         "x-ms-version": "2019-12-12"
-=======
-        "x-ms-request-id": "b0b133b9-f01e-003c-38b0-03bed1000000",
-        "x-ms-version": "2019-07-07"
->>>>>>> bb257be6
       },
       "ResponseBody": []
     },
     {
-<<<<<<< HEAD
-      "RequestUri": "https://seanmcccanary.blob.core.windows.net/test-container-7f0ca1a6-262b-c4b3-d34b-2337e9ada169/test-blob-8403ea7b-643a-a197-6279-1b0ad7636b30",
-=======
-      "RequestUri": "https://seandevtest.blob.core.windows.net/test-container-7f0ca1a6-262b-c4b3-d34b-2337e9ada169/test-blob-8403ea7b-643a-a197-6279-1b0ad7636b30",
->>>>>>> bb257be6
+      "RequestUri": "https://seanmcccanary.blob.core.windows.net/test-container-49c51cf5-7030-9ca0-7a48-dd2bd0113b79/test-blob-eeee0750-eea9-9b7a-1514-f864ce23b72d",
       "RequestMethod": "PUT",
       "RequestHeaders": {
         "Authorization": "Sanitized",
         "Content-Length": "1024",
-<<<<<<< HEAD
-        "traceparent": "00-3a2cf14e86c6044d8896a08e5c3a0ea0-c22472b6bdeefa4f-00",
+        "traceparent": "00-8e60fcc5cb8ed84f871607ba70c8e226-0a7066e6073a144c-00",
         "User-Agent": [
-          "azsdk-net-Storage.Blobs/12.5.0-dev.20200402.1",
-=======
-        "traceparent": "00-3f9a991d70b7c24f863f17c87ea50a8e-24b1de1ae0ac5147-00",
-        "User-Agent": [
-          "azsdk-net-Storage.Blobs/12.5.0-dev.20200326.1",
->>>>>>> bb257be6
+          "azsdk-net-Storage.Blobs/12.5.0-dev.20200403.1",
           "(.NET Core 4.6.28325.01; Microsoft Windows 10.0.18362 )"
         ],
         "x-ms-blob-type": "BlockBlob",
-        "x-ms-client-request-id": "68499aeb-db87-1aeb-425d-44f1f00aa164",
-<<<<<<< HEAD
-        "x-ms-date": "Thu, 02 Apr 2020 23:49:03 GMT",
-=======
-        "x-ms-date": "Thu, 26 Mar 2020 20:49:49 GMT",
->>>>>>> bb257be6
+        "x-ms-client-request-id": "0f15fad6-83ff-3ca7-c80c-5323d92e8828",
+        "x-ms-date": "Sat, 04 Apr 2020 01:40:08 GMT",
         "x-ms-return-client-request-id": "true",
         "x-ms-version": "2019-12-12"
       },
-      "RequestBody": "Z3JH3EuuqJwFDoAJpRIcEvAt1W6gXnaMdcCQR9NHKfZ9L8QEClPVzEFmfyzjjvtQXAkZqY78kAn8u2eKHWHJveSJjHVNGAedWAgtOd9JqOfFQOrKLn9ogZ\u002B7B07sSq/gncFIWQKFAkMBfFGFz1YpshJ/xdx2/49kIQrWkhC5sA1YTJseAU/lQD6nyLEu4rFIkVU7bIXTap4x4zj3r3AySMtELYK7CrHDmoSezjbeNj5ZjQC7fUSHheL97R0X7pDOdIDm6bUujYajeNIANZtnUq36nSFvdsqHvKegvR2Uq6z00Fq2\u002BEyIKv95GARyh09GlppvHVBvXv21Xi0NjtBpDswlDGVBsVphcXMi9l7GFDVXWSaCJY5chHFcAJkfepwvDwo3THrqBeRADavcTGef70n3tTSp5uk\u002ByYfz5LHBQvfW8uZUjsi6bVNCQhfjfzgKvBBPJ8RohSkg\u002BYPz9yEzfsu0BlqAS2CBPEjgZ6TRWklP6Sigchoybmy9M5REx3UyDsRML3ndiXCvzep7hx6ETp45ow74kwywgZftwhjMPHTSrVnfhSvQcV\u002B38KQwtuZOOOT1CyRnOXq3m63h8MZY45B1qdnFpchzaTGvQaNogMqwnokz1jFQa3TeKOp\u002B7oGYXwwTug0NiZMbgqLyuPjXThviMFE9JA1fJT1l5nze9HqwFuGWVMW9oxX1F1OPXbN7BtnPm74vWzv/tJTPp6IXPY4nQaEXQfpVJY07Rwy6z8eK6d\u002BiD1i8gbumlqAw7fxz3trFZxsRZMXfeXYw8xQuReTNRb3CdC01a8DmcKpZJDeRyGgx9GereIUawpXii46nd1G7Y6c\u002BsWmtkPxbK/MahlU\u002Bnyur/VB9Icw4p7GXUuAyPvlYncCPUhb/hGRrUE2R/zxAo\u002Bti/HoBPkHbBgm3FT0bKez6weiUr00UrHjrEdF/pqh1V6/0z0J\u002BV15\u002BtEwNR24nUCdglz1Tq/SeTk8BFS1wXF9hQr6OJlmpe2qJFfoAB2QJxMGpHg9qIau6VoHyfUExDljsqwSwmSnNthvTyZb6nUbq91Frxj1Q9iES09DYt/4oWAehFFtgWSqY22f0l1cUwLg6CIXwxUcanLTjncZY9f8cq3GPWInqip4n0\u002BrWXF/J/RIYna55N5LAh3infLtkP\u002BZn1\u002BvlhWgvT33nyfJcRD9UGaCzQFhRonPeztAQQw3iwpQEboR043ep6E0wkm6gY0M4UmMbsP\u002BNFjV4B7aXHgtwBAZdV9W74DUoClcKIBAEPmuN1/GqxxKUd1hP\u002B9zAEcpBwI5oQgxufHEt86angvYkc8hLCkYaxjzzyOB8bOVYZ/iNyF\u002BCnPtfH1uAfNRs7fRhKogUdQeDJ/pRdA==",
+      "RequestBody": "\u002BZUkC6Zt6dXIvJhnl8YKSBDTLN5eYJ4ZSc\u002B5fL3XU6IxlUcR5K8o4x0YJe1VEgNOCa9U\u002B/bYz5j3C8HXs2wY8Wj2NgF\u002B\u002BWRgqknBRTuwwzfLanIOg1irWMauGdntUC\u002BwADSEXtwC0BBK81CsF4ldRkeKC0n6CW4PSt07z9\u002BLc1kaEEQGK2RayZpiw48H/0E8UdORYkXmtvfGdRT\u002BxgAwv3/2kgdFVhriL0KumEXeB0uc/34L\u002BRAUM1lNQLZQXAKZMQMQEWw69vq5rjICNx6x523IYceCJcVu4l\u002Bt\u002BBVjktM/FWZBzfbfYgiDUkreEvs6nFlJh/o7Fgw\u002BoS8MjP7lVRxfwyG3bxl26f\u002B//9J7kNBjclu8GgvYA/5aAyzH0tUJnv0ufk7agyw/0p36fBc5wxBeqRmjKDsRhr8iXWvtrxcqtWDVTBKBie8vfUdt3YfnIEAcaCi7ZnXBHfePtyXBUiOG0Ma2ZHb\u002B3SAqc6v0o6k4Ozwq0Ubub0/qEy4a8dLJbSoj5w3AMLvKHYsIkfLKzXpOV3vploDdl2F3y1FI4\u002BtOYAaA0LubdwuAYLO75t1dIEW0zJpW4NapRlCsSWRqgTqfujHrSv2\u002Bs99waTbNIrCDGasLlBdR94Av1olr7i6mFt55GyyscdZI9Ri65neg3CSfKS\u002B4Xu0iTcKxvHNzU8SxyVJYVAaE1qjVw57\u002BlxEJj/plzMX/7bfwVs5p\u002B7Vi1KJUCBwkSIgdGlKH45pPJLWxqCx5Dof\u002BstubZ/04G9vzcu/8qY705UdyR7FzeAocoTIYt1OI6cUbVlZAiOCK5f52lHCrUnonvcPlB8bVijrRfsXLH2OIaokp4VM4s1xm52Gy/eOacU648fqQo\u002BH\u002BRcscbwobvsaa7inmgXEm7gpmfh9lIo1WNwx2Ei5p\u002BMaoKpuHHENSSyibFw66s\u002B/dkQLvKSXBmSM\u002BxTj9pKuYMfZiPVfWn9LGFDL2yQt\u002BnIMdmYEres6h5pF4SVYLVKZ8A\u002BYYV3WYBvIvKRTyys8Xvym03wsqbLcnwVfFXlZ7u7\u002BLecYkZUQOhJKO/FC5rxvBYIktVnSbUpcv8ZYe0qics21VZlEJ81rkplp5m29mbRE7BP3MTmRK8Ccv9HSu77Lp8kjjZEnKt2wvSLAaIrYnyYOE4s2qz2UJCnUp2v7mNraoj6knggnIcEyQnQazMM1wByvwKQ3kPiLj2VrTod1uSRL5cZMN/0Z6vHGBGjJfVdmouNLS9Qypw1CGRKmu9M9uIlTzur86YwfkdWybYyTwg4SAK\u002BgLm1MFUK1Chrudy8eiEvfda5sabVXK7oCfDmAslsAlLsnnY4YB7moR\u002BNxMR6ml\u002BFAtEhjoZr2TQK3TZUFMFQ==",
       "StatusCode": 201,
       "ResponseHeaders": {
         "Content-Length": "0",
-        "Content-MD5": "fZZjCCPdluvG0446opIogw==",
-<<<<<<< HEAD
-        "Date": "Thu, 02 Apr 2020 23:49:01 GMT",
-        "ETag": "\u00220x8D7D7606BE713B9\u0022",
-        "Last-Modified": "Thu, 02 Apr 2020 23:49:02 GMT",
-=======
-        "Date": "Thu, 26 Mar 2020 20:49:49 GMT",
-        "ETag": "\u00220x8D7D1C73A74BCFC\u0022",
-        "Last-Modified": "Thu, 26 Mar 2020 20:49:50 GMT",
->>>>>>> bb257be6
+        "Content-MD5": "6STzQF9M5MBmtKC9mnykug==",
+        "Date": "Sat, 04 Apr 2020 01:40:08 GMT",
+        "ETag": "\u00220x8D7D8391B822261\u0022",
+        "Last-Modified": "Sat, 04 Apr 2020 01:40:08 GMT",
         "Server": [
           "Windows-Azure-Blob/1.0",
           "Microsoft-HTTPAPI/2.0"
         ],
-        "x-ms-client-request-id": "68499aeb-db87-1aeb-425d-44f1f00aa164",
-        "x-ms-content-crc64": "450/ML3/Q/0=",
-<<<<<<< HEAD
-        "x-ms-request-id": "d07817fd-301e-009b-4649-098ca5000000",
-=======
-        "x-ms-request-id": "b0b133dc-f01e-003c-57b0-03bed1000000",
->>>>>>> bb257be6
+        "x-ms-client-request-id": "0f15fad6-83ff-3ca7-c80c-5323d92e8828",
+        "x-ms-content-crc64": "xd44fasoAa0=",
+        "x-ms-request-id": "7e9050fa-c01e-0044-8021-0ac79f000000",
         "x-ms-request-server-encrypted": "true",
         "x-ms-version": "2019-12-12"
       },
       "ResponseBody": []
     },
     {
-<<<<<<< HEAD
-      "RequestUri": "https://seanmcccanary.blob.core.windows.net/test-container-7f0ca1a6-262b-c4b3-d34b-2337e9ada169/test-blob-8403ea7b-643a-a197-6279-1b0ad7636b30",
+      "RequestUri": "https://seanmcccanary.blob.core.windows.net/test-container-49c51cf5-7030-9ca0-7a48-dd2bd0113b79/test-blob-eeee0750-eea9-9b7a-1514-f864ce23b72d",
       "RequestMethod": "GET",
       "RequestHeaders": {
         "Authorization": "Sanitized",
-        "traceparent": "00-5d6de6ccc53d0f4ebc60062df278a274-069618d05534ad46-00",
+        "traceparent": "00-04a3cd19e32189449394f7ef3398cd1d-1ee9d5e7b5b39e46-00",
         "User-Agent": [
-          "azsdk-net-Storage.Blobs/12.5.0-dev.20200402.1",
+          "azsdk-net-Storage.Blobs/12.5.0-dev.20200403.1",
           "(.NET Core 4.6.28325.01; Microsoft Windows 10.0.18362 )"
         ],
-        "x-ms-client-request-id": "8d971c89-e9b0-9eed-3fd6-cd2f909abd10",
-        "x-ms-date": "Thu, 02 Apr 2020 23:49:03 GMT",
-        "x-ms-range": "bytes=0-",
-=======
-      "RequestUri": "https://seandevtest.blob.core.windows.net/test-container-7f0ca1a6-262b-c4b3-d34b-2337e9ada169/test-blob-8403ea7b-643a-a197-6279-1b0ad7636b30",
-      "RequestMethod": "GET",
-      "RequestHeaders": {
-        "Authorization": "Sanitized",
-        "traceparent": "00-14b1f00b671a3246948306539ced097c-4a6e06959bbfda4b-00",
-        "User-Agent": [
-          "azsdk-net-Storage.Blobs/12.5.0-dev.20200326.1",
-          "(.NET Core 4.6.28325.01; Microsoft Windows 10.0.18362 )"
-        ],
-        "x-ms-client-request-id": "8d971c89-e9b0-9eed-3fd6-cd2f909abd10",
-        "x-ms-date": "Thu, 26 Mar 2020 20:49:49 GMT",
->>>>>>> bb257be6
+        "x-ms-client-request-id": "6bfc06c1-3d2b-6d16-523c-d5f1678a96ae",
+        "x-ms-date": "Sat, 04 Apr 2020 01:40:08 GMT",
         "x-ms-return-client-request-id": "true",
         "x-ms-version": "2019-12-12"
       },
@@ -154,68 +90,38 @@
       "ResponseHeaders": {
         "Accept-Ranges": "bytes",
         "Content-Length": "1024",
-        "Content-MD5": "fZZjCCPdluvG0446opIogw==",
+        "Content-MD5": "6STzQF9M5MBmtKC9mnykug==",
         "Content-Type": "application/octet-stream",
-<<<<<<< HEAD
-        "Date": "Thu, 02 Apr 2020 23:49:01 GMT",
-        "ETag": "\u00220x8D7D7606BE713B9\u0022",
-        "Last-Modified": "Thu, 02 Apr 2020 23:49:02 GMT",
-=======
-        "Date": "Thu, 26 Mar 2020 20:49:49 GMT",
-        "ETag": "\u00220x8D7D1C73A74BCFC\u0022",
-        "Last-Modified": "Thu, 26 Mar 2020 20:49:50 GMT",
->>>>>>> bb257be6
+        "Date": "Sat, 04 Apr 2020 01:40:08 GMT",
+        "ETag": "\u00220x8D7D8391B822261\u0022",
+        "Last-Modified": "Sat, 04 Apr 2020 01:40:08 GMT",
         "Server": [
           "Windows-Azure-Blob/1.0",
           "Microsoft-HTTPAPI/2.0"
         ],
-<<<<<<< HEAD
-        "x-ms-blob-content-md5": "fZZjCCPdluvG0446opIogw==",
         "x-ms-blob-type": "BlockBlob",
-        "x-ms-client-request-id": "8d971c89-e9b0-9eed-3fd6-cd2f909abd10",
-        "x-ms-creation-time": "Thu, 02 Apr 2020 23:49:02 GMT",
+        "x-ms-client-request-id": "6bfc06c1-3d2b-6d16-523c-d5f1678a96ae",
+        "x-ms-creation-time": "Sat, 04 Apr 2020 01:40:08 GMT",
         "x-ms-lease-state": "available",
         "x-ms-lease-status": "unlocked",
-        "x-ms-request-id": "d0781801-301e-009b-4949-098ca5000000",
-=======
-        "x-ms-blob-type": "BlockBlob",
-        "x-ms-client-request-id": "8d971c89-e9b0-9eed-3fd6-cd2f909abd10",
-        "x-ms-creation-time": "Thu, 26 Mar 2020 20:49:50 GMT",
-        "x-ms-lease-state": "available",
-        "x-ms-lease-status": "unlocked",
-        "x-ms-request-id": "b0b133f9-f01e-003c-73b0-03bed1000000",
->>>>>>> bb257be6
+        "x-ms-request-id": "7e90510c-c01e-0044-1221-0ac79f000000",
         "x-ms-server-encrypted": "true",
         "x-ms-version": "2019-12-12"
       },
-      "ResponseBody": "Z3JH3EuuqJwFDoAJpRIcEvAt1W6gXnaMdcCQR9NHKfZ9L8QEClPVzEFmfyzjjvtQXAkZqY78kAn8u2eKHWHJveSJjHVNGAedWAgtOd9JqOfFQOrKLn9ogZ\u002B7B07sSq/gncFIWQKFAkMBfFGFz1YpshJ/xdx2/49kIQrWkhC5sA1YTJseAU/lQD6nyLEu4rFIkVU7bIXTap4x4zj3r3AySMtELYK7CrHDmoSezjbeNj5ZjQC7fUSHheL97R0X7pDOdIDm6bUujYajeNIANZtnUq36nSFvdsqHvKegvR2Uq6z00Fq2\u002BEyIKv95GARyh09GlppvHVBvXv21Xi0NjtBpDswlDGVBsVphcXMi9l7GFDVXWSaCJY5chHFcAJkfepwvDwo3THrqBeRADavcTGef70n3tTSp5uk\u002ByYfz5LHBQvfW8uZUjsi6bVNCQhfjfzgKvBBPJ8RohSkg\u002BYPz9yEzfsu0BlqAS2CBPEjgZ6TRWklP6Sigchoybmy9M5REx3UyDsRML3ndiXCvzep7hx6ETp45ow74kwywgZftwhjMPHTSrVnfhSvQcV\u002B38KQwtuZOOOT1CyRnOXq3m63h8MZY45B1qdnFpchzaTGvQaNogMqwnokz1jFQa3TeKOp\u002B7oGYXwwTug0NiZMbgqLyuPjXThviMFE9JA1fJT1l5nze9HqwFuGWVMW9oxX1F1OPXbN7BtnPm74vWzv/tJTPp6IXPY4nQaEXQfpVJY07Rwy6z8eK6d\u002BiD1i8gbumlqAw7fxz3trFZxsRZMXfeXYw8xQuReTNRb3CdC01a8DmcKpZJDeRyGgx9GereIUawpXii46nd1G7Y6c\u002BsWmtkPxbK/MahlU\u002Bnyur/VB9Icw4p7GXUuAyPvlYncCPUhb/hGRrUE2R/zxAo\u002Bti/HoBPkHbBgm3FT0bKez6weiUr00UrHjrEdF/pqh1V6/0z0J\u002BV15\u002BtEwNR24nUCdglz1Tq/SeTk8BFS1wXF9hQr6OJlmpe2qJFfoAB2QJxMGpHg9qIau6VoHyfUExDljsqwSwmSnNthvTyZb6nUbq91Frxj1Q9iES09DYt/4oWAehFFtgWSqY22f0l1cUwLg6CIXwxUcanLTjncZY9f8cq3GPWInqip4n0\u002BrWXF/J/RIYna55N5LAh3infLtkP\u002BZn1\u002BvlhWgvT33nyfJcRD9UGaCzQFhRonPeztAQQw3iwpQEboR043ep6E0wkm6gY0M4UmMbsP\u002BNFjV4B7aXHgtwBAZdV9W74DUoClcKIBAEPmuN1/GqxxKUd1hP\u002B9zAEcpBwI5oQgxufHEt86angvYkc8hLCkYaxjzzyOB8bOVYZ/iNyF\u002BCnPtfH1uAfNRs7fRhKogUdQeDJ/pRdA=="
+      "ResponseBody": "\u002BZUkC6Zt6dXIvJhnl8YKSBDTLN5eYJ4ZSc\u002B5fL3XU6IxlUcR5K8o4x0YJe1VEgNOCa9U\u002B/bYz5j3C8HXs2wY8Wj2NgF\u002B\u002BWRgqknBRTuwwzfLanIOg1irWMauGdntUC\u002BwADSEXtwC0BBK81CsF4ldRkeKC0n6CW4PSt07z9\u002BLc1kaEEQGK2RayZpiw48H/0E8UdORYkXmtvfGdRT\u002BxgAwv3/2kgdFVhriL0KumEXeB0uc/34L\u002BRAUM1lNQLZQXAKZMQMQEWw69vq5rjICNx6x523IYceCJcVu4l\u002Bt\u002BBVjktM/FWZBzfbfYgiDUkreEvs6nFlJh/o7Fgw\u002BoS8MjP7lVRxfwyG3bxl26f\u002B//9J7kNBjclu8GgvYA/5aAyzH0tUJnv0ufk7agyw/0p36fBc5wxBeqRmjKDsRhr8iXWvtrxcqtWDVTBKBie8vfUdt3YfnIEAcaCi7ZnXBHfePtyXBUiOG0Ma2ZHb\u002B3SAqc6v0o6k4Ozwq0Ubub0/qEy4a8dLJbSoj5w3AMLvKHYsIkfLKzXpOV3vploDdl2F3y1FI4\u002BtOYAaA0LubdwuAYLO75t1dIEW0zJpW4NapRlCsSWRqgTqfujHrSv2\u002Bs99waTbNIrCDGasLlBdR94Av1olr7i6mFt55GyyscdZI9Ri65neg3CSfKS\u002B4Xu0iTcKxvHNzU8SxyVJYVAaE1qjVw57\u002BlxEJj/plzMX/7bfwVs5p\u002B7Vi1KJUCBwkSIgdGlKH45pPJLWxqCx5Dof\u002BstubZ/04G9vzcu/8qY705UdyR7FzeAocoTIYt1OI6cUbVlZAiOCK5f52lHCrUnonvcPlB8bVijrRfsXLH2OIaokp4VM4s1xm52Gy/eOacU648fqQo\u002BH\u002BRcscbwobvsaa7inmgXEm7gpmfh9lIo1WNwx2Ei5p\u002BMaoKpuHHENSSyibFw66s\u002B/dkQLvKSXBmSM\u002BxTj9pKuYMfZiPVfWn9LGFDL2yQt\u002BnIMdmYEres6h5pF4SVYLVKZ8A\u002BYYV3WYBvIvKRTyys8Xvym03wsqbLcnwVfFXlZ7u7\u002BLecYkZUQOhJKO/FC5rxvBYIktVnSbUpcv8ZYe0qics21VZlEJ81rkplp5m29mbRE7BP3MTmRK8Ccv9HSu77Lp8kjjZEnKt2wvSLAaIrYnyYOE4s2qz2UJCnUp2v7mNraoj6knggnIcEyQnQazMM1wByvwKQ3kPiLj2VrTod1uSRL5cZMN/0Z6vHGBGjJfVdmouNLS9Qypw1CGRKmu9M9uIlTzur86YwfkdWybYyTwg4SAK\u002BgLm1MFUK1Chrudy8eiEvfda5sabVXK7oCfDmAslsAlLsnnY4YB7moR\u002BNxMR6ml\u002BFAtEhjoZr2TQK3TZUFMFQ=="
     },
     {
-<<<<<<< HEAD
-      "RequestUri": "https://seanmcccanary.blob.core.windows.net/test-container-7f0ca1a6-262b-c4b3-d34b-2337e9ada169/test-blob-8403ea7b-643a-a197-6279-1b0ad7636b30",
+      "RequestUri": "https://seanmcccanary.blob.core.windows.net/test-container-49c51cf5-7030-9ca0-7a48-dd2bd0113b79/test-blob-eeee0750-eea9-9b7a-1514-f864ce23b72d",
       "RequestMethod": "HEAD",
       "RequestHeaders": {
         "Authorization": "Sanitized",
-        "traceparent": "00-99b4724ca966754f82ed0bf7600acfa6-f9b8ed7e55a7324b-00",
+        "traceparent": "00-5d0fef0b49b974488ec1eee1fe53cdd2-c101d43b78877c46-00",
         "User-Agent": [
-          "azsdk-net-Storage.Blobs/12.5.0-dev.20200402.1",
+          "azsdk-net-Storage.Blobs/12.5.0-dev.20200403.1",
           "(.NET Core 4.6.28325.01; Microsoft Windows 10.0.18362 )"
         ],
-        "x-ms-client-request-id": "d468fdac-1372-46b4-3ae3-f3587dc416ae",
-        "x-ms-date": "Thu, 02 Apr 2020 23:49:03 GMT",
-=======
-      "RequestUri": "https://seandevtest.blob.core.windows.net/test-container-7f0ca1a6-262b-c4b3-d34b-2337e9ada169/test-blob-8403ea7b-643a-a197-6279-1b0ad7636b30",
-      "RequestMethod": "HEAD",
-      "RequestHeaders": {
-        "Authorization": "Sanitized",
-        "traceparent": "00-bc3edd6d0eb5784eaac02238cdafce36-403f6f049179b749-00",
-        "User-Agent": [
-          "azsdk-net-Storage.Blobs/12.5.0-dev.20200326.1",
-          "(.NET Core 4.6.28325.01; Microsoft Windows 10.0.18362 )"
-        ],
-        "x-ms-client-request-id": "d468fdac-1372-46b4-3ae3-f3587dc416ae",
-        "x-ms-date": "Thu, 26 Mar 2020 20:49:49 GMT",
->>>>>>> bb257be6
+        "x-ms-client-request-id": "d36239c4-1d31-87fc-cb7d-fe9236b6d617",
+        "x-ms-date": "Sat, 04 Apr 2020 01:40:08 GMT",
         "x-ms-return-client-request-id": "true",
         "x-ms-version": "2019-12-12"
       },
@@ -224,17 +130,11 @@
       "ResponseHeaders": {
         "Accept-Ranges": "bytes",
         "Content-Length": "1024",
-        "Content-MD5": "fZZjCCPdluvG0446opIogw==",
+        "Content-MD5": "6STzQF9M5MBmtKC9mnykug==",
         "Content-Type": "application/octet-stream",
-<<<<<<< HEAD
-        "Date": "Thu, 02 Apr 2020 23:49:01 GMT",
-        "ETag": "\u00220x8D7D7606BE713B9\u0022",
-        "Last-Modified": "Thu, 02 Apr 2020 23:49:02 GMT",
-=======
-        "Date": "Thu, 26 Mar 2020 20:49:49 GMT",
-        "ETag": "\u00220x8D7D1C73A74BCFC\u0022",
-        "Last-Modified": "Thu, 26 Mar 2020 20:49:50 GMT",
->>>>>>> bb257be6
+        "Date": "Sat, 04 Apr 2020 01:40:08 GMT",
+        "ETag": "\u00220x8D7D8391B822261\u0022",
+        "Last-Modified": "Sat, 04 Apr 2020 01:40:08 GMT",
         "Server": [
           "Windows-Azure-Blob/1.0",
           "Microsoft-HTTPAPI/2.0"
@@ -242,49 +142,28 @@
         "x-ms-access-tier": "Hot",
         "x-ms-access-tier-inferred": "true",
         "x-ms-blob-type": "BlockBlob",
-        "x-ms-client-request-id": "d468fdac-1372-46b4-3ae3-f3587dc416ae",
-<<<<<<< HEAD
-        "x-ms-creation-time": "Thu, 02 Apr 2020 23:49:02 GMT",
+        "x-ms-client-request-id": "d36239c4-1d31-87fc-cb7d-fe9236b6d617",
+        "x-ms-creation-time": "Sat, 04 Apr 2020 01:40:08 GMT",
         "x-ms-lease-state": "available",
         "x-ms-lease-status": "unlocked",
-        "x-ms-request-id": "d0781807-301e-009b-4e49-098ca5000000",
-=======
-        "x-ms-creation-time": "Thu, 26 Mar 2020 20:49:50 GMT",
-        "x-ms-lease-state": "available",
-        "x-ms-lease-status": "unlocked",
-        "x-ms-request-id": "b0b13411-f01e-003c-0ab0-03bed1000000",
->>>>>>> bb257be6
+        "x-ms-request-id": "7e905122-c01e-0044-2721-0ac79f000000",
         "x-ms-server-encrypted": "true",
         "x-ms-version": "2019-12-12"
       },
       "ResponseBody": []
     },
     {
-<<<<<<< HEAD
-      "RequestUri": "https://seanmcccanary.blob.core.windows.net/test-container-7f0ca1a6-262b-c4b3-d34b-2337e9ada169?restype=container",
+      "RequestUri": "https://seanmcccanary.blob.core.windows.net/test-container-49c51cf5-7030-9ca0-7a48-dd2bd0113b79?restype=container",
       "RequestMethod": "DELETE",
       "RequestHeaders": {
         "Authorization": "Sanitized",
-        "traceparent": "00-391e07eb8ef13741acfefe7b2520864e-86a2287c0e5c6a44-00",
+        "traceparent": "00-1ca2e3003853df499c4648fdcb1309e1-6e9a91841adb324c-00",
         "User-Agent": [
-          "azsdk-net-Storage.Blobs/12.5.0-dev.20200402.1",
+          "azsdk-net-Storage.Blobs/12.5.0-dev.20200403.1",
           "(.NET Core 4.6.28325.01; Microsoft Windows 10.0.18362 )"
         ],
-        "x-ms-client-request-id": "92821386-e931-049d-7d2b-7668c46423e1",
-        "x-ms-date": "Thu, 02 Apr 2020 23:49:03 GMT",
-=======
-      "RequestUri": "https://seandevtest.blob.core.windows.net/test-container-7f0ca1a6-262b-c4b3-d34b-2337e9ada169?restype=container",
-      "RequestMethod": "DELETE",
-      "RequestHeaders": {
-        "Authorization": "Sanitized",
-        "traceparent": "00-affc1fc5d203c64b9319bc137189a636-b6857deae6780640-00",
-        "User-Agent": [
-          "azsdk-net-Storage.Blobs/12.5.0-dev.20200326.1",
-          "(.NET Core 4.6.28325.01; Microsoft Windows 10.0.18362 )"
-        ],
-        "x-ms-client-request-id": "92821386-e931-049d-7d2b-7668c46423e1",
-        "x-ms-date": "Thu, 26 Mar 2020 20:49:49 GMT",
->>>>>>> bb257be6
+        "x-ms-client-request-id": "2d2c6bb7-c328-d57c-0cbc-c70f2e45949c",
+        "x-ms-date": "Sat, 04 Apr 2020 01:40:08 GMT",
         "x-ms-return-client-request-id": "true",
         "x-ms-version": "2019-12-12"
       },
@@ -292,33 +171,20 @@
       "StatusCode": 202,
       "ResponseHeaders": {
         "Content-Length": "0",
-<<<<<<< HEAD
-        "Date": "Thu, 02 Apr 2020 23:49:01 GMT",
-=======
-        "Date": "Thu, 26 Mar 2020 20:49:49 GMT",
->>>>>>> bb257be6
+        "Date": "Sat, 04 Apr 2020 01:40:08 GMT",
         "Server": [
           "Windows-Azure-Blob/1.0",
           "Microsoft-HTTPAPI/2.0"
         ],
-        "x-ms-client-request-id": "92821386-e931-049d-7d2b-7668c46423e1",
-<<<<<<< HEAD
-        "x-ms-request-id": "d0781813-301e-009b-5649-098ca5000000",
+        "x-ms-client-request-id": "2d2c6bb7-c328-d57c-0cbc-c70f2e45949c",
+        "x-ms-request-id": "7e905141-c01e-0044-4421-0ac79f000000",
         "x-ms-version": "2019-12-12"
-=======
-        "x-ms-request-id": "b0b13428-f01e-003c-1fb0-03bed1000000",
-        "x-ms-version": "2019-07-07"
->>>>>>> bb257be6
       },
       "ResponseBody": []
     }
   ],
   "Variables": {
-    "RandomSeed": "2000080306",
-<<<<<<< HEAD
+    "RandomSeed": "173925930",
     "Storage_TestConfigDefault": "ProductionTenant\nseanmcccanary\nU2FuaXRpemVk\nhttps://seanmcccanary.blob.core.windows.net\nhttps://seanmcccanary.file.core.windows.net\nhttps://seanmcccanary.queue.core.windows.net\nhttps://seanmcccanary.table.core.windows.net\n\n\n\n\nhttps://seanmcccanary-secondary.blob.core.windows.net\nhttps://seanmcccanary-secondary.file.core.windows.net\nhttps://seanmcccanary-secondary.queue.core.windows.net\nhttps://seanmcccanary-secondary.table.core.windows.net\n\nSanitized\n\n\nCloud\nBlobEndpoint=https://seanmcccanary.blob.core.windows.net/;QueueEndpoint=https://seanmcccanary.queue.core.windows.net/;FileEndpoint=https://seanmcccanary.file.core.windows.net/;BlobSecondaryEndpoint=https://seanmcccanary-secondary.blob.core.windows.net/;QueueSecondaryEndpoint=https://seanmcccanary-secondary.queue.core.windows.net/;FileSecondaryEndpoint=https://seanmcccanary-secondary.file.core.windows.net/;AccountName=seanmcccanary;AccountKey=Sanitized\nseanscope1"
-=======
-    "Storage_TestConfigDefault": "ProductionTenant\nseandevtest\nU2FuaXRpemVk\nhttps://seandevtest.blob.core.windows.net\nhttps://seandevtest.file.core.windows.net\nhttps://seandevtest.queue.core.windows.net\nhttps://seandevtest.table.core.windows.net\n\n\n\n\nhttps://seandevtest-secondary.blob.core.windows.net\nhttps://seandevtest-secondary.file.core.windows.net\nhttps://seandevtest-secondary.queue.core.windows.net\nhttps://seandevtest-secondary.table.core.windows.net\n\nSanitized\n\n\nCloud\nBlobEndpoint=https://seandevtest.blob.core.windows.net/;QueueEndpoint=https://seandevtest.queue.core.windows.net/;FileEndpoint=https://seandevtest.file.core.windows.net/;BlobSecondaryEndpoint=https://seandevtest-secondary.blob.core.windows.net/;QueueSecondaryEndpoint=https://seandevtest-secondary.queue.core.windows.net/;FileSecondaryEndpoint=https://seandevtest-secondary.file.core.windows.net/;AccountName=seandevtest;AccountKey=Sanitized\nseanscope1"
->>>>>>> bb257be6
   }
 }