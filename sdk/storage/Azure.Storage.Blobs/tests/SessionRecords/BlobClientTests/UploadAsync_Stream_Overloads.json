--- conflicted
+++ resolved
@@ -1,152 +1,88 @@
 {
   "Entries": [
     {
-<<<<<<< HEAD
-      "RequestUri": "https://seanmcccanary.blob.core.windows.net/test-container-045e116b-ebd3-71dc-6658-828fd7381424?restype=container",
+      "RequestUri": "https://seanmcccanary.blob.core.windows.net/test-container-4f6a16b7-53cc-6ea3-88a2-b35e1aafe5b8?restype=container",
       "RequestMethod": "PUT",
       "RequestHeaders": {
         "Authorization": "Sanitized",
-        "traceparent": "00-1f4eee39bf4f1f47bdf82dbd65612c07-07ae1fb240978a46-00",
-        "User-Agent": [
-          "azsdk-net-Storage.Blobs/12.5.0-dev.20200402.1",
-=======
-      "RequestUri": "https://seandevtest.blob.core.windows.net/test-container-045e116b-ebd3-71dc-6658-828fd7381424?restype=container",
+        "traceparent": "00-1c9c65db2df2604497df1f2544df7294-84220269fd0b4f46-00",
+        "User-Agent": [
+          "azsdk-net-Storage.Blobs/12.5.0-dev.20200403.1",
+          "(.NET Core 4.6.28325.01; Microsoft Windows 10.0.18362 )"
+        ],
+        "x-ms-blob-public-access": "container",
+        "x-ms-client-request-id": "aa297d3f-b3e4-83b6-d9da-d12ca6798de6",
+        "x-ms-date": "Sat, 04 Apr 2020 01:40:05 GMT",
+        "x-ms-return-client-request-id": "true",
+        "x-ms-version": "2019-12-12"
+      },
+      "RequestBody": null,
+      "StatusCode": 201,
+      "ResponseHeaders": {
+        "Content-Length": "0",
+        "Date": "Sat, 04 Apr 2020 01:40:05 GMT",
+        "ETag": "\u00220x8D7D8391A15831C\u0022",
+        "Last-Modified": "Sat, 04 Apr 2020 01:40:05 GMT",
+        "Server": [
+          "Windows-Azure-Blob/1.0",
+          "Microsoft-HTTPAPI/2.0"
+        ],
+        "x-ms-client-request-id": "aa297d3f-b3e4-83b6-d9da-d12ca6798de6",
+        "x-ms-request-id": "f0e18bae-d01e-003a-5821-0a57d8000000",
+        "x-ms-version": "2019-12-12"
+      },
+      "ResponseBody": []
+    },
+    {
+      "RequestUri": "https://seanmcccanary.blob.core.windows.net/test-container-4f6a16b7-53cc-6ea3-88a2-b35e1aafe5b8/test-blob-a720ab0c-c7bd-7682-744f-f048dd9c4523",
       "RequestMethod": "PUT",
       "RequestHeaders": {
         "Authorization": "Sanitized",
-        "traceparent": "00-0c215584436c0745a5e796c28376ca97-5e83c58fcb3de44b-00",
-        "User-Agent": [
-          "azsdk-net-Storage.Blobs/12.5.0-dev.20200326.1",
->>>>>>> bb257be6
-          "(.NET Core 4.6.28325.01; Microsoft Windows 10.0.18362 )"
-        ],
-        "x-ms-blob-public-access": "container",
-        "x-ms-client-request-id": "5db40f96-790d-1e8b-05bd-977ba7ba8117",
-<<<<<<< HEAD
-        "x-ms-date": "Thu, 02 Apr 2020 23:48:58 GMT",
-=======
-        "x-ms-date": "Thu, 26 Mar 2020 20:43:17 GMT",
->>>>>>> bb257be6
-        "x-ms-return-client-request-id": "true",
-        "x-ms-version": "2019-12-12"
-      },
-      "RequestBody": null,
+        "Content-Length": "1024",
+        "If-None-Match": "*",
+        "traceparent": "00-d3a9605dfd4abe4caec42646210e2e9b-90268962be17cf4f-00",
+        "User-Agent": [
+          "azsdk-net-Storage.Blobs/12.5.0-dev.20200403.1",
+          "(.NET Core 4.6.28325.01; Microsoft Windows 10.0.18362 )"
+        ],
+        "x-ms-blob-type": "BlockBlob",
+        "x-ms-client-request-id": "553280f2-a09c-86f1-bb3a-42b60cceff39",
+        "x-ms-date": "Sat, 04 Apr 2020 01:40:06 GMT",
+        "x-ms-return-client-request-id": "true",
+        "x-ms-version": "2019-12-12"
+      },
+      "RequestBody": "dDcfnYY70/BQ/whmcHRz5feP\u002BX1Fhr53\u002B7M1lcJupjyUrrdvWu9f0NgvV76/HAX/2wtRTaPI3e55p6LTBj4t4ljM0cK8BIsHLymkFS8AuN6tNbm3HFmZzNDJ9rJNjMqaAnVl8ktDQtaASh15I8i/ee7DJdCEdsX/MwTx8w7YuaJeChO6msaTavLiN9I8H6kHCn3EiWf5FYuvZr5GUU/Ip5B6Gxi1BN4oMLveoT/ywxRa6uiREy87ZPWHCjMHTBiiGo9CwQORUgWenFmsG3NMvaOq7GdnN5NgPrYiLfqqIOSiO4evsAEQyZfi8nfWj0mBOk2QXV\u002BwO\u002BL74YNNbiQL83x0CeDrnQyimSPQhEQcia9toPOsGsKE8v\u002Bks85\u002Bw1py1/77YYVplpxA7cQ84Lee31jT4M4xXtm58BfgRuk\u002BJNbJXa1FICcpBApWbCz\u002BSBFIBtN2quKMQXglQnFuiE\u002BzAcntc4IJWL8wqdzD2vKsuqcFl0AVyHnzPRw1H962u3u7o2pjENWOP60URgEGyGaGeIfJaPEPnTlP\u002BjZm1Djgee5hCDeHSanSdliSAIJ47XS1r6ZW7FKKrAUxExaeKGt1NMwTpcAv/i/e9vKYfJy21w3BsCSRio2b1lwxVTaTNE3tHcy2ZEe0hrB3ePVg8S9pejsJ3XhG46k\u002Bd85j/qj5S8Kkq1/PAHPFDCl0GhKXO\u002BUtx9r7ilbVpjkjd\u002Bx5UIcHfiwzvEbPmXrHQ9BO0cmXpzzpNjbN/cBszgQlrIiGTLuhbJvlZH\u002BeXS1gM0aFhtVwjNCwjxpROYBsx\u002B1Bqe3xQfYUrGQtsUO8StkIbcp55kgvtSC41b2hUDMaeZySXbNAb/FQcNlwQ9qM80RASMy28uCkEvTNOGw5c1wxEjimKu0lyP3ZKXVuv3JFK\u002BF4YAhmZIe87Uq\u002BcjeFFv19PjCi5slXGoDO3MhrNlOChwyKwBJTy62x6jyiZ1XGUxJ38YBBo0UYIUWIl4i\u002BULf3POsq\u002BlbrKXOC8PyMtLMqCIi180TSQOTHcZ/MyzMl8pmFqipqnFm8jMcNvrJIjG2SXY//CVxyJfsGY4i3Hl5AXf5iBgmJwGsv\u002BGd9xYEyfuUxOm2jJuk9EoUuYzjQBW1ozGG05oVjCZ0jzxD19F961OSiheTwnDYVJfSDWlwzX/L5FfgffpdgzjHQf1fYSB4mtI9TLYCJdy8qnsCQ365A8G8d\u002B99mWlZNQreyIB3fPN3VXaXM3zJyb53I9N/Xz\u002B6Cj47oukw\u002Bv1o5BuvJ1lcSS2LjuoIJdBE8q4tCnmV2dXLIMJGO94GQl51Lk9hHqJhGtql98xRreRt8qw/A\u002ByH0wpB5AKbFg1TgUiPlveA59QLy/Oe8\u002BQ==",
       "StatusCode": 201,
       "ResponseHeaders": {
         "Content-Length": "0",
-<<<<<<< HEAD
-        "Date": "Thu, 02 Apr 2020 23:48:57 GMT",
-        "ETag": "\u00220x8D7D7606966C5C7\u0022",
-        "Last-Modified": "Thu, 02 Apr 2020 23:48:58 GMT",
-=======
-        "Date": "Thu, 26 Mar 2020 20:43:17 GMT",
-        "ETag": "\u00220x8D7D1C650E224A4\u0022",
-        "Last-Modified": "Thu, 26 Mar 2020 20:43:18 GMT",
->>>>>>> bb257be6
-        "Server": [
-          "Windows-Azure-Blob/1.0",
-          "Microsoft-HTTPAPI/2.0"
-        ],
-        "x-ms-client-request-id": "5db40f96-790d-1e8b-05bd-977ba7ba8117",
-<<<<<<< HEAD
-        "x-ms-request-id": "b74b36a9-b01e-005e-7649-09a640000000",
-        "x-ms-version": "2019-12-12"
-=======
-        "x-ms-request-id": "55196b47-301e-0047-6faf-03d561000000",
-        "x-ms-version": "2019-07-07"
->>>>>>> bb257be6
-      },
-      "ResponseBody": []
-    },
-    {
-<<<<<<< HEAD
-      "RequestUri": "https://seanmcccanary.blob.core.windows.net/test-container-045e116b-ebd3-71dc-6658-828fd7381424/test-blob-99a05f57-70a5-e4b2-ad8d-51fdd88e9693",
-=======
-      "RequestUri": "https://seandevtest.blob.core.windows.net/test-container-045e116b-ebd3-71dc-6658-828fd7381424/test-blob-99a05f57-70a5-e4b2-ad8d-51fdd88e9693",
->>>>>>> bb257be6
-      "RequestMethod": "PUT",
-      "RequestHeaders": {
-        "Authorization": "Sanitized",
-        "Content-Length": "1024",
-        "If-None-Match": "*",
-<<<<<<< HEAD
-        "traceparent": "00-0ff2431a646d894bbba1a7fe25c9961f-bc3bffa7a74a6448-00",
-        "User-Agent": [
-          "azsdk-net-Storage.Blobs/12.5.0-dev.20200402.1",
-=======
-        "traceparent": "00-9dd16a0a2e2fc547a0c2c18ec6f9f5f7-b4929d9fa42e884d-00",
-        "User-Agent": [
-          "azsdk-net-Storage.Blobs/12.5.0-dev.20200326.1",
->>>>>>> bb257be6
-          "(.NET Core 4.6.28325.01; Microsoft Windows 10.0.18362 )"
-        ],
-        "x-ms-blob-type": "BlockBlob",
-        "x-ms-client-request-id": "d9f400e1-998b-b1bd-750d-2248203035eb",
-<<<<<<< HEAD
-        "x-ms-date": "Thu, 02 Apr 2020 23:48:59 GMT",
-=======
-        "x-ms-date": "Thu, 26 Mar 2020 20:43:18 GMT",
->>>>>>> bb257be6
-        "x-ms-return-client-request-id": "true",
-        "x-ms-version": "2019-12-12"
-      },
-      "RequestBody": "3Sr5x4O3Fi1uuaor8Ogp\u002BVX79nsx4bMlXdCwgCiORnYnA559wLmToElzK\u002BvGhvTEZFio3JgaYvt302qzBpYE4HMzBOxJqzibaFYyvbXHX9bb6xvP5WneDKCiBuxO4Jmzbkt3koEHerkfDHNC6KVGr3ST1xp6NfoJVfhMp6RLTIe8f05qT8xV03FisNn1nCP7XFZ4ugl\u002BODlQbT2Ju9MU1L/shWlW22CnPgOpGIQhFLjUUEpN05J\u002BPUYVGuGPyxedTdwZCRa6pYH20HwF1R\u002B0LlmEtGuIxgAtbkgiQcF\u002BGHLrDMuoCAqhGqvJVwMVeGgnYOuHChesFIbb65rOl2TAeLcJGclUDCZP45m/v2/8F/bf\u002B\u002BDV9g1bP/dEzBxv04NHCd9LDF6f0lPEOCd97FUX3tOk7puD6oGqrtrRED8K3w8WeLaQsQuXQCmMEL7m3VKhLO1Iy\u002BToxB5doV2DzcIUulkXZ3Sfhy3IDa5y9tnDxNGIMONRwRQrLrSXMhCuE3JmeFZkznXeAaXAgL02ds1Fmt2M\u002B53fwvhE7Dm/CFQdGvk7C32CXvVbqi4\u002BkUFW9LjmUpgzIRjVh7ZeIOE8HvlQo2bE\u002B2pQwjvnMFFuoDG27viB2La86vjgZYTHJD4TH4s07u7bkvhNlo9dS/DHZ\u002BaFpzHpukZDlLlt45XmiJ390xHFObJC2lz/M0ImXp4HGf6dQnwMKmRF8Vk1bq5iZw3yX3jeAS00Qs3V6oYDHTUaZcmXSUYh8KmtgEhYDWytnMw0M/4mKBjRaACvNkDdQdQkGgjkyx3G0G/PMYDk2zRgKE26z\u002Bk29DyxxuBGcbpozz90NPNkyNGubWKPV/eX7I3MTw3yI3Lq7iXLMgU9gF\u002B0ZmFBcKdA\u002B198C2GGpp1FGtlSeiKsdqzMiUbNmZXLce0D2/CVVXvmi1OudhgRZEeIhRgr6gU8CPC1dOdhcmLJsJpzgsussMRdbO7P/v\u002BTuyT\u002BRRN9oIbnx9IA3\u002BCUhBjw5MV\u002BneJ83NVTzX0WbArwIbnCYi1OTBATi7r4q9DjyefV3hk6FR5Cgmg\u002BKdII0FvIEL0n0iLropi0ahEngzAEcASWQY7wtQyaf\u002BDEECM9CrpfMJsTu/bF6jyBhasMG/44ObnOco/N11qxjFJCJpF1d19WyFKV8bQN0FZRby9hjmThjNdpbpgrkllAYi6kg8OrDA5LtVOso0gEwaI5e2gqUP7uYJq6CwjHKzX5VI\u002BFaUySpmMhFtkQNemOZa318RbxFREwtSIp8AEFg4kdsk65flhVptUECDol3iuwK6Va0ToeCD59VbMqabVhG5JP8oKa1eZVoEtB7A3XC9f3eMVbqrFP/qkPPCmkKz0fo\u002Byn1euoFg==",
-      "StatusCode": 201,
-      "ResponseHeaders": {
-        "Content-Length": "0",
-        "Content-MD5": "QGI1yr9yTvtynjTkOuPhfg==",
-<<<<<<< HEAD
-        "Date": "Thu, 02 Apr 2020 23:48:57 GMT",
-        "ETag": "\u00220x8D7D76069750537\u0022",
-        "Last-Modified": "Thu, 02 Apr 2020 23:48:58 GMT",
-=======
-        "Date": "Thu, 26 Mar 2020 20:43:17 GMT",
-        "ETag": "\u00220x8D7D1C650E96E6E\u0022",
-        "Last-Modified": "Thu, 26 Mar 2020 20:43:18 GMT",
->>>>>>> bb257be6
-        "Server": [
-          "Windows-Azure-Blob/1.0",
-          "Microsoft-HTTPAPI/2.0"
-        ],
-        "x-ms-client-request-id": "d9f400e1-998b-b1bd-750d-2248203035eb",
-        "x-ms-content-crc64": "nGz2l/QBUmw=",
-<<<<<<< HEAD
-        "x-ms-request-id": "b74b36ac-b01e-005e-7749-09a640000000",
-=======
-        "x-ms-request-id": "55196b79-301e-0047-1caf-03d561000000",
->>>>>>> bb257be6
+        "Content-MD5": "aMrO\u002BT1DqXjGjmThBy5OWA==",
+        "Date": "Sat, 04 Apr 2020 01:40:05 GMT",
+        "ETag": "\u00220x8D7D8391A22C7B3\u0022",
+        "Last-Modified": "Sat, 04 Apr 2020 01:40:05 GMT",
+        "Server": [
+          "Windows-Azure-Blob/1.0",
+          "Microsoft-HTTPAPI/2.0"
+        ],
+        "x-ms-client-request-id": "553280f2-a09c-86f1-bb3a-42b60cceff39",
+        "x-ms-content-crc64": "5AmsSCmrCt4=",
+        "x-ms-request-id": "f0e18bce-d01e-003a-7521-0a57d8000000",
         "x-ms-request-server-encrypted": "true",
         "x-ms-version": "2019-12-12"
       },
       "ResponseBody": []
     },
     {
-<<<<<<< HEAD
-      "RequestUri": "https://seanmcccanary.blob.core.windows.net/test-container-045e116b-ebd3-71dc-6658-828fd7381424/test-blob-99a05f57-70a5-e4b2-ad8d-51fdd88e9693",
+      "RequestUri": "https://seanmcccanary.blob.core.windows.net/test-container-4f6a16b7-53cc-6ea3-88a2-b35e1aafe5b8/test-blob-a720ab0c-c7bd-7682-744f-f048dd9c4523",
       "RequestMethod": "GET",
       "RequestHeaders": {
         "Authorization": "Sanitized",
-        "traceparent": "00-26c1ef183aa50e4c8e8751e3d2e33558-ff3c0fd33105ae41-00",
-        "User-Agent": [
-          "azsdk-net-Storage.Blobs/12.5.0-dev.20200402.1",
-          "(.NET Core 4.6.28325.01; Microsoft Windows 10.0.18362 )"
-        ],
-        "x-ms-client-request-id": "d5c67b9d-cff6-bc8a-0154-bbe1bad31174",
-        "x-ms-date": "Thu, 02 Apr 2020 23:48:59 GMT",
-        "x-ms-range": "bytes=0-",
-=======
-      "RequestUri": "https://seandevtest.blob.core.windows.net/test-container-045e116b-ebd3-71dc-6658-828fd7381424/test-blob-99a05f57-70a5-e4b2-ad8d-51fdd88e9693",
-      "RequestMethod": "GET",
-      "RequestHeaders": {
-        "Authorization": "Sanitized",
-        "traceparent": "00-0cce52a9238c934785e1709a0770f533-ad142caf00ce7340-00",
-        "User-Agent": [
-          "azsdk-net-Storage.Blobs/12.5.0-dev.20200326.1",
-          "(.NET Core 4.6.28325.01; Microsoft Windows 10.0.18362 )"
-        ],
-        "x-ms-client-request-id": "d5c67b9d-cff6-bc8a-0154-bbe1bad31174",
-        "x-ms-date": "Thu, 26 Mar 2020 20:43:18 GMT",
->>>>>>> bb257be6
+        "traceparent": "00-c76de3adca39cd4c8c1be148998d4980-3c1f3c4b1b956547-00",
+        "User-Agent": [
+          "azsdk-net-Storage.Blobs/12.5.0-dev.20200403.1",
+          "(.NET Core 4.6.28325.01; Microsoft Windows 10.0.18362 )"
+        ],
+        "x-ms-client-request-id": "7c005a26-67b5-e15c-6bd7-fb3bcf956602",
+        "x-ms-date": "Sat, 04 Apr 2020 01:40:06 GMT",
         "x-ms-return-client-request-id": "true",
         "x-ms-version": "2019-12-12"
       },
@@ -155,130 +91,152 @@
       "ResponseHeaders": {
         "Accept-Ranges": "bytes",
         "Content-Length": "1024",
-        "Content-MD5": "QGI1yr9yTvtynjTkOuPhfg==",
+        "Content-MD5": "aMrO\u002BT1DqXjGjmThBy5OWA==",
         "Content-Type": "application/octet-stream",
-<<<<<<< HEAD
-        "Date": "Thu, 02 Apr 2020 23:48:57 GMT",
-        "ETag": "\u00220x8D7D76069750537\u0022",
-        "Last-Modified": "Thu, 02 Apr 2020 23:48:58 GMT",
-=======
-        "Date": "Thu, 26 Mar 2020 20:43:18 GMT",
-        "ETag": "\u00220x8D7D1C650E96E6E\u0022",
-        "Last-Modified": "Thu, 26 Mar 2020 20:43:18 GMT",
->>>>>>> bb257be6
-        "Server": [
-          "Windows-Azure-Blob/1.0",
-          "Microsoft-HTTPAPI/2.0"
-        ],
-<<<<<<< HEAD
-        "x-ms-blob-content-md5": "QGI1yr9yTvtynjTkOuPhfg==",
-        "x-ms-blob-type": "BlockBlob",
-        "x-ms-client-request-id": "d5c67b9d-cff6-bc8a-0154-bbe1bad31174",
-        "x-ms-creation-time": "Thu, 02 Apr 2020 23:48:58 GMT",
+        "Date": "Sat, 04 Apr 2020 01:40:05 GMT",
+        "ETag": "\u00220x8D7D8391A22C7B3\u0022",
+        "Last-Modified": "Sat, 04 Apr 2020 01:40:05 GMT",
+        "Server": [
+          "Windows-Azure-Blob/1.0",
+          "Microsoft-HTTPAPI/2.0"
+        ],
+        "x-ms-blob-type": "BlockBlob",
+        "x-ms-client-request-id": "7c005a26-67b5-e15c-6bd7-fb3bcf956602",
+        "x-ms-creation-time": "Sat, 04 Apr 2020 01:40:05 GMT",
         "x-ms-lease-state": "available",
         "x-ms-lease-status": "unlocked",
-        "x-ms-request-id": "b74b36b0-b01e-005e-7949-09a640000000",
-=======
-        "x-ms-blob-type": "BlockBlob",
-        "x-ms-client-request-id": "d5c67b9d-cff6-bc8a-0154-bbe1bad31174",
-        "x-ms-creation-time": "Thu, 26 Mar 2020 20:43:18 GMT",
+        "x-ms-request-id": "f0e18bec-d01e-003a-1221-0a57d8000000",
+        "x-ms-server-encrypted": "true",
+        "x-ms-version": "2019-12-12"
+      },
+      "ResponseBody": "dDcfnYY70/BQ/whmcHRz5feP\u002BX1Fhr53\u002B7M1lcJupjyUrrdvWu9f0NgvV76/HAX/2wtRTaPI3e55p6LTBj4t4ljM0cK8BIsHLymkFS8AuN6tNbm3HFmZzNDJ9rJNjMqaAnVl8ktDQtaASh15I8i/ee7DJdCEdsX/MwTx8w7YuaJeChO6msaTavLiN9I8H6kHCn3EiWf5FYuvZr5GUU/Ip5B6Gxi1BN4oMLveoT/ywxRa6uiREy87ZPWHCjMHTBiiGo9CwQORUgWenFmsG3NMvaOq7GdnN5NgPrYiLfqqIOSiO4evsAEQyZfi8nfWj0mBOk2QXV\u002BwO\u002BL74YNNbiQL83x0CeDrnQyimSPQhEQcia9toPOsGsKE8v\u002Bks85\u002Bw1py1/77YYVplpxA7cQ84Lee31jT4M4xXtm58BfgRuk\u002BJNbJXa1FICcpBApWbCz\u002BSBFIBtN2quKMQXglQnFuiE\u002BzAcntc4IJWL8wqdzD2vKsuqcFl0AVyHnzPRw1H962u3u7o2pjENWOP60URgEGyGaGeIfJaPEPnTlP\u002BjZm1Djgee5hCDeHSanSdliSAIJ47XS1r6ZW7FKKrAUxExaeKGt1NMwTpcAv/i/e9vKYfJy21w3BsCSRio2b1lwxVTaTNE3tHcy2ZEe0hrB3ePVg8S9pejsJ3XhG46k\u002Bd85j/qj5S8Kkq1/PAHPFDCl0GhKXO\u002BUtx9r7ilbVpjkjd\u002Bx5UIcHfiwzvEbPmXrHQ9BO0cmXpzzpNjbN/cBszgQlrIiGTLuhbJvlZH\u002BeXS1gM0aFhtVwjNCwjxpROYBsx\u002B1Bqe3xQfYUrGQtsUO8StkIbcp55kgvtSC41b2hUDMaeZySXbNAb/FQcNlwQ9qM80RASMy28uCkEvTNOGw5c1wxEjimKu0lyP3ZKXVuv3JFK\u002BF4YAhmZIe87Uq\u002BcjeFFv19PjCi5slXGoDO3MhrNlOChwyKwBJTy62x6jyiZ1XGUxJ38YBBo0UYIUWIl4i\u002BULf3POsq\u002BlbrKXOC8PyMtLMqCIi180TSQOTHcZ/MyzMl8pmFqipqnFm8jMcNvrJIjG2SXY//CVxyJfsGY4i3Hl5AXf5iBgmJwGsv\u002BGd9xYEyfuUxOm2jJuk9EoUuYzjQBW1ozGG05oVjCZ0jzxD19F961OSiheTwnDYVJfSDWlwzX/L5FfgffpdgzjHQf1fYSB4mtI9TLYCJdy8qnsCQ365A8G8d\u002B99mWlZNQreyIB3fPN3VXaXM3zJyb53I9N/Xz\u002B6Cj47oukw\u002Bv1o5BuvJ1lcSS2LjuoIJdBE8q4tCnmV2dXLIMJGO94GQl51Lk9hHqJhGtql98xRreRt8qw/A\u002ByH0wpB5AKbFg1TgUiPlveA59QLy/Oe8\u002BQ=="
+    },
+    {
+      "RequestUri": "https://seanmcccanary.blob.core.windows.net/test-container-4f6a16b7-53cc-6ea3-88a2-b35e1aafe5b8/test-blob-a720ab0c-c7bd-7682-744f-f048dd9c4523",
+      "RequestMethod": "PUT",
+      "RequestHeaders": {
+        "Authorization": "Sanitized",
+        "Content-Length": "1024",
+        "traceparent": "00-da137870b5e924499d273b621f098053-c8e29fc8ba6cce41-00",
+        "User-Agent": [
+          "azsdk-net-Storage.Blobs/12.5.0-dev.20200403.1",
+          "(.NET Core 4.6.28325.01; Microsoft Windows 10.0.18362 )"
+        ],
+        "x-ms-blob-type": "BlockBlob",
+        "x-ms-client-request-id": "b28f502b-83cd-d184-6b2c-b0cbf413a173",
+        "x-ms-date": "Sat, 04 Apr 2020 01:40:06 GMT",
+        "x-ms-return-client-request-id": "true",
+        "x-ms-version": "2019-12-12"
+      },
+      "RequestBody": "dDcfnYY70/BQ/whmcHRz5feP\u002BX1Fhr53\u002B7M1lcJupjyUrrdvWu9f0NgvV76/HAX/2wtRTaPI3e55p6LTBj4t4ljM0cK8BIsHLymkFS8AuN6tNbm3HFmZzNDJ9rJNjMqaAnVl8ktDQtaASh15I8i/ee7DJdCEdsX/MwTx8w7YuaJeChO6msaTavLiN9I8H6kHCn3EiWf5FYuvZr5GUU/Ip5B6Gxi1BN4oMLveoT/ywxRa6uiREy87ZPWHCjMHTBiiGo9CwQORUgWenFmsG3NMvaOq7GdnN5NgPrYiLfqqIOSiO4evsAEQyZfi8nfWj0mBOk2QXV\u002BwO\u002BL74YNNbiQL83x0CeDrnQyimSPQhEQcia9toPOsGsKE8v\u002Bks85\u002Bw1py1/77YYVplpxA7cQ84Lee31jT4M4xXtm58BfgRuk\u002BJNbJXa1FICcpBApWbCz\u002BSBFIBtN2quKMQXglQnFuiE\u002BzAcntc4IJWL8wqdzD2vKsuqcFl0AVyHnzPRw1H962u3u7o2pjENWOP60URgEGyGaGeIfJaPEPnTlP\u002BjZm1Djgee5hCDeHSanSdliSAIJ47XS1r6ZW7FKKrAUxExaeKGt1NMwTpcAv/i/e9vKYfJy21w3BsCSRio2b1lwxVTaTNE3tHcy2ZEe0hrB3ePVg8S9pejsJ3XhG46k\u002Bd85j/qj5S8Kkq1/PAHPFDCl0GhKXO\u002BUtx9r7ilbVpjkjd\u002Bx5UIcHfiwzvEbPmXrHQ9BO0cmXpzzpNjbN/cBszgQlrIiGTLuhbJvlZH\u002BeXS1gM0aFhtVwjNCwjxpROYBsx\u002B1Bqe3xQfYUrGQtsUO8StkIbcp55kgvtSC41b2hUDMaeZySXbNAb/FQcNlwQ9qM80RASMy28uCkEvTNOGw5c1wxEjimKu0lyP3ZKXVuv3JFK\u002BF4YAhmZIe87Uq\u002BcjeFFv19PjCi5slXGoDO3MhrNlOChwyKwBJTy62x6jyiZ1XGUxJ38YBBo0UYIUWIl4i\u002BULf3POsq\u002BlbrKXOC8PyMtLMqCIi180TSQOTHcZ/MyzMl8pmFqipqnFm8jMcNvrJIjG2SXY//CVxyJfsGY4i3Hl5AXf5iBgmJwGsv\u002BGd9xYEyfuUxOm2jJuk9EoUuYzjQBW1ozGG05oVjCZ0jzxD19F961OSiheTwnDYVJfSDWlwzX/L5FfgffpdgzjHQf1fYSB4mtI9TLYCJdy8qnsCQ365A8G8d\u002B99mWlZNQreyIB3fPN3VXaXM3zJyb53I9N/Xz\u002B6Cj47oukw\u002Bv1o5BuvJ1lcSS2LjuoIJdBE8q4tCnmV2dXLIMJGO94GQl51Lk9hHqJhGtql98xRreRt8qw/A\u002ByH0wpB5AKbFg1TgUiPlveA59QLy/Oe8\u002BQ==",
+      "StatusCode": 201,
+      "ResponseHeaders": {
+        "Content-Length": "0",
+        "Content-MD5": "aMrO\u002BT1DqXjGjmThBy5OWA==",
+        "Date": "Sat, 04 Apr 2020 01:40:05 GMT",
+        "ETag": "\u00220x8D7D8391A3FA3BE\u0022",
+        "Last-Modified": "Sat, 04 Apr 2020 01:40:06 GMT",
+        "Server": [
+          "Windows-Azure-Blob/1.0",
+          "Microsoft-HTTPAPI/2.0"
+        ],
+        "x-ms-client-request-id": "b28f502b-83cd-d184-6b2c-b0cbf413a173",
+        "x-ms-content-crc64": "5AmsSCmrCt4=",
+        "x-ms-request-id": "f0e18c14-d01e-003a-3721-0a57d8000000",
+        "x-ms-request-server-encrypted": "true",
+        "x-ms-version": "2019-12-12"
+      },
+      "ResponseBody": []
+    },
+    {
+      "RequestUri": "https://seanmcccanary.blob.core.windows.net/test-container-4f6a16b7-53cc-6ea3-88a2-b35e1aafe5b8/test-blob-a720ab0c-c7bd-7682-744f-f048dd9c4523",
+      "RequestMethod": "GET",
+      "RequestHeaders": {
+        "Authorization": "Sanitized",
+        "traceparent": "00-0a0ab17816e32345a0697294b5066916-f657ac6325bd3047-00",
+        "User-Agent": [
+          "azsdk-net-Storage.Blobs/12.5.0-dev.20200403.1",
+          "(.NET Core 4.6.28325.01; Microsoft Windows 10.0.18362 )"
+        ],
+        "x-ms-client-request-id": "7f10a5b9-b405-1934-bd4c-9c0b01390f1d",
+        "x-ms-date": "Sat, 04 Apr 2020 01:40:06 GMT",
+        "x-ms-return-client-request-id": "true",
+        "x-ms-version": "2019-12-12"
+      },
+      "RequestBody": null,
+      "StatusCode": 200,
+      "ResponseHeaders": {
+        "Accept-Ranges": "bytes",
+        "Content-Length": "1024",
+        "Content-MD5": "aMrO\u002BT1DqXjGjmThBy5OWA==",
+        "Content-Type": "application/octet-stream",
+        "Date": "Sat, 04 Apr 2020 01:40:06 GMT",
+        "ETag": "\u00220x8D7D8391A3FA3BE\u0022",
+        "Last-Modified": "Sat, 04 Apr 2020 01:40:06 GMT",
+        "Server": [
+          "Windows-Azure-Blob/1.0",
+          "Microsoft-HTTPAPI/2.0"
+        ],
+        "x-ms-blob-type": "BlockBlob",
+        "x-ms-client-request-id": "7f10a5b9-b405-1934-bd4c-9c0b01390f1d",
+        "x-ms-creation-time": "Sat, 04 Apr 2020 01:40:05 GMT",
         "x-ms-lease-state": "available",
         "x-ms-lease-status": "unlocked",
-        "x-ms-request-id": "55196bab-301e-0047-4aaf-03d561000000",
->>>>>>> bb257be6
+        "x-ms-request-id": "f0e18c2f-d01e-003a-5221-0a57d8000000",
         "x-ms-server-encrypted": "true",
         "x-ms-version": "2019-12-12"
       },
-      "ResponseBody": "3Sr5x4O3Fi1uuaor8Ogp\u002BVX79nsx4bMlXdCwgCiORnYnA559wLmToElzK\u002BvGhvTEZFio3JgaYvt302qzBpYE4HMzBOxJqzibaFYyvbXHX9bb6xvP5WneDKCiBuxO4Jmzbkt3koEHerkfDHNC6KVGr3ST1xp6NfoJVfhMp6RLTIe8f05qT8xV03FisNn1nCP7XFZ4ugl\u002BODlQbT2Ju9MU1L/shWlW22CnPgOpGIQhFLjUUEpN05J\u002BPUYVGuGPyxedTdwZCRa6pYH20HwF1R\u002B0LlmEtGuIxgAtbkgiQcF\u002BGHLrDMuoCAqhGqvJVwMVeGgnYOuHChesFIbb65rOl2TAeLcJGclUDCZP45m/v2/8F/bf\u002B\u002BDV9g1bP/dEzBxv04NHCd9LDF6f0lPEOCd97FUX3tOk7puD6oGqrtrRED8K3w8WeLaQsQuXQCmMEL7m3VKhLO1Iy\u002BToxB5doV2DzcIUulkXZ3Sfhy3IDa5y9tnDxNGIMONRwRQrLrSXMhCuE3JmeFZkznXeAaXAgL02ds1Fmt2M\u002B53fwvhE7Dm/CFQdGvk7C32CXvVbqi4\u002BkUFW9LjmUpgzIRjVh7ZeIOE8HvlQo2bE\u002B2pQwjvnMFFuoDG27viB2La86vjgZYTHJD4TH4s07u7bkvhNlo9dS/DHZ\u002BaFpzHpukZDlLlt45XmiJ390xHFObJC2lz/M0ImXp4HGf6dQnwMKmRF8Vk1bq5iZw3yX3jeAS00Qs3V6oYDHTUaZcmXSUYh8KmtgEhYDWytnMw0M/4mKBjRaACvNkDdQdQkGgjkyx3G0G/PMYDk2zRgKE26z\u002Bk29DyxxuBGcbpozz90NPNkyNGubWKPV/eX7I3MTw3yI3Lq7iXLMgU9gF\u002B0ZmFBcKdA\u002B198C2GGpp1FGtlSeiKsdqzMiUbNmZXLce0D2/CVVXvmi1OudhgRZEeIhRgr6gU8CPC1dOdhcmLJsJpzgsussMRdbO7P/v\u002BTuyT\u002BRRN9oIbnx9IA3\u002BCUhBjw5MV\u002BneJ83NVTzX0WbArwIbnCYi1OTBATi7r4q9DjyefV3hk6FR5Cgmg\u002BKdII0FvIEL0n0iLropi0ahEngzAEcASWQY7wtQyaf\u002BDEECM9CrpfMJsTu/bF6jyBhasMG/44ObnOco/N11qxjFJCJpF1d19WyFKV8bQN0FZRby9hjmThjNdpbpgrkllAYi6kg8OrDA5LtVOso0gEwaI5e2gqUP7uYJq6CwjHKzX5VI\u002BFaUySpmMhFtkQNemOZa318RbxFREwtSIp8AEFg4kdsk65flhVptUECDol3iuwK6Va0ToeCD59VbMqabVhG5JP8oKa1eZVoEtB7A3XC9f3eMVbqrFP/qkPPCmkKz0fo\u002Byn1euoFg=="
-    },
-    {
-<<<<<<< HEAD
-      "RequestUri": "https://seanmcccanary.blob.core.windows.net/test-container-045e116b-ebd3-71dc-6658-828fd7381424/test-blob-99a05f57-70a5-e4b2-ad8d-51fdd88e9693",
-=======
-      "RequestUri": "https://seandevtest.blob.core.windows.net/test-container-045e116b-ebd3-71dc-6658-828fd7381424/test-blob-99a05f57-70a5-e4b2-ad8d-51fdd88e9693",
->>>>>>> bb257be6
+      "ResponseBody": "dDcfnYY70/BQ/whmcHRz5feP\u002BX1Fhr53\u002B7M1lcJupjyUrrdvWu9f0NgvV76/HAX/2wtRTaPI3e55p6LTBj4t4ljM0cK8BIsHLymkFS8AuN6tNbm3HFmZzNDJ9rJNjMqaAnVl8ktDQtaASh15I8i/ee7DJdCEdsX/MwTx8w7YuaJeChO6msaTavLiN9I8H6kHCn3EiWf5FYuvZr5GUU/Ip5B6Gxi1BN4oMLveoT/ywxRa6uiREy87ZPWHCjMHTBiiGo9CwQORUgWenFmsG3NMvaOq7GdnN5NgPrYiLfqqIOSiO4evsAEQyZfi8nfWj0mBOk2QXV\u002BwO\u002BL74YNNbiQL83x0CeDrnQyimSPQhEQcia9toPOsGsKE8v\u002Bks85\u002Bw1py1/77YYVplpxA7cQ84Lee31jT4M4xXtm58BfgRuk\u002BJNbJXa1FICcpBApWbCz\u002BSBFIBtN2quKMQXglQnFuiE\u002BzAcntc4IJWL8wqdzD2vKsuqcFl0AVyHnzPRw1H962u3u7o2pjENWOP60URgEGyGaGeIfJaPEPnTlP\u002BjZm1Djgee5hCDeHSanSdliSAIJ47XS1r6ZW7FKKrAUxExaeKGt1NMwTpcAv/i/e9vKYfJy21w3BsCSRio2b1lwxVTaTNE3tHcy2ZEe0hrB3ePVg8S9pejsJ3XhG46k\u002Bd85j/qj5S8Kkq1/PAHPFDCl0GhKXO\u002BUtx9r7ilbVpjkjd\u002Bx5UIcHfiwzvEbPmXrHQ9BO0cmXpzzpNjbN/cBszgQlrIiGTLuhbJvlZH\u002BeXS1gM0aFhtVwjNCwjxpROYBsx\u002B1Bqe3xQfYUrGQtsUO8StkIbcp55kgvtSC41b2hUDMaeZySXbNAb/FQcNlwQ9qM80RASMy28uCkEvTNOGw5c1wxEjimKu0lyP3ZKXVuv3JFK\u002BF4YAhmZIe87Uq\u002BcjeFFv19PjCi5slXGoDO3MhrNlOChwyKwBJTy62x6jyiZ1XGUxJ38YBBo0UYIUWIl4i\u002BULf3POsq\u002BlbrKXOC8PyMtLMqCIi180TSQOTHcZ/MyzMl8pmFqipqnFm8jMcNvrJIjG2SXY//CVxyJfsGY4i3Hl5AXf5iBgmJwGsv\u002BGd9xYEyfuUxOm2jJuk9EoUuYzjQBW1ozGG05oVjCZ0jzxD19F961OSiheTwnDYVJfSDWlwzX/L5FfgffpdgzjHQf1fYSB4mtI9TLYCJdy8qnsCQ365A8G8d\u002B99mWlZNQreyIB3fPN3VXaXM3zJyb53I9N/Xz\u002B6Cj47oukw\u002Bv1o5BuvJ1lcSS2LjuoIJdBE8q4tCnmV2dXLIMJGO94GQl51Lk9hHqJhGtql98xRreRt8qw/A\u002ByH0wpB5AKbFg1TgUiPlveA59QLy/Oe8\u002BQ=="
+    },
+    {
+      "RequestUri": "https://seanmcccanary.blob.core.windows.net/test-container-4f6a16b7-53cc-6ea3-88a2-b35e1aafe5b8/test-blob-a720ab0c-c7bd-7682-744f-f048dd9c4523",
       "RequestMethod": "PUT",
       "RequestHeaders": {
         "Authorization": "Sanitized",
         "Content-Length": "1024",
-<<<<<<< HEAD
-        "traceparent": "00-0692e685af52a046a3daf373d2f79075-2e2686fca1b6c742-00",
-        "User-Agent": [
-          "azsdk-net-Storage.Blobs/12.5.0-dev.20200402.1",
-=======
-        "traceparent": "00-a99b646530d1384884686414aa116428-064429371e2b734c-00",
-        "User-Agent": [
-          "azsdk-net-Storage.Blobs/12.5.0-dev.20200326.1",
->>>>>>> bb257be6
-          "(.NET Core 4.6.28325.01; Microsoft Windows 10.0.18362 )"
-        ],
-        "x-ms-blob-type": "BlockBlob",
-        "x-ms-client-request-id": "a4abf2c1-606a-7ff5-d7b2-9b51c47f66b8",
-<<<<<<< HEAD
-        "x-ms-date": "Thu, 02 Apr 2020 23:48:59 GMT",
-=======
-        "x-ms-date": "Thu, 26 Mar 2020 20:43:18 GMT",
->>>>>>> bb257be6
-        "x-ms-return-client-request-id": "true",
-        "x-ms-version": "2019-12-12"
-      },
-      "RequestBody": "3Sr5x4O3Fi1uuaor8Ogp\u002BVX79nsx4bMlXdCwgCiORnYnA559wLmToElzK\u002BvGhvTEZFio3JgaYvt302qzBpYE4HMzBOxJqzibaFYyvbXHX9bb6xvP5WneDKCiBuxO4Jmzbkt3koEHerkfDHNC6KVGr3ST1xp6NfoJVfhMp6RLTIe8f05qT8xV03FisNn1nCP7XFZ4ugl\u002BODlQbT2Ju9MU1L/shWlW22CnPgOpGIQhFLjUUEpN05J\u002BPUYVGuGPyxedTdwZCRa6pYH20HwF1R\u002B0LlmEtGuIxgAtbkgiQcF\u002BGHLrDMuoCAqhGqvJVwMVeGgnYOuHChesFIbb65rOl2TAeLcJGclUDCZP45m/v2/8F/bf\u002B\u002BDV9g1bP/dEzBxv04NHCd9LDF6f0lPEOCd97FUX3tOk7puD6oGqrtrRED8K3w8WeLaQsQuXQCmMEL7m3VKhLO1Iy\u002BToxB5doV2DzcIUulkXZ3Sfhy3IDa5y9tnDxNGIMONRwRQrLrSXMhCuE3JmeFZkznXeAaXAgL02ds1Fmt2M\u002B53fwvhE7Dm/CFQdGvk7C32CXvVbqi4\u002BkUFW9LjmUpgzIRjVh7ZeIOE8HvlQo2bE\u002B2pQwjvnMFFuoDG27viB2La86vjgZYTHJD4TH4s07u7bkvhNlo9dS/DHZ\u002BaFpzHpukZDlLlt45XmiJ390xHFObJC2lz/M0ImXp4HGf6dQnwMKmRF8Vk1bq5iZw3yX3jeAS00Qs3V6oYDHTUaZcmXSUYh8KmtgEhYDWytnMw0M/4mKBjRaACvNkDdQdQkGgjkyx3G0G/PMYDk2zRgKE26z\u002Bk29DyxxuBGcbpozz90NPNkyNGubWKPV/eX7I3MTw3yI3Lq7iXLMgU9gF\u002B0ZmFBcKdA\u002B198C2GGpp1FGtlSeiKsdqzMiUbNmZXLce0D2/CVVXvmi1OudhgRZEeIhRgr6gU8CPC1dOdhcmLJsJpzgsussMRdbO7P/v\u002BTuyT\u002BRRN9oIbnx9IA3\u002BCUhBjw5MV\u002BneJ83NVTzX0WbArwIbnCYi1OTBATi7r4q9DjyefV3hk6FR5Cgmg\u002BKdII0FvIEL0n0iLropi0ahEngzAEcASWQY7wtQyaf\u002BDEECM9CrpfMJsTu/bF6jyBhasMG/44ObnOco/N11qxjFJCJpF1d19WyFKV8bQN0FZRby9hjmThjNdpbpgrkllAYi6kg8OrDA5LtVOso0gEwaI5e2gqUP7uYJq6CwjHKzX5VI\u002BFaUySpmMhFtkQNemOZa318RbxFREwtSIp8AEFg4kdsk65flhVptUECDol3iuwK6Va0ToeCD59VbMqabVhG5JP8oKa1eZVoEtB7A3XC9f3eMVbqrFP/qkPPCmkKz0fo\u002Byn1euoFg==",
+        "traceparent": "00-725148170c8ffb4393bdaa567cc5e339-9b3499ab2c13e847-00",
+        "User-Agent": [
+          "azsdk-net-Storage.Blobs/12.5.0-dev.20200403.1",
+          "(.NET Core 4.6.28325.01; Microsoft Windows 10.0.18362 )"
+        ],
+        "x-ms-blob-type": "BlockBlob",
+        "x-ms-client-request-id": "4e12af69-2203-526d-4cd1-68fa69ae721b",
+        "x-ms-date": "Sat, 04 Apr 2020 01:40:06 GMT",
+        "x-ms-return-client-request-id": "true",
+        "x-ms-version": "2019-12-12"
+      },
+      "RequestBody": "dDcfnYY70/BQ/whmcHRz5feP\u002BX1Fhr53\u002B7M1lcJupjyUrrdvWu9f0NgvV76/HAX/2wtRTaPI3e55p6LTBj4t4ljM0cK8BIsHLymkFS8AuN6tNbm3HFmZzNDJ9rJNjMqaAnVl8ktDQtaASh15I8i/ee7DJdCEdsX/MwTx8w7YuaJeChO6msaTavLiN9I8H6kHCn3EiWf5FYuvZr5GUU/Ip5B6Gxi1BN4oMLveoT/ywxRa6uiREy87ZPWHCjMHTBiiGo9CwQORUgWenFmsG3NMvaOq7GdnN5NgPrYiLfqqIOSiO4evsAEQyZfi8nfWj0mBOk2QXV\u002BwO\u002BL74YNNbiQL83x0CeDrnQyimSPQhEQcia9toPOsGsKE8v\u002Bks85\u002Bw1py1/77YYVplpxA7cQ84Lee31jT4M4xXtm58BfgRuk\u002BJNbJXa1FICcpBApWbCz\u002BSBFIBtN2quKMQXglQnFuiE\u002BzAcntc4IJWL8wqdzD2vKsuqcFl0AVyHnzPRw1H962u3u7o2pjENWOP60URgEGyGaGeIfJaPEPnTlP\u002BjZm1Djgee5hCDeHSanSdliSAIJ47XS1r6ZW7FKKrAUxExaeKGt1NMwTpcAv/i/e9vKYfJy21w3BsCSRio2b1lwxVTaTNE3tHcy2ZEe0hrB3ePVg8S9pejsJ3XhG46k\u002Bd85j/qj5S8Kkq1/PAHPFDCl0GhKXO\u002BUtx9r7ilbVpjkjd\u002Bx5UIcHfiwzvEbPmXrHQ9BO0cmXpzzpNjbN/cBszgQlrIiGTLuhbJvlZH\u002BeXS1gM0aFhtVwjNCwjxpROYBsx\u002B1Bqe3xQfYUrGQtsUO8StkIbcp55kgvtSC41b2hUDMaeZySXbNAb/FQcNlwQ9qM80RASMy28uCkEvTNOGw5c1wxEjimKu0lyP3ZKXVuv3JFK\u002BF4YAhmZIe87Uq\u002BcjeFFv19PjCi5slXGoDO3MhrNlOChwyKwBJTy62x6jyiZ1XGUxJ38YBBo0UYIUWIl4i\u002BULf3POsq\u002BlbrKXOC8PyMtLMqCIi180TSQOTHcZ/MyzMl8pmFqipqnFm8jMcNvrJIjG2SXY//CVxyJfsGY4i3Hl5AXf5iBgmJwGsv\u002BGd9xYEyfuUxOm2jJuk9EoUuYzjQBW1ozGG05oVjCZ0jzxD19F961OSiheTwnDYVJfSDWlwzX/L5FfgffpdgzjHQf1fYSB4mtI9TLYCJdy8qnsCQ365A8G8d\u002B99mWlZNQreyIB3fPN3VXaXM3zJyb53I9N/Xz\u002B6Cj47oukw\u002Bv1o5BuvJ1lcSS2LjuoIJdBE8q4tCnmV2dXLIMJGO94GQl51Lk9hHqJhGtql98xRreRt8qw/A\u002ByH0wpB5AKbFg1TgUiPlveA59QLy/Oe8\u002BQ==",
       "StatusCode": 201,
       "ResponseHeaders": {
         "Content-Length": "0",
-        "Content-MD5": "QGI1yr9yTvtynjTkOuPhfg==",
-<<<<<<< HEAD
-        "Date": "Thu, 02 Apr 2020 23:48:57 GMT",
-        "ETag": "\u00220x8D7D760698F21AF\u0022",
-        "Last-Modified": "Thu, 02 Apr 2020 23:48:58 GMT",
-=======
-        "Date": "Thu, 26 Mar 2020 20:43:18 GMT",
-        "ETag": "\u00220x8D7D1C650F46CF7\u0022",
-        "Last-Modified": "Thu, 26 Mar 2020 20:43:18 GMT",
->>>>>>> bb257be6
-        "Server": [
-          "Windows-Azure-Blob/1.0",
-          "Microsoft-HTTPAPI/2.0"
-        ],
-        "x-ms-client-request-id": "a4abf2c1-606a-7ff5-d7b2-9b51c47f66b8",
-        "x-ms-content-crc64": "nGz2l/QBUmw=",
-<<<<<<< HEAD
-        "x-ms-request-id": "b74b36b1-b01e-005e-7a49-09a640000000",
-=======
-        "x-ms-request-id": "55196bda-301e-0047-76af-03d561000000",
->>>>>>> bb257be6
+        "Content-MD5": "aMrO\u002BT1DqXjGjmThBy5OWA==",
+        "Date": "Sat, 04 Apr 2020 01:40:06 GMT",
+        "ETag": "\u00220x8D7D8391A57EB18\u0022",
+        "Last-Modified": "Sat, 04 Apr 2020 01:40:06 GMT",
+        "Server": [
+          "Windows-Azure-Blob/1.0",
+          "Microsoft-HTTPAPI/2.0"
+        ],
+        "x-ms-client-request-id": "4e12af69-2203-526d-4cd1-68fa69ae721b",
+        "x-ms-content-crc64": "5AmsSCmrCt4=",
+        "x-ms-request-id": "f0e18c47-d01e-003a-6a21-0a57d8000000",
         "x-ms-request-server-encrypted": "true",
         "x-ms-version": "2019-12-12"
       },
       "ResponseBody": []
     },
     {
-<<<<<<< HEAD
-      "RequestUri": "https://seanmcccanary.blob.core.windows.net/test-container-045e116b-ebd3-71dc-6658-828fd7381424/test-blob-99a05f57-70a5-e4b2-ad8d-51fdd88e9693",
+      "RequestUri": "https://seanmcccanary.blob.core.windows.net/test-container-4f6a16b7-53cc-6ea3-88a2-b35e1aafe5b8/test-blob-a720ab0c-c7bd-7682-744f-f048dd9c4523",
       "RequestMethod": "GET",
       "RequestHeaders": {
         "Authorization": "Sanitized",
-        "traceparent": "00-b94b62be0b215a4c8629ad78e08d69ce-ef0b3bf76d342d49-00",
-        "User-Agent": [
-          "azsdk-net-Storage.Blobs/12.5.0-dev.20200402.1",
-          "(.NET Core 4.6.28325.01; Microsoft Windows 10.0.18362 )"
-        ],
-        "x-ms-client-request-id": "c81f3e6a-6d28-b30a-fb64-b6cdcd7a9c21",
-        "x-ms-date": "Thu, 02 Apr 2020 23:48:59 GMT",
-        "x-ms-range": "bytes=0-",
-=======
-      "RequestUri": "https://seandevtest.blob.core.windows.net/test-container-045e116b-ebd3-71dc-6658-828fd7381424/test-blob-99a05f57-70a5-e4b2-ad8d-51fdd88e9693",
-      "RequestMethod": "GET",
-      "RequestHeaders": {
-        "Authorization": "Sanitized",
-        "traceparent": "00-f0468a050b43354a8c8c4a04ae42e58c-a467d0d8e62c3946-00",
-        "User-Agent": [
-          "azsdk-net-Storage.Blobs/12.5.0-dev.20200326.1",
-          "(.NET Core 4.6.28325.01; Microsoft Windows 10.0.18362 )"
-        ],
-        "x-ms-client-request-id": "c81f3e6a-6d28-b30a-fb64-b6cdcd7a9c21",
-        "x-ms-date": "Thu, 26 Mar 2020 20:43:18 GMT",
->>>>>>> bb257be6
+        "traceparent": "00-2d1fe28289743f4c949b95ca41d06c2f-26549f3bff867944-00",
+        "User-Agent": [
+          "azsdk-net-Storage.Blobs/12.5.0-dev.20200403.1",
+          "(.NET Core 4.6.28325.01; Microsoft Windows 10.0.18362 )"
+        ],
+        "x-ms-client-request-id": "52a15d95-c027-fc19-6bd5-51ad8e13bae7",
+        "x-ms-date": "Sat, 04 Apr 2020 01:40:06 GMT",
         "x-ms-return-client-request-id": "true",
         "x-ms-version": "2019-12-12"
       },
@@ -287,200 +245,38 @@
       "ResponseHeaders": {
         "Accept-Ranges": "bytes",
         "Content-Length": "1024",
-        "Content-MD5": "QGI1yr9yTvtynjTkOuPhfg==",
+        "Content-MD5": "aMrO\u002BT1DqXjGjmThBy5OWA==",
         "Content-Type": "application/octet-stream",
-<<<<<<< HEAD
-        "Date": "Thu, 02 Apr 2020 23:48:57 GMT",
-        "ETag": "\u00220x8D7D760698F21AF\u0022",
-        "Last-Modified": "Thu, 02 Apr 2020 23:48:58 GMT",
-=======
-        "Date": "Thu, 26 Mar 2020 20:43:18 GMT",
-        "ETag": "\u00220x8D7D1C650F46CF7\u0022",
-        "Last-Modified": "Thu, 26 Mar 2020 20:43:18 GMT",
->>>>>>> bb257be6
-        "Server": [
-          "Windows-Azure-Blob/1.0",
-          "Microsoft-HTTPAPI/2.0"
-        ],
-<<<<<<< HEAD
-        "x-ms-blob-content-md5": "QGI1yr9yTvtynjTkOuPhfg==",
-        "x-ms-blob-type": "BlockBlob",
-        "x-ms-client-request-id": "c81f3e6a-6d28-b30a-fb64-b6cdcd7a9c21",
-        "x-ms-creation-time": "Thu, 02 Apr 2020 23:48:58 GMT",
+        "Date": "Sat, 04 Apr 2020 01:40:06 GMT",
+        "ETag": "\u00220x8D7D8391A57EB18\u0022",
+        "Last-Modified": "Sat, 04 Apr 2020 01:40:06 GMT",
+        "Server": [
+          "Windows-Azure-Blob/1.0",
+          "Microsoft-HTTPAPI/2.0"
+        ],
+        "x-ms-blob-type": "BlockBlob",
+        "x-ms-client-request-id": "52a15d95-c027-fc19-6bd5-51ad8e13bae7",
+        "x-ms-creation-time": "Sat, 04 Apr 2020 01:40:05 GMT",
         "x-ms-lease-state": "available",
         "x-ms-lease-status": "unlocked",
-        "x-ms-request-id": "b74b36b2-b01e-005e-7b49-09a640000000",
-=======
-        "x-ms-blob-type": "BlockBlob",
-        "x-ms-client-request-id": "c81f3e6a-6d28-b30a-fb64-b6cdcd7a9c21",
-        "x-ms-creation-time": "Thu, 26 Mar 2020 20:43:18 GMT",
-        "x-ms-lease-state": "available",
-        "x-ms-lease-status": "unlocked",
-        "x-ms-request-id": "55196bf7-301e-0047-10af-03d561000000",
->>>>>>> bb257be6
+        "x-ms-request-id": "f0e18c6f-d01e-003a-0c21-0a57d8000000",
         "x-ms-server-encrypted": "true",
         "x-ms-version": "2019-12-12"
       },
-      "ResponseBody": "3Sr5x4O3Fi1uuaor8Ogp\u002BVX79nsx4bMlXdCwgCiORnYnA559wLmToElzK\u002BvGhvTEZFio3JgaYvt302qzBpYE4HMzBOxJqzibaFYyvbXHX9bb6xvP5WneDKCiBuxO4Jmzbkt3koEHerkfDHNC6KVGr3ST1xp6NfoJVfhMp6RLTIe8f05qT8xV03FisNn1nCP7XFZ4ugl\u002BODlQbT2Ju9MU1L/shWlW22CnPgOpGIQhFLjUUEpN05J\u002BPUYVGuGPyxedTdwZCRa6pYH20HwF1R\u002B0LlmEtGuIxgAtbkgiQcF\u002BGHLrDMuoCAqhGqvJVwMVeGgnYOuHChesFIbb65rOl2TAeLcJGclUDCZP45m/v2/8F/bf\u002B\u002BDV9g1bP/dEzBxv04NHCd9LDF6f0lPEOCd97FUX3tOk7puD6oGqrtrRED8K3w8WeLaQsQuXQCmMEL7m3VKhLO1Iy\u002BToxB5doV2DzcIUulkXZ3Sfhy3IDa5y9tnDxNGIMONRwRQrLrSXMhCuE3JmeFZkznXeAaXAgL02ds1Fmt2M\u002B53fwvhE7Dm/CFQdGvk7C32CXvVbqi4\u002BkUFW9LjmUpgzIRjVh7ZeIOE8HvlQo2bE\u002B2pQwjvnMFFuoDG27viB2La86vjgZYTHJD4TH4s07u7bkvhNlo9dS/DHZ\u002BaFpzHpukZDlLlt45XmiJ390xHFObJC2lz/M0ImXp4HGf6dQnwMKmRF8Vk1bq5iZw3yX3jeAS00Qs3V6oYDHTUaZcmXSUYh8KmtgEhYDWytnMw0M/4mKBjRaACvNkDdQdQkGgjkyx3G0G/PMYDk2zRgKE26z\u002Bk29DyxxuBGcbpozz90NPNkyNGubWKPV/eX7I3MTw3yI3Lq7iXLMgU9gF\u002B0ZmFBcKdA\u002B198C2GGpp1FGtlSeiKsdqzMiUbNmZXLce0D2/CVVXvmi1OudhgRZEeIhRgr6gU8CPC1dOdhcmLJsJpzgsussMRdbO7P/v\u002BTuyT\u002BRRN9oIbnx9IA3\u002BCUhBjw5MV\u002BneJ83NVTzX0WbArwIbnCYi1OTBATi7r4q9DjyefV3hk6FR5Cgmg\u002BKdII0FvIEL0n0iLropi0ahEngzAEcASWQY7wtQyaf\u002BDEECM9CrpfMJsTu/bF6jyBhasMG/44ObnOco/N11qxjFJCJpF1d19WyFKV8bQN0FZRby9hjmThjNdpbpgrkllAYi6kg8OrDA5LtVOso0gEwaI5e2gqUP7uYJq6CwjHKzX5VI\u002BFaUySpmMhFtkQNemOZa318RbxFREwtSIp8AEFg4kdsk65flhVptUECDol3iuwK6Va0ToeCD59VbMqabVhG5JP8oKa1eZVoEtB7A3XC9f3eMVbqrFP/qkPPCmkKz0fo\u002Byn1euoFg=="
-    },
-    {
-<<<<<<< HEAD
-      "RequestUri": "https://seanmcccanary.blob.core.windows.net/test-container-045e116b-ebd3-71dc-6658-828fd7381424/test-blob-99a05f57-70a5-e4b2-ad8d-51fdd88e9693",
-=======
-      "RequestUri": "https://seandevtest.blob.core.windows.net/test-container-045e116b-ebd3-71dc-6658-828fd7381424/test-blob-99a05f57-70a5-e4b2-ad8d-51fdd88e9693",
->>>>>>> bb257be6
-      "RequestMethod": "PUT",
-      "RequestHeaders": {
-        "Authorization": "Sanitized",
-        "Content-Length": "1024",
-<<<<<<< HEAD
-        "traceparent": "00-bc6fc32485e2684dbbf92753895c47b5-3291c57dcb343443-00",
-        "User-Agent": [
-          "azsdk-net-Storage.Blobs/12.5.0-dev.20200402.1",
-=======
-        "traceparent": "00-662f9ce3b569984c87f3eaf60e2452a8-a1c9775f45b75b48-00",
-        "User-Agent": [
-          "azsdk-net-Storage.Blobs/12.5.0-dev.20200326.1",
->>>>>>> bb257be6
-          "(.NET Core 4.6.28325.01; Microsoft Windows 10.0.18362 )"
-        ],
-        "x-ms-blob-type": "BlockBlob",
-        "x-ms-client-request-id": "86e677f7-9e5f-5f90-1717-dbaf07e16635",
-<<<<<<< HEAD
-        "x-ms-date": "Thu, 02 Apr 2020 23:48:59 GMT",
-=======
-        "x-ms-date": "Thu, 26 Mar 2020 20:43:18 GMT",
->>>>>>> bb257be6
-        "x-ms-return-client-request-id": "true",
-        "x-ms-version": "2019-12-12"
-      },
-      "RequestBody": "3Sr5x4O3Fi1uuaor8Ogp\u002BVX79nsx4bMlXdCwgCiORnYnA559wLmToElzK\u002BvGhvTEZFio3JgaYvt302qzBpYE4HMzBOxJqzibaFYyvbXHX9bb6xvP5WneDKCiBuxO4Jmzbkt3koEHerkfDHNC6KVGr3ST1xp6NfoJVfhMp6RLTIe8f05qT8xV03FisNn1nCP7XFZ4ugl\u002BODlQbT2Ju9MU1L/shWlW22CnPgOpGIQhFLjUUEpN05J\u002BPUYVGuGPyxedTdwZCRa6pYH20HwF1R\u002B0LlmEtGuIxgAtbkgiQcF\u002BGHLrDMuoCAqhGqvJVwMVeGgnYOuHChesFIbb65rOl2TAeLcJGclUDCZP45m/v2/8F/bf\u002B\u002BDV9g1bP/dEzBxv04NHCd9LDF6f0lPEOCd97FUX3tOk7puD6oGqrtrRED8K3w8WeLaQsQuXQCmMEL7m3VKhLO1Iy\u002BToxB5doV2DzcIUulkXZ3Sfhy3IDa5y9tnDxNGIMONRwRQrLrSXMhCuE3JmeFZkznXeAaXAgL02ds1Fmt2M\u002B53fwvhE7Dm/CFQdGvk7C32CXvVbqi4\u002BkUFW9LjmUpgzIRjVh7ZeIOE8HvlQo2bE\u002B2pQwjvnMFFuoDG27viB2La86vjgZYTHJD4TH4s07u7bkvhNlo9dS/DHZ\u002BaFpzHpukZDlLlt45XmiJ390xHFObJC2lz/M0ImXp4HGf6dQnwMKmRF8Vk1bq5iZw3yX3jeAS00Qs3V6oYDHTUaZcmXSUYh8KmtgEhYDWytnMw0M/4mKBjRaACvNkDdQdQkGgjkyx3G0G/PMYDk2zRgKE26z\u002Bk29DyxxuBGcbpozz90NPNkyNGubWKPV/eX7I3MTw3yI3Lq7iXLMgU9gF\u002B0ZmFBcKdA\u002B198C2GGpp1FGtlSeiKsdqzMiUbNmZXLce0D2/CVVXvmi1OudhgRZEeIhRgr6gU8CPC1dOdhcmLJsJpzgsussMRdbO7P/v\u002BTuyT\u002BRRN9oIbnx9IA3\u002BCUhBjw5MV\u002BneJ83NVTzX0WbArwIbnCYi1OTBATi7r4q9DjyefV3hk6FR5Cgmg\u002BKdII0FvIEL0n0iLropi0ahEngzAEcASWQY7wtQyaf\u002BDEECM9CrpfMJsTu/bF6jyBhasMG/44ObnOco/N11qxjFJCJpF1d19WyFKV8bQN0FZRby9hjmThjNdpbpgrkllAYi6kg8OrDA5LtVOso0gEwaI5e2gqUP7uYJq6CwjHKzX5VI\u002BFaUySpmMhFtkQNemOZa318RbxFREwtSIp8AEFg4kdsk65flhVptUECDol3iuwK6Va0ToeCD59VbMqabVhG5JP8oKa1eZVoEtB7A3XC9f3eMVbqrFP/qkPPCmkKz0fo\u002Byn1euoFg==",
-      "StatusCode": 201,
-      "ResponseHeaders": {
-        "Content-Length": "0",
-        "Content-MD5": "QGI1yr9yTvtynjTkOuPhfg==",
-<<<<<<< HEAD
-        "Date": "Thu, 02 Apr 2020 23:48:57 GMT",
-        "ETag": "\u00220x8D7D76069AD367C\u0022",
-        "Last-Modified": "Thu, 02 Apr 2020 23:48:58 GMT",
-=======
-        "Date": "Thu, 26 Mar 2020 20:43:18 GMT",
-        "ETag": "\u00220x8D7D1C651038AE4\u0022",
-        "Last-Modified": "Thu, 26 Mar 2020 20:43:18 GMT",
->>>>>>> bb257be6
-        "Server": [
-          "Windows-Azure-Blob/1.0",
-          "Microsoft-HTTPAPI/2.0"
-        ],
-        "x-ms-client-request-id": "86e677f7-9e5f-5f90-1717-dbaf07e16635",
-        "x-ms-content-crc64": "nGz2l/QBUmw=",
-<<<<<<< HEAD
-        "x-ms-request-id": "b74b36b5-b01e-005e-7d49-09a640000000",
-=======
-        "x-ms-request-id": "55196c14-301e-0047-29af-03d561000000",
->>>>>>> bb257be6
-        "x-ms-request-server-encrypted": "true",
-        "x-ms-version": "2019-12-12"
-      },
-      "ResponseBody": []
-    },
-    {
-<<<<<<< HEAD
-      "RequestUri": "https://seanmcccanary.blob.core.windows.net/test-container-045e116b-ebd3-71dc-6658-828fd7381424/test-blob-99a05f57-70a5-e4b2-ad8d-51fdd88e9693",
-      "RequestMethod": "GET",
-      "RequestHeaders": {
-        "Authorization": "Sanitized",
-        "traceparent": "00-e8edf1b18a35244a97ccd620bb28437f-07dc4d6e00c82841-00",
-        "User-Agent": [
-          "azsdk-net-Storage.Blobs/12.5.0-dev.20200402.1",
-          "(.NET Core 4.6.28325.01; Microsoft Windows 10.0.18362 )"
-        ],
-        "x-ms-client-request-id": "56d5bd67-1593-cec1-0381-c8fb36b9fb62",
-        "x-ms-date": "Thu, 02 Apr 2020 23:48:59 GMT",
-        "x-ms-range": "bytes=0-",
-=======
-      "RequestUri": "https://seandevtest.blob.core.windows.net/test-container-045e116b-ebd3-71dc-6658-828fd7381424/test-blob-99a05f57-70a5-e4b2-ad8d-51fdd88e9693",
-      "RequestMethod": "GET",
-      "RequestHeaders": {
-        "Authorization": "Sanitized",
-        "traceparent": "00-2fe67323e9a7fd4789ea0b2fc25adf0b-c617296bb240ef49-00",
-        "User-Agent": [
-          "azsdk-net-Storage.Blobs/12.5.0-dev.20200326.1",
-          "(.NET Core 4.6.28325.01; Microsoft Windows 10.0.18362 )"
-        ],
-        "x-ms-client-request-id": "56d5bd67-1593-cec1-0381-c8fb36b9fb62",
-        "x-ms-date": "Thu, 26 Mar 2020 20:43:18 GMT",
->>>>>>> bb257be6
-        "x-ms-return-client-request-id": "true",
-        "x-ms-version": "2019-12-12"
-      },
-      "RequestBody": null,
-      "StatusCode": 200,
-      "ResponseHeaders": {
-        "Accept-Ranges": "bytes",
-        "Content-Length": "1024",
-        "Content-MD5": "QGI1yr9yTvtynjTkOuPhfg==",
-        "Content-Type": "application/octet-stream",
-<<<<<<< HEAD
-        "Date": "Thu, 02 Apr 2020 23:48:58 GMT",
-        "ETag": "\u00220x8D7D76069AD367C\u0022",
-        "Last-Modified": "Thu, 02 Apr 2020 23:48:58 GMT",
-=======
-        "Date": "Thu, 26 Mar 2020 20:43:18 GMT",
-        "ETag": "\u00220x8D7D1C651038AE4\u0022",
-        "Last-Modified": "Thu, 26 Mar 2020 20:43:18 GMT",
->>>>>>> bb257be6
-        "Server": [
-          "Windows-Azure-Blob/1.0",
-          "Microsoft-HTTPAPI/2.0"
-        ],
-<<<<<<< HEAD
-        "x-ms-blob-content-md5": "QGI1yr9yTvtynjTkOuPhfg==",
-        "x-ms-blob-type": "BlockBlob",
-        "x-ms-client-request-id": "56d5bd67-1593-cec1-0381-c8fb36b9fb62",
-        "x-ms-creation-time": "Thu, 02 Apr 2020 23:48:58 GMT",
-        "x-ms-lease-state": "available",
-        "x-ms-lease-status": "unlocked",
-        "x-ms-request-id": "b74b36ba-b01e-005e-8049-09a640000000",
-=======
-        "x-ms-blob-type": "BlockBlob",
-        "x-ms-client-request-id": "56d5bd67-1593-cec1-0381-c8fb36b9fb62",
-        "x-ms-creation-time": "Thu, 26 Mar 2020 20:43:18 GMT",
-        "x-ms-lease-state": "available",
-        "x-ms-lease-status": "unlocked",
-        "x-ms-request-id": "55196c3f-301e-0047-51af-03d561000000",
->>>>>>> bb257be6
-        "x-ms-server-encrypted": "true",
-        "x-ms-version": "2019-12-12"
-      },
-      "ResponseBody": "3Sr5x4O3Fi1uuaor8Ogp\u002BVX79nsx4bMlXdCwgCiORnYnA559wLmToElzK\u002BvGhvTEZFio3JgaYvt302qzBpYE4HMzBOxJqzibaFYyvbXHX9bb6xvP5WneDKCiBuxO4Jmzbkt3koEHerkfDHNC6KVGr3ST1xp6NfoJVfhMp6RLTIe8f05qT8xV03FisNn1nCP7XFZ4ugl\u002BODlQbT2Ju9MU1L/shWlW22CnPgOpGIQhFLjUUEpN05J\u002BPUYVGuGPyxedTdwZCRa6pYH20HwF1R\u002B0LlmEtGuIxgAtbkgiQcF\u002BGHLrDMuoCAqhGqvJVwMVeGgnYOuHChesFIbb65rOl2TAeLcJGclUDCZP45m/v2/8F/bf\u002B\u002BDV9g1bP/dEzBxv04NHCd9LDF6f0lPEOCd97FUX3tOk7puD6oGqrtrRED8K3w8WeLaQsQuXQCmMEL7m3VKhLO1Iy\u002BToxB5doV2DzcIUulkXZ3Sfhy3IDa5y9tnDxNGIMONRwRQrLrSXMhCuE3JmeFZkznXeAaXAgL02ds1Fmt2M\u002B53fwvhE7Dm/CFQdGvk7C32CXvVbqi4\u002BkUFW9LjmUpgzIRjVh7ZeIOE8HvlQo2bE\u002B2pQwjvnMFFuoDG27viB2La86vjgZYTHJD4TH4s07u7bkvhNlo9dS/DHZ\u002BaFpzHpukZDlLlt45XmiJ390xHFObJC2lz/M0ImXp4HGf6dQnwMKmRF8Vk1bq5iZw3yX3jeAS00Qs3V6oYDHTUaZcmXSUYh8KmtgEhYDWytnMw0M/4mKBjRaACvNkDdQdQkGgjkyx3G0G/PMYDk2zRgKE26z\u002Bk29DyxxuBGcbpozz90NPNkyNGubWKPV/eX7I3MTw3yI3Lq7iXLMgU9gF\u002B0ZmFBcKdA\u002B198C2GGpp1FGtlSeiKsdqzMiUbNmZXLce0D2/CVVXvmi1OudhgRZEeIhRgr6gU8CPC1dOdhcmLJsJpzgsussMRdbO7P/v\u002BTuyT\u002BRRN9oIbnx9IA3\u002BCUhBjw5MV\u002BneJ83NVTzX0WbArwIbnCYi1OTBATi7r4q9DjyefV3hk6FR5Cgmg\u002BKdII0FvIEL0n0iLropi0ahEngzAEcASWQY7wtQyaf\u002BDEECM9CrpfMJsTu/bF6jyBhasMG/44ObnOco/N11qxjFJCJpF1d19WyFKV8bQN0FZRby9hjmThjNdpbpgrkllAYi6kg8OrDA5LtVOso0gEwaI5e2gqUP7uYJq6CwjHKzX5VI\u002BFaUySpmMhFtkQNemOZa318RbxFREwtSIp8AEFg4kdsk65flhVptUECDol3iuwK6Va0ToeCD59VbMqabVhG5JP8oKa1eZVoEtB7A3XC9f3eMVbqrFP/qkPPCmkKz0fo\u002Byn1euoFg=="
-    },
-    {
-<<<<<<< HEAD
-      "RequestUri": "https://seanmcccanary.blob.core.windows.net/test-container-045e116b-ebd3-71dc-6658-828fd7381424?restype=container",
+      "ResponseBody": "dDcfnYY70/BQ/whmcHRz5feP\u002BX1Fhr53\u002B7M1lcJupjyUrrdvWu9f0NgvV76/HAX/2wtRTaPI3e55p6LTBj4t4ljM0cK8BIsHLymkFS8AuN6tNbm3HFmZzNDJ9rJNjMqaAnVl8ktDQtaASh15I8i/ee7DJdCEdsX/MwTx8w7YuaJeChO6msaTavLiN9I8H6kHCn3EiWf5FYuvZr5GUU/Ip5B6Gxi1BN4oMLveoT/ywxRa6uiREy87ZPWHCjMHTBiiGo9CwQORUgWenFmsG3NMvaOq7GdnN5NgPrYiLfqqIOSiO4evsAEQyZfi8nfWj0mBOk2QXV\u002BwO\u002BL74YNNbiQL83x0CeDrnQyimSPQhEQcia9toPOsGsKE8v\u002Bks85\u002Bw1py1/77YYVplpxA7cQ84Lee31jT4M4xXtm58BfgRuk\u002BJNbJXa1FICcpBApWbCz\u002BSBFIBtN2quKMQXglQnFuiE\u002BzAcntc4IJWL8wqdzD2vKsuqcFl0AVyHnzPRw1H962u3u7o2pjENWOP60URgEGyGaGeIfJaPEPnTlP\u002BjZm1Djgee5hCDeHSanSdliSAIJ47XS1r6ZW7FKKrAUxExaeKGt1NMwTpcAv/i/e9vKYfJy21w3BsCSRio2b1lwxVTaTNE3tHcy2ZEe0hrB3ePVg8S9pejsJ3XhG46k\u002Bd85j/qj5S8Kkq1/PAHPFDCl0GhKXO\u002BUtx9r7ilbVpjkjd\u002Bx5UIcHfiwzvEbPmXrHQ9BO0cmXpzzpNjbN/cBszgQlrIiGTLuhbJvlZH\u002BeXS1gM0aFhtVwjNCwjxpROYBsx\u002B1Bqe3xQfYUrGQtsUO8StkIbcp55kgvtSC41b2hUDMaeZySXbNAb/FQcNlwQ9qM80RASMy28uCkEvTNOGw5c1wxEjimKu0lyP3ZKXVuv3JFK\u002BF4YAhmZIe87Uq\u002BcjeFFv19PjCi5slXGoDO3MhrNlOChwyKwBJTy62x6jyiZ1XGUxJ38YBBo0UYIUWIl4i\u002BULf3POsq\u002BlbrKXOC8PyMtLMqCIi180TSQOTHcZ/MyzMl8pmFqipqnFm8jMcNvrJIjG2SXY//CVxyJfsGY4i3Hl5AXf5iBgmJwGsv\u002BGd9xYEyfuUxOm2jJuk9EoUuYzjQBW1ozGG05oVjCZ0jzxD19F961OSiheTwnDYVJfSDWlwzX/L5FfgffpdgzjHQf1fYSB4mtI9TLYCJdy8qnsCQ365A8G8d\u002B99mWlZNQreyIB3fPN3VXaXM3zJyb53I9N/Xz\u002B6Cj47oukw\u002Bv1o5BuvJ1lcSS2LjuoIJdBE8q4tCnmV2dXLIMJGO94GQl51Lk9hHqJhGtql98xRreRt8qw/A\u002ByH0wpB5AKbFg1TgUiPlveA59QLy/Oe8\u002BQ=="
+    },
+    {
+      "RequestUri": "https://seanmcccanary.blob.core.windows.net/test-container-4f6a16b7-53cc-6ea3-88a2-b35e1aafe5b8?restype=container",
       "RequestMethod": "DELETE",
       "RequestHeaders": {
         "Authorization": "Sanitized",
-        "traceparent": "00-e393dd5440afaa4ea6c60ecc9299b3b1-7b0212e6e194824d-00",
-        "User-Agent": [
-          "azsdk-net-Storage.Blobs/12.5.0-dev.20200402.1",
-          "(.NET Core 4.6.28325.01; Microsoft Windows 10.0.18362 )"
-        ],
-        "x-ms-client-request-id": "4a48b18f-100b-b3a1-51e9-eb7c1215211b",
-        "x-ms-date": "Thu, 02 Apr 2020 23:48:59 GMT",
-=======
-      "RequestUri": "https://seandevtest.blob.core.windows.net/test-container-045e116b-ebd3-71dc-6658-828fd7381424?restype=container",
-      "RequestMethod": "DELETE",
-      "RequestHeaders": {
-        "Authorization": "Sanitized",
-        "traceparent": "00-cfb91f96ec6bc64089422658004dfef9-3ff4ea29cbf82744-00",
-        "User-Agent": [
-          "azsdk-net-Storage.Blobs/12.5.0-dev.20200326.1",
-          "(.NET Core 4.6.28325.01; Microsoft Windows 10.0.18362 )"
-        ],
-        "x-ms-client-request-id": "4a48b18f-100b-b3a1-51e9-eb7c1215211b",
-        "x-ms-date": "Thu, 26 Mar 2020 20:43:18 GMT",
->>>>>>> bb257be6
+        "traceparent": "00-036cbb9360562a47b85b828d334f5229-ecdc90d9933cc14a-00",
+        "User-Agent": [
+          "azsdk-net-Storage.Blobs/12.5.0-dev.20200403.1",
+          "(.NET Core 4.6.28325.01; Microsoft Windows 10.0.18362 )"
+        ],
+        "x-ms-client-request-id": "0b643bef-200c-2df3-15d7-d52ed3d43484",
+        "x-ms-date": "Sat, 04 Apr 2020 01:40:06 GMT",
         "x-ms-return-client-request-id": "true",
         "x-ms-version": "2019-12-12"
       },
@@ -488,33 +284,20 @@
       "StatusCode": 202,
       "ResponseHeaders": {
         "Content-Length": "0",
-<<<<<<< HEAD
-        "Date": "Thu, 02 Apr 2020 23:48:58 GMT",
-=======
-        "Date": "Thu, 26 Mar 2020 20:43:18 GMT",
->>>>>>> bb257be6
-        "Server": [
-          "Windows-Azure-Blob/1.0",
-          "Microsoft-HTTPAPI/2.0"
-        ],
-        "x-ms-client-request-id": "4a48b18f-100b-b3a1-51e9-eb7c1215211b",
-<<<<<<< HEAD
-        "x-ms-request-id": "b74b36be-b01e-005e-0349-09a640000000",
-        "x-ms-version": "2019-12-12"
-=======
-        "x-ms-request-id": "55196c56-301e-0047-67af-03d561000000",
-        "x-ms-version": "2019-07-07"
->>>>>>> bb257be6
+        "Date": "Sat, 04 Apr 2020 01:40:06 GMT",
+        "Server": [
+          "Windows-Azure-Blob/1.0",
+          "Microsoft-HTTPAPI/2.0"
+        ],
+        "x-ms-client-request-id": "0b643bef-200c-2df3-15d7-d52ed3d43484",
+        "x-ms-request-id": "f0e18c8e-d01e-003a-2b21-0a57d8000000",
+        "x-ms-version": "2019-12-12"
       },
       "ResponseBody": []
     }
   ],
   "Variables": {
-    "RandomSeed": "1306278187",
-<<<<<<< HEAD
+    "RandomSeed": "639768556",
     "Storage_TestConfigDefault": "ProductionTenant\nseanmcccanary\nU2FuaXRpemVk\nhttps://seanmcccanary.blob.core.windows.net\nhttps://seanmcccanary.file.core.windows.net\nhttps://seanmcccanary.queue.core.windows.net\nhttps://seanmcccanary.table.core.windows.net\n\n\n\n\nhttps://seanmcccanary-secondary.blob.core.windows.net\nhttps://seanmcccanary-secondary.file.core.windows.net\nhttps://seanmcccanary-secondary.queue.core.windows.net\nhttps://seanmcccanary-secondary.table.core.windows.net\n\nSanitized\n\n\nCloud\nBlobEndpoint=https://seanmcccanary.blob.core.windows.net/;QueueEndpoint=https://seanmcccanary.queue.core.windows.net/;FileEndpoint=https://seanmcccanary.file.core.windows.net/;BlobSecondaryEndpoint=https://seanmcccanary-secondary.blob.core.windows.net/;QueueSecondaryEndpoint=https://seanmcccanary-secondary.queue.core.windows.net/;FileSecondaryEndpoint=https://seanmcccanary-secondary.file.core.windows.net/;AccountName=seanmcccanary;AccountKey=Sanitized\nseanscope1"
-=======
-    "Storage_TestConfigDefault": "ProductionTenant\nseandevtest\nU2FuaXRpemVk\nhttps://seandevtest.blob.core.windows.net\nhttps://seandevtest.file.core.windows.net\nhttps://seandevtest.queue.core.windows.net\nhttps://seandevtest.table.core.windows.net\n\n\n\n\nhttps://seandevtest-secondary.blob.core.windows.net\nhttps://seandevtest-secondary.file.core.windows.net\nhttps://seandevtest-secondary.queue.core.windows.net\nhttps://seandevtest-secondary.table.core.windows.net\n\nSanitized\n\n\nCloud\nBlobEndpoint=https://seandevtest.blob.core.windows.net/;QueueEndpoint=https://seandevtest.queue.core.windows.net/;FileEndpoint=https://seandevtest.file.core.windows.net/;BlobSecondaryEndpoint=https://seandevtest-secondary.blob.core.windows.net/;QueueSecondaryEndpoint=https://seandevtest-secondary.queue.core.windows.net/;FileSecondaryEndpoint=https://seandevtest-secondary.file.core.windows.net/;AccountName=seandevtest;AccountKey=Sanitized\nseanscope1"
->>>>>>> bb257be6
   }
 }