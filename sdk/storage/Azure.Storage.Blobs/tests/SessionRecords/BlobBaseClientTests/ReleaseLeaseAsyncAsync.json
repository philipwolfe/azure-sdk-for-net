--- conflicted
+++ resolved
@@ -28,11 +28,7 @@
           "Microsoft-HTTPAPI/2.0"
         ],
         "x-ms-client-request-id": "3883cc1d-ec87-b908-6607-a66557013ac3",
-<<<<<<< HEAD
-        "x-ms-request-id": "8de83f07-a01e-0042-6d31-f32bbb000000",
-=======
         "x-ms-request-id": "4b501506-501e-0024-4948-09bb00000000",
->>>>>>> 8d420312
         "x-ms-version": "2019-12-12"
       },
       "ResponseBody": []
@@ -105,11 +101,7 @@
         ],
         "x-ms-client-request-id": "299e6cbc-c830-bcdd-cceb-88e78b019e43",
         "x-ms-lease-id": "1924ce79-d6ef-112d-4fb1-31a89074298a",
-<<<<<<< HEAD
-        "x-ms-request-id": "8de83f12-a01e-0042-7531-f32bbb000000",
-=======
         "x-ms-request-id": "4b50150d-501e-0024-4e48-09bb00000000",
->>>>>>> 8d420312
         "x-ms-version": "2019-12-12"
       },
       "ResponseBody": []
@@ -143,11 +135,7 @@
           "Microsoft-HTTPAPI/2.0"
         ],
         "x-ms-client-request-id": "24ec001d-00d6-3659-3ef3-8553fca7649d",
-<<<<<<< HEAD
-        "x-ms-request-id": "8de83f16-a01e-0042-7931-f32bbb000000",
-=======
         "x-ms-request-id": "4b501511-501e-0024-5148-09bb00000000",
->>>>>>> 8d420312
         "x-ms-version": "2019-12-12"
       },
       "ResponseBody": []
@@ -177,11 +165,7 @@
           "Microsoft-HTTPAPI/2.0"
         ],
         "x-ms-client-request-id": "8bc9a6f2-7915-a66d-8438-af1ed42bf798",
-<<<<<<< HEAD
-        "x-ms-request-id": "8de83f1a-a01e-0042-7d31-f32bbb000000",
-=======
         "x-ms-request-id": "4b501514-501e-0024-5448-09bb00000000",
->>>>>>> 8d420312
         "x-ms-version": "2019-12-12"
       },
       "ResponseBody": []
