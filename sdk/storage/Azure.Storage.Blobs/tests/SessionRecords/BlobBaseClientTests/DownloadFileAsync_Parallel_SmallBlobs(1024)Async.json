{
  "Entries": [
    {
      "RequestUri": "https://seanmcccanary.blob.core.windows.net/test-container-d36d708a-ed31-080f-27eb-fd0521fe7762?restype=container",
      "RequestMethod": "PUT",
      "RequestHeaders": {
        "Authorization": "Sanitized",
        "traceparent": "00-905bab8694ff814cae45029964fc4e94-8735dc7aeab31042-00",
        "User-Agent": [
          "azsdk-net-Storage.Blobs/12.5.0-dev.20200402.1",
          "(.NET Core 4.6.28325.01; Microsoft Windows 10.0.18362 )"
        ],
        "x-ms-blob-public-access": "container",
        "x-ms-client-request-id": "c2d9e95a-d887-499b-6363-207678a524ba",
        "x-ms-date": "Thu, 02 Apr 2020 23:46:11 GMT",
        "x-ms-return-client-request-id": "true",
        "x-ms-version": "2019-12-12"
      },
      "RequestBody": null,
      "StatusCode": 201,
      "ResponseHeaders": {
        "Content-Length": "0",
        "Date": "Thu, 02 Apr 2020 23:46:10 GMT",
        "ETag": "\u00220x8D7D760059BEDBD\u0022",
        "Last-Modified": "Thu, 02 Apr 2020 23:46:10 GMT",
        "Server": [
          "Windows-Azure-Blob/1.0",
          "Microsoft-HTTPAPI/2.0"
        ],
        "x-ms-client-request-id": "c2d9e95a-d887-499b-6363-207678a524ba",
<<<<<<< HEAD
        "x-ms-request-id": "d5216a4c-301e-0022-7e31-f35724000000",
=======
        "x-ms-request-id": "f0ebda6c-301e-008b-2148-0949cd000000",
>>>>>>> 8d420312
        "x-ms-version": "2019-12-12"
      },
      "ResponseBody": []
    },
    {
      "RequestUri": "https://seanmcccanary.blob.core.windows.net/test-container-d36d708a-ed31-080f-27eb-fd0521fe7762/test-blob-6a89b823-5171-9393-a1cb-0cc2264150cb",
      "RequestMethod": "PUT",
      "RequestHeaders": {
        "Authorization": "Sanitized",
        "Content-Length": "1024",
        "If-None-Match": "*",
        "traceparent": "00-fccc5b0eeb25e648b5a97a53022fac4a-2b9874098e9c6a4f-00",
        "User-Agent": [
          "azsdk-net-Storage.Blobs/12.5.0-dev.20200402.1",
          "(.NET Core 4.6.28325.01; Microsoft Windows 10.0.18362 )"
        ],
        "x-ms-blob-type": "BlockBlob",
        "x-ms-client-request-id": "00a90c49-0cd1-0895-5546-20bbccd82321",
        "x-ms-date": "Thu, 02 Apr 2020 23:46:11 GMT",
        "x-ms-return-client-request-id": "true",
        "x-ms-version": "2019-12-12"
      },
      "RequestBody": "u4b3GoQvC8OtcDeqhmVYeVg0NdQaiVcs08S2Hngrxa/P10tI8yjr2G0DWgmaMlnO6EEh8\u002B9x8DEuyke/eexKgqqI268aEIYvSFxmFi5NkqBr5zY2CdK/XecZGSjgK1\u002BAuNheEleps9e78qqSC9oC4DinVJG2FHjXyH3HAfZdTh395V1W739JwTNeexcoLVINFjjwOdbNyqRgh0rZ4bLgXaOMlCV8rPG5XZNdWJlgr5sruuq\u002BbRVGMBu59mc0b9\u002BBfR10m5gtkGpGNttDb3EK/9evrifHIvCNRmQJwraJhO603Np86xMC/imAdzY5A8GprvaQhcG4uVst5lU0I860vLLtj5OXjhTErK/9R6q5VEKjYBTA\u002Bf8s\u002ByJ\u002BTwS\u002Bzttby7qES3QtEiDhzNgRunKxc5ISkMO69MOzwZNxGD8PBt7UoXvvNAnOdU303i0mGkGvzdtyqz0Yodf30YngvPng0sX6PBn2wj\u002BIQxt1xhWVjKZSwUtknFqgvP\u002Bj92N/7bhTEwxnLN4nuAqb6WciotvCYkTjjvuuezVrWX8ZU8rbCVZiIbIJLWDIKghAyLPzfRok4ZQem1\u002B9pZfX/NJeDmVAwOARwIApuDTkG2TybbOCeNtl9XE1vG33pHwaMjGNahyiAAjS4r2Z\u002ByhgOoD6yjfkVYT2\u002BBjzCgNyGRsDDoYDV7BHT22rr5Yey/lI1YLs/NlFNt2slnEDr/UEYMihluyiXOPQs3vJOKXu2CweqzSBhh1CvtepVsA/RKB3p0/NfDUMpnmfHElee/03vr5E5ATAgtmqX9cV\u002BAUikW7aUpFWIFv3EQS74mnU40PacpgC\u002Bl\u002BctyR1Ixxd961zfIvagylr4J5iTdL/BZ9w1nyUO4ZtIJYPPptt4fw\u002BmRpWR2be\u002BWAabpH5n62NnLGEBEygybwnBlz0y0WO/v6hI7O4qL05ktwcesz0c4DpgqHp6NyvndBdL0EJ6S4ajG\u002BTWHv51PPzS3JwhE/vMpPcC0mkpBYh8YXjWnl8MKiuAe5cYRsE762t9ZxqPxmAbfytLd3ldudZcWb2Fnl6dxvJwYNhktF32Bub9q95t7FsYu18zgLKyYsGA\u002B\u002B0DtkzMn6BoH6WH9orNlXCSX8437q0ibOM/agY/vj3Wo/iw8lCZ8Qx\u002BBYz1kMSUZitCH8MziQ0/4QmpzXVaKGFnsRLSXKLf\u002BK7B\u002BajgbJweawQavV564xqrcNFG8COW491rTh\u002BxwgmIomcUMY9kX7StS2Jxf2rDLI44ZuuRmMiLKtXLtN68bKj6Uhs3JrFLBtFcmWSBZaRyaGFReVsd9wleiQa5mOqV8R65du1PjAYcrR/aNP9jyYVxWQy9KzNNnJsR2F2qkW4mxuhGCC73A==",
      "StatusCode": 201,
      "ResponseHeaders": {
        "Content-Length": "0",
        "Content-MD5": "RzKejD8bh6FM1\u002BZE9yKbIg==",
        "Date": "Thu, 02 Apr 2020 23:46:10 GMT",
        "ETag": "\u00220x8D7D76005A84AB3\u0022",
        "Last-Modified": "Thu, 02 Apr 2020 23:46:10 GMT",
        "Server": [
          "Windows-Azure-Blob/1.0",
          "Microsoft-HTTPAPI/2.0"
        ],
        "x-ms-client-request-id": "00a90c49-0cd1-0895-5546-20bbccd82321",
        "x-ms-content-crc64": "PFctcMR8f3k=",
        "x-ms-request-id": "f0ebda75-301e-008b-2848-0949cd000000",
        "x-ms-request-server-encrypted": "true",
        "x-ms-version": "2019-12-12"
      },
      "ResponseBody": []
    },
    {
      "RequestUri": "https://seanmcccanary.blob.core.windows.net/test-container-d36d708a-ed31-080f-27eb-fd0521fe7762/test-blob-6a89b823-5171-9393-a1cb-0cc2264150cb",
      "RequestMethod": "GET",
      "RequestHeaders": {
        "Authorization": "Sanitized",
        "User-Agent": [
          "azsdk-net-Storage.Blobs/12.5.0-dev.20200402.1",
          "(.NET Core 4.6.28325.01; Microsoft Windows 10.0.18362 )"
        ],
        "x-ms-client-request-id": "1438464531_bytes=0-268435455",
        "x-ms-date": "Thu, 02 Apr 2020 23:46:11 GMT",
        "x-ms-range": "bytes=0-268435455",
        "x-ms-return-client-request-id": "true",
        "x-ms-version": "2019-12-12"
      },
      "RequestBody": null,
      "StatusCode": 206,
      "ResponseHeaders": {
        "Accept-Ranges": "bytes",
        "Content-Length": "1024",
        "Content-Range": "bytes 0-1023/1024",
        "Content-Type": "application/octet-stream",
        "Date": "Thu, 02 Apr 2020 23:46:10 GMT",
        "ETag": "\u00220x8D7D76005A84AB3\u0022",
        "Last-Modified": "Thu, 02 Apr 2020 23:46:10 GMT",
        "Server": [
          "Windows-Azure-Blob/1.0",
          "Microsoft-HTTPAPI/2.0"
        ],
        "x-ms-blob-content-md5": "RzKejD8bh6FM1\u002BZE9yKbIg==",
        "x-ms-blob-type": "BlockBlob",
        "x-ms-client-request-id": "1438464531_bytes=0-268435455",
        "x-ms-creation-time": "Thu, 02 Apr 2020 23:46:10 GMT",
        "x-ms-lease-state": "available",
        "x-ms-lease-status": "unlocked",
        "x-ms-request-id": "15311542-e01e-0021-5448-0969db000000",
        "x-ms-server-encrypted": "true",
        "x-ms-version": "2019-12-12"
      },
      "ResponseBody": "u4b3GoQvC8OtcDeqhmVYeVg0NdQaiVcs08S2Hngrxa/P10tI8yjr2G0DWgmaMlnO6EEh8\u002B9x8DEuyke/eexKgqqI268aEIYvSFxmFi5NkqBr5zY2CdK/XecZGSjgK1\u002BAuNheEleps9e78qqSC9oC4DinVJG2FHjXyH3HAfZdTh395V1W739JwTNeexcoLVINFjjwOdbNyqRgh0rZ4bLgXaOMlCV8rPG5XZNdWJlgr5sruuq\u002BbRVGMBu59mc0b9\u002BBfR10m5gtkGpGNttDb3EK/9evrifHIvCNRmQJwraJhO603Np86xMC/imAdzY5A8GprvaQhcG4uVst5lU0I860vLLtj5OXjhTErK/9R6q5VEKjYBTA\u002Bf8s\u002ByJ\u002BTwS\u002Bzttby7qES3QtEiDhzNgRunKxc5ISkMO69MOzwZNxGD8PBt7UoXvvNAnOdU303i0mGkGvzdtyqz0Yodf30YngvPng0sX6PBn2wj\u002BIQxt1xhWVjKZSwUtknFqgvP\u002Bj92N/7bhTEwxnLN4nuAqb6WciotvCYkTjjvuuezVrWX8ZU8rbCVZiIbIJLWDIKghAyLPzfRok4ZQem1\u002B9pZfX/NJeDmVAwOARwIApuDTkG2TybbOCeNtl9XE1vG33pHwaMjGNahyiAAjS4r2Z\u002ByhgOoD6yjfkVYT2\u002BBjzCgNyGRsDDoYDV7BHT22rr5Yey/lI1YLs/NlFNt2slnEDr/UEYMihluyiXOPQs3vJOKXu2CweqzSBhh1CvtepVsA/RKB3p0/NfDUMpnmfHElee/03vr5E5ATAgtmqX9cV\u002BAUikW7aUpFWIFv3EQS74mnU40PacpgC\u002Bl\u002BctyR1Ixxd961zfIvagylr4J5iTdL/BZ9w1nyUO4ZtIJYPPptt4fw\u002BmRpWR2be\u002BWAabpH5n62NnLGEBEygybwnBlz0y0WO/v6hI7O4qL05ktwcesz0c4DpgqHp6NyvndBdL0EJ6S4ajG\u002BTWHv51PPzS3JwhE/vMpPcC0mkpBYh8YXjWnl8MKiuAe5cYRsE762t9ZxqPxmAbfytLd3ldudZcWb2Fnl6dxvJwYNhktF32Bub9q95t7FsYu18zgLKyYsGA\u002B\u002B0DtkzMn6BoH6WH9orNlXCSX8437q0ibOM/agY/vj3Wo/iw8lCZ8Qx\u002BBYz1kMSUZitCH8MziQ0/4QmpzXVaKGFnsRLSXKLf\u002BK7B\u002BajgbJweawQavV564xqrcNFG8COW491rTh\u002BxwgmIomcUMY9kX7StS2Jxf2rDLI44ZuuRmMiLKtXLtN68bKj6Uhs3JrFLBtFcmWSBZaRyaGFReVsd9wleiQa5mOqV8R65du1PjAYcrR/aNP9jyYVxWQy9KzNNnJsR2F2qkW4mxuhGCC73A=="
    },
    {
      "RequestUri": "https://seanmcccanary.blob.core.windows.net/test-container-d36d708a-ed31-080f-27eb-fd0521fe7762?restype=container",
      "RequestMethod": "DELETE",
      "RequestHeaders": {
        "Authorization": "Sanitized",
        "traceparent": "00-633cabcdc43dba4a936c7b15301008b8-77e25bd709ea4240-00",
        "User-Agent": [
          "azsdk-net-Storage.Blobs/12.5.0-dev.20200402.1",
          "(.NET Core 4.6.28325.01; Microsoft Windows 10.0.18362 )"
        ],
        "x-ms-client-request-id": "5580d1e4-27a7-755c-3b24-87b388bca688",
        "x-ms-date": "Thu, 02 Apr 2020 23:46:12 GMT",
        "x-ms-return-client-request-id": "true",
        "x-ms-version": "2019-12-12"
      },
      "RequestBody": null,
      "StatusCode": 202,
      "ResponseHeaders": {
        "Content-Length": "0",
        "Date": "Thu, 02 Apr 2020 23:46:11 GMT",
        "Server": [
          "Windows-Azure-Blob/1.0",
          "Microsoft-HTTPAPI/2.0"
        ],
        "x-ms-client-request-id": "5580d1e4-27a7-755c-3b24-87b388bca688",
<<<<<<< HEAD
        "x-ms-request-id": "2c48e463-c01e-0019-0931-f31280000000",
=======
        "x-ms-request-id": "15311559-e01e-0021-6748-0969db000000",
>>>>>>> 8d420312
        "x-ms-version": "2019-12-12"
      },
      "ResponseBody": []
    }
  ],
  "Variables": {
    "RandomSeed": "1327609453",
    "Storage_TestConfigDefault": "ProductionTenant\nseanmcccanary\nU2FuaXRpemVk\nhttps://seanmcccanary.blob.core.windows.net\nhttps://seanmcccanary.file.core.windows.net\nhttps://seanmcccanary.queue.core.windows.net\nhttps://seanmcccanary.table.core.windows.net\n\n\n\n\nhttps://seanmcccanary-secondary.blob.core.windows.net\nhttps://seanmcccanary-secondary.file.core.windows.net\nhttps://seanmcccanary-secondary.queue.core.windows.net\nhttps://seanmcccanary-secondary.table.core.windows.net\n\nSanitized\n\n\nCloud\nBlobEndpoint=https://seanmcccanary.blob.core.windows.net/;QueueEndpoint=https://seanmcccanary.queue.core.windows.net/;FileEndpoint=https://seanmcccanary.file.core.windows.net/;BlobSecondaryEndpoint=https://seanmcccanary-secondary.blob.core.windows.net/;QueueSecondaryEndpoint=https://seanmcccanary-secondary.queue.core.windows.net/;FileSecondaryEndpoint=https://seanmcccanary-secondary.file.core.windows.net/;AccountName=seanmcccanary;AccountKey=Sanitized\nseanscope1"
  }
}<|MERGE_RESOLUTION|>--- conflicted
+++ resolved
@@ -28,11 +28,7 @@
           "Microsoft-HTTPAPI/2.0"
         ],
         "x-ms-client-request-id": "c2d9e95a-d887-499b-6363-207678a524ba",
-<<<<<<< HEAD
-        "x-ms-request-id": "d5216a4c-301e-0022-7e31-f35724000000",
-=======
         "x-ms-request-id": "f0ebda6c-301e-008b-2148-0949cd000000",
->>>>>>> 8d420312
         "x-ms-version": "2019-12-12"
       },
       "ResponseBody": []
@@ -141,11 +137,7 @@
           "Microsoft-HTTPAPI/2.0"
         ],
         "x-ms-client-request-id": "5580d1e4-27a7-755c-3b24-87b388bca688",
-<<<<<<< HEAD
-        "x-ms-request-id": "2c48e463-c01e-0019-0931-f31280000000",
-=======
         "x-ms-request-id": "15311559-e01e-0021-6748-0969db000000",
->>>>>>> 8d420312
         "x-ms-version": "2019-12-12"
       },
       "ResponseBody": []
