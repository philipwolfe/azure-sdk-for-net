{
  "Entries": [
    {
      "RequestUri": "https://login.microsoftonline.com/72f988bf-86f1-41af-91ab-2d7cd011db47/oauth2/v2.0/token",
      "RequestMethod": "POST",
      "RequestHeaders": {
        "Content-Length": "169",
        "Content-Type": "application/x-www-form-urlencoded",
        "traceparent": "00-31b9cd263b375d4c816464c71d59513d-fa329a9ddd55a84a-00",
        "User-Agent": [
          "azsdk-net-Identity/1.1.1",
          "(.NET Core 4.6.28325.01; Microsoft Windows 10.0.18362 )"
        ],
        "x-ms-client-request-id": "2311d8d63e69e1139b7534dfec7efccf",
        "x-ms-return-client-request-id": "true"
      },
      "RequestBody": "response_type=token\u0026grant_type=client_credentials\u0026client_id=68390a19-a643-458b-b726-408abf67b4fc\u0026client_secret=Sanitized\u0026scope=https%3A%2F%2Fstorage.azure.com%2F.default",
      "StatusCode": 200,
      "ResponseHeaders": {
        "Cache-Control": "no-store, no-cache",
        "Content-Length": "92",
        "Content-Type": "application/json; charset=utf-8",
        "Date": "Sat, 25 Apr 2020 17:26:53 GMT",
        "Expires": "-1",
        "P3P": "CP=\u0022DSP CUR OTPi IND OTRi ONL FIN\u0022",
        "Pragma": "no-cache",
        "Set-Cookie": [
          "fpc=ArtRCgYyRPxMlSXqHDynt_3eSEc1AQAAAN1pNtYOAAAA; expires=Mon, 25-May-2020 17:26:53 GMT; path=/; secure; HttpOnly; SameSite=None",
          "x-ms-gateway-slice=estsfd; path=/; SameSite=None; secure; HttpOnly",
          "stsservicecookie=estsfd; path=/; SameSite=None; secure; HttpOnly"
        ],
        "Strict-Transport-Security": "max-age=31536000; includeSubDomains",
        "X-Content-Type-Options": "nosniff",
        "x-ms-ests-server": "2.1.10433.14 - NCUS ProdSlices",
        "x-ms-request-id": "e0b08bd6-0065-4131-9c4e-e276bb902100"
      },
      "ResponseBody": {
        "token_type": "Bearer",
        "expires_in": 86399,
        "ext_expires_in": 86399,
        "access_token": "Sanitized"
      }
    },
    {
      "RequestUri": "https://seanoauthcanary.blob.core.windows.net/test-container-47d2f4b3-2cb5-e01d-085d-b22a86a2a4cc?restype=container",
      "RequestMethod": "PUT",
      "RequestHeaders": {
        "Authorization": "Sanitized",
        "traceparent": "00-31b9cd263b375d4c816464c71d59513d-60879058e5bc5a40-00",
        "User-Agent": [
          "azsdk-net-Storage.Blobs/12.5.0-dev.20200425.1",
          "(.NET Core 4.6.28325.01; Microsoft Windows 10.0.18362 )"
        ],
        "x-ms-blob-public-access": "container",
        "x-ms-client-request-id": "92bb5a14-9088-8683-aaf2-9ab18fcabfb8",
        "x-ms-return-client-request-id": "true",
        "x-ms-version": "2019-12-12"
      },
      "RequestBody": null,
      "StatusCode": 201,
      "ResponseHeaders": {
        "Content-Length": "0",
        "Date": "Sat, 25 Apr 2020 17:26:54 GMT",
        "ETag": "\u00220x8D7E93DD967C068\u0022",
        "Last-Modified": "Sat, 25 Apr 2020 17:26:54 GMT",
        "Server": [
          "Windows-Azure-Blob/1.0",
          "Microsoft-HTTPAPI/2.0"
        ],
        "x-ms-client-request-id": "92bb5a14-9088-8683-aaf2-9ab18fcabfb8",
<<<<<<< HEAD
        "x-ms-request-id": "3594ec17-201e-0001-2f30-f3cde7000000",
=======
        "x-ms-request-id": "abde7101-601e-0037-5226-1bf705000000",
>>>>>>> 8d420312
        "x-ms-version": "2019-12-12"
      },
      "ResponseBody": []
    },
    {
      "RequestUri": "https://seanoauthcanary.blob.core.windows.net/test-container-47d2f4b3-2cb5-e01d-085d-b22a86a2a4cc/test-blob-4a9bc3ef-2d9e-df4a-ad04-9c53214f87d9",
      "RequestMethod": "PUT",
      "RequestHeaders": {
        "Authorization": "Sanitized",
        "Content-Length": "1024",
        "traceparent": "00-522aa1fa1d70344a95f0f663f8ed5bff-017af809ef922e4d-00",
        "User-Agent": [
          "azsdk-net-Storage.Blobs/12.5.0-dev.20200425.1",
          "(.NET Core 4.6.28325.01; Microsoft Windows 10.0.18362 )"
        ],
        "x-ms-blob-type": "BlockBlob",
        "x-ms-client-request-id": "2bf5d07e-aeec-9327-e892-28aa7fa7abfd",
        "x-ms-return-client-request-id": "true",
        "x-ms-version": "2019-12-12"
      },
      "RequestBody": "eWs\u002BxpP0UIjfsrzGcnWXSwCH9QnLZsjWRtn2E1yjmSv1yzgki/gk4YeJQ7aBTW8l3ejeZInzAxKiZ4C6/j0rOxiQ0Kc9c78HYhOCQiMRVflq0DVzxTShAsclgSR4auNKXQed8HzI52op1wJ1cMDvkRKGUC0Ht3bk783fGPGbj/cwN\u002BUbc2R9oejLSu0yK5EGNvAR8Rq1Q6WQuQGu6c95jkcKRTnb0x2uCa5EPG2JscM72OIBiZ3cevQ/irpjzrgZUbymJ\u002BZYKmLTY\u002BhscQY4Bwc9cxDteASpLcpEnEhiSzv2K\u002Bqx4ord461/LSW1cAntBoOyJVunK9m3/PobE44ZcBitdUYchyR9YJBibUrf9LzBV5XFsCXfTv8Q\u002BeaPwc8fZr0MCPvC0X9eNcTLRL6P2Ag9Wrz4VMDyzSdHC40\u002B7Z/AQweM0uvB/oUWZ3thFAlAgSHeUmYSJhL9GjvUe8XxH0ckCgG3AgYcfFw34uxFkbgdBopsYJs4rh31j7iw7YK/JEc0PAoIiX4bwdYK20Mlt4iDtnQ6hL\u002Br7FvkwnNNbI7Zd76lEVStFH0MUZ7FLtPZz9cvLTYOhZ\u002BIiFCvJMcLzVVHMWSFgKY01aL3LjMg5b6IC/KbHj5YyvIeHYgE/vC2AYRJfvxvU08w\u002B1eUF1ZsZ6OSJhnVb64W72ZxZ2IeL9exQS2v12fBGbeiaiPnw7ObsrXkctjX4ZHVMo6W/evsEsuA4tYpvJA80AxhMgWKLiuy1rWtOb3/2l\u002Bb2aTYKxzLtVhYZ\u002BDdcfUlqKHLda6MSgNi4yY2P9gOgAh2juPrY6Xwln2sMsdL1WTAh5AbNGSxD46gdUj1lHV/SebYZ\u002BMROUX82t8x3xg8Fw3CdrdH80ykxH9US\u002B1d\u002BwEHLOnhcm6Ark5LHlmEgC92ZF06Mh6\u002BOFaZM6JkvO1Xn9/eKrIvW6WfQcdp/NTzH0RP3ueQIsjiSfSSRz/LHPFg8396pVV8Rwi4mvBWVTuCphNdFd4Gx3wW\u002B\u002BC\u002BnBNl1CXWCAhUeHru05fe14fXjPS4D6ArbQYTWiwCZKp1vqr1UsbLgEwzLS6Zb0JGKPD0Pm/sBYxzOmYewq7cUhTQeRTt6YTBDAunheJykf7EzDE8DSU6iLgdghhfrL2eVtoayfUtWT9rMzJkRX\u002BqAKhoWfV8oEXulfFcz2ZrYWBNCC8HWMgIl3Py0Nrz1kM4c4Fw91LIIbaVKzME0YnY/9HSFjxQoqjgX8KCis9r\u002B7\u002BtI1zl\u002B2kNheZ4cSyUBMbpGdAIIL8G59DZkJiQRpfmKi90Vq0t8wRnxJBV2DF7TFr7mHD\u002BYtr/pzuLDGvRfT9Pkkf9IK0YuybMoFwvsQ\u002BfXUQ9lK0m58hVdK9yoQ==",
      "StatusCode": 201,
      "ResponseHeaders": {
        "Content-Length": "0",
        "Content-MD5": "1oohiAPU20ZLz8vVZOwl3g==",
        "Date": "Sat, 25 Apr 2020 17:26:54 GMT",
        "ETag": "\u00220x8D7E93DD9754BB4\u0022",
        "Last-Modified": "Sat, 25 Apr 2020 17:26:54 GMT",
        "Server": [
          "Windows-Azure-Blob/1.0",
          "Microsoft-HTTPAPI/2.0"
        ],
        "x-ms-client-request-id": "2bf5d07e-aeec-9327-e892-28aa7fa7abfd",
        "x-ms-content-crc64": "QjUukoPxIKE=",
        "x-ms-request-id": "abde713b-601e-0037-0526-1bf705000000",
        "x-ms-request-server-encrypted": "true",
        "x-ms-version": "2019-12-12"
      },
      "ResponseBody": []
    },
    {
      "RequestUri": "https://seanoauthcanary.blob.core.windows.net/?restype=service\u0026comp=userdelegationkey",
      "RequestMethod": "POST",
      "RequestHeaders": {
        "Authorization": "Sanitized",
        "Content-Length": "56",
        "Content-Type": "application/xml",
        "traceparent": "00-bcc745c0cd8ddd478c88a35cd3bc040b-55b0f34c517eed4f-00",
        "User-Agent": [
          "azsdk-net-Storage.Blobs/12.5.0-dev.20200425.1",
          "(.NET Core 4.6.28325.01; Microsoft Windows 10.0.18362 )"
        ],
        "x-ms-client-request-id": "a3d605b5-46b9-38b5-7103-5fbedd9b6ad6",
        "x-ms-return-client-request-id": "true",
        "x-ms-version": "2019-12-12"
      },
      "RequestBody": "\u003CKeyInfo\u003E\u003CExpiry\u003E2020-04-25T18:26:54Z\u003C/Expiry\u003E\u003C/KeyInfo\u003E",
      "StatusCode": 200,
      "ResponseHeaders": {
        "Content-Type": "application/xml",
        "Date": "Sat, 25 Apr 2020 17:26:54 GMT",
        "Server": [
          "Windows-Azure-Blob/1.0",
          "Microsoft-HTTPAPI/2.0"
        ],
        "Transfer-Encoding": "chunked",
        "x-ms-client-request-id": "a3d605b5-46b9-38b5-7103-5fbedd9b6ad6",
<<<<<<< HEAD
        "x-ms-request-id": "3594ec35-201e-0001-4830-f3cde7000000",
        "x-ms-version": "2019-12-12"
      },
      "ResponseBody": "\uFEFF\u003C?xml version=\u00221.0\u0022 encoding=\u0022utf-8\u0022?\u003E\u003CUserDelegationKey\u003E\u003CSignedOid\u003Ec4f48289-bb84-4086-b250-6f94a8f64cee\u003C/SignedOid\u003E\u003CSignedTid\u003E72f988bf-86f1-41af-91ab-2d7cd011db47\u003C/SignedTid\u003E\u003CSignedStart\u003E2020-03-05T20:59:27Z\u003C/SignedStart\u003E\u003CSignedExpiry\u003E2020-03-05T21:59:27Z\u003C/SignedExpiry\u003E\u003CSignedService\u003Eb\u003C/SignedService\u003E\u003CSignedVersion\u003E2019-12-12\u003C/SignedVersion\u003E\u003CValue\u003ExAeXr\u002BQ7SrGPAMXlfd7SI//nE1bf8AJSBsfqAObil24=\u003C/Value\u003E\u003C/UserDelegationKey\u003E"
    },
    {
      "RequestUri": "https://seanstageoauth.blob.core.windows.net/test-container-47d2f4b3-2cb5-e01d-085d-b22a86a2a4cc/test-blob-4a9bc3ef-2d9e-df4a-ad04-9c53214f87d9?skoid=c4f48289-bb84-4086-b250-6f94a8f64cee\u0026sktid=72f988bf-86f1-41af-91ab-2d7cd011db47\u0026skt=2020-03-05T20%3A59%3A27Z\u0026ske=2020-03-05T21%3A59%3A27Z\u0026sks=b\u0026skv=2019-12-12\u0026sv=2019-12-12\u0026st=2020-03-05T19%3A59%3A27Z\u0026se=2020-03-05T21%3A59%3A27Z\u0026sr=c\u0026sp=racwdl\u0026sig=Sanitized",
=======
        "x-ms-request-id": "abde714c-601e-0037-1426-1bf705000000",
        "x-ms-version": "2019-12-12"
      },
      "ResponseBody": "\uFEFF\u003C?xml version=\u00221.0\u0022 encoding=\u0022utf-8\u0022?\u003E\u003CUserDelegationKey\u003E\u003CSignedOid\u003Ec4f48289-bb84-4086-b250-6f94a8f64cee\u003C/SignedOid\u003E\u003CSignedTid\u003E72f988bf-86f1-41af-91ab-2d7cd011db47\u003C/SignedTid\u003E\u003CSignedStart\u003E2020-04-25T17:26:54Z\u003C/SignedStart\u003E\u003CSignedExpiry\u003E2020-04-25T18:26:54Z\u003C/SignedExpiry\u003E\u003CSignedService\u003Eb\u003C/SignedService\u003E\u003CSignedVersion\u003E2019-12-12\u003C/SignedVersion\u003E\u003CValue\u003E3phUGGslXSCw2DsmT87x3/V/o1VZNTjG1c7oBHRJfcY=\u003C/Value\u003E\u003C/UserDelegationKey\u003E"
    },
    {
      "RequestUri": "https://seanoauthcanary.blob.core.windows.net/test-container-47d2f4b3-2cb5-e01d-085d-b22a86a2a4cc/test-blob-4a9bc3ef-2d9e-df4a-ad04-9c53214f87d9?skoid=c4f48289-bb84-4086-b250-6f94a8f64cee\u0026sktid=72f988bf-86f1-41af-91ab-2d7cd011db47\u0026skt=2020-04-25T17%3A26%3A54Z\u0026ske=2020-04-25T18%3A26%3A54Z\u0026sks=b\u0026skv=2019-12-12\u0026sv=2019-12-12\u0026st=2020-04-25T16%3A26%3A54Z\u0026se=2020-04-25T18%3A26%3A54Z\u0026sr=c\u0026sp=racwdlt\u0026sig=Sanitized",
>>>>>>> 8d420312
      "RequestMethod": "HEAD",
      "RequestHeaders": {
        "traceparent": "00-4da4b5489b09fe498e44808f3041ebe5-43713805fff5054c-00",
        "User-Agent": [
          "azsdk-net-Storage.Blobs/12.5.0-dev.20200425.1",
          "(.NET Core 4.6.28325.01; Microsoft Windows 10.0.18362 )"
        ],
        "x-ms-client-request-id": "79f44cc1-08d0-6044-6507-c106b520cd2e",
        "x-ms-return-client-request-id": "true",
        "x-ms-version": "2019-12-12"
      },
      "RequestBody": null,
      "StatusCode": 200,
      "ResponseHeaders": {
        "Accept-Ranges": "bytes",
        "Content-Length": "1024",
        "Content-MD5": "1oohiAPU20ZLz8vVZOwl3g==",
        "Content-Type": "application/octet-stream",
        "Date": "Sat, 25 Apr 2020 17:26:55 GMT",
        "ETag": "\u00220x8D7E93DD9754BB4\u0022",
        "Last-Modified": "Sat, 25 Apr 2020 17:26:54 GMT",
        "Server": [
          "Windows-Azure-Blob/1.0",
          "Microsoft-HTTPAPI/2.0"
        ],
        "x-ms-access-tier": "Hot",
        "x-ms-access-tier-inferred": "true",
        "x-ms-blob-type": "BlockBlob",
        "x-ms-client-request-id": "79f44cc1-08d0-6044-6507-c106b520cd2e",
        "x-ms-creation-time": "Sat, 25 Apr 2020 17:26:54 GMT",
        "x-ms-lease-state": "available",
        "x-ms-lease-status": "unlocked",
        "x-ms-request-id": "05c14009-701e-0004-6e26-1ba8ae000000",
        "x-ms-server-encrypted": "true",
        "x-ms-version": "2019-12-12"
      },
      "ResponseBody": []
    },
    {
      "RequestUri": "https://seanoauthcanary.blob.core.windows.net/test-container-47d2f4b3-2cb5-e01d-085d-b22a86a2a4cc?restype=container",
      "RequestMethod": "DELETE",
      "RequestHeaders": {
        "Authorization": "Sanitized",
        "traceparent": "00-04660942d0f16640a9d6595487eeaa9f-f6de529dc133b34d-00",
        "User-Agent": [
          "azsdk-net-Storage.Blobs/12.5.0-dev.20200425.1",
          "(.NET Core 4.6.28325.01; Microsoft Windows 10.0.18362 )"
        ],
        "x-ms-client-request-id": "91fc2900-f1a6-7705-6bdb-5d033cb1b4d0",
        "x-ms-return-client-request-id": "true",
        "x-ms-version": "2019-12-12"
      },
      "RequestBody": null,
      "StatusCode": 202,
      "ResponseHeaders": {
        "Content-Length": "0",
        "Date": "Sat, 25 Apr 2020 17:26:55 GMT",
        "Server": [
          "Windows-Azure-Blob/1.0",
          "Microsoft-HTTPAPI/2.0"
        ],
        "x-ms-client-request-id": "91fc2900-f1a6-7705-6bdb-5d033cb1b4d0",
<<<<<<< HEAD
        "x-ms-request-id": "d5215d3d-301e-0022-6830-f35724000000",
=======
        "x-ms-request-id": "05c1405e-701e-0004-3626-1ba8ae000000",
>>>>>>> 8d420312
        "x-ms-version": "2019-12-12"
      },
      "ResponseBody": []
    }
  ],
  "Variables": {
    "DateTimeOffsetNow": "2020-04-25T10:26:54.8677678-07:00",
    "RandomSeed": "1297753599",
    "Storage_TestConfigOAuth": "OAuthTenant\nseanoauthcanary\nU2FuaXRpemVk\nhttps://seanoauthcanary.blob.core.windows.net\nhttps://seanoauthcanary.file.core.windows.net\nhttps://seanoauthcanary.queue.core.windows.net\nhttps://seanoauthcanary.table.core.windows.net\n\n\n\n\nhttps://seanoauthcanary-secondary.blob.core.windows.net\nhttps://seanoauthcanary-secondary.file.core.windows.net\nhttps://seanoauthcanary-secondary.queue.core.windows.net\nhttps://seanoauthcanary-secondary.table.core.windows.net\n68390a19-a643-458b-b726-408abf67b4fc\nSanitized\n72f988bf-86f1-41af-91ab-2d7cd011db47\nhttps://login.microsoftonline.com/\nCloud\nBlobEndpoint=https://seanoauthcanary.blob.core.windows.net/;QueueEndpoint=https://seanoauthcanary.queue.core.windows.net/;FileEndpoint=https://seanoauthcanary.file.core.windows.net/;BlobSecondaryEndpoint=https://seanoauthcanary-secondary.blob.core.windows.net/;QueueSecondaryEndpoint=https://seanoauthcanary-secondary.queue.core.windows.net/;FileSecondaryEndpoint=https://seanoauthcanary-secondary.file.core.windows.net/;AccountName=seanoauthcanary;AccountKey=Sanitized\n"
  }
}<|MERGE_RESOLUTION|>--- conflicted
+++ resolved
@@ -68,11 +68,7 @@
           "Microsoft-HTTPAPI/2.0"
         ],
         "x-ms-client-request-id": "92bb5a14-9088-8683-aaf2-9ab18fcabfb8",
-<<<<<<< HEAD
-        "x-ms-request-id": "3594ec17-201e-0001-2f30-f3cde7000000",
-=======
         "x-ms-request-id": "abde7101-601e-0037-5226-1bf705000000",
->>>>>>> 8d420312
         "x-ms-version": "2019-12-12"
       },
       "ResponseBody": []
@@ -140,15 +136,6 @@
         ],
         "Transfer-Encoding": "chunked",
         "x-ms-client-request-id": "a3d605b5-46b9-38b5-7103-5fbedd9b6ad6",
-<<<<<<< HEAD
-        "x-ms-request-id": "3594ec35-201e-0001-4830-f3cde7000000",
-        "x-ms-version": "2019-12-12"
-      },
-      "ResponseBody": "\uFEFF\u003C?xml version=\u00221.0\u0022 encoding=\u0022utf-8\u0022?\u003E\u003CUserDelegationKey\u003E\u003CSignedOid\u003Ec4f48289-bb84-4086-b250-6f94a8f64cee\u003C/SignedOid\u003E\u003CSignedTid\u003E72f988bf-86f1-41af-91ab-2d7cd011db47\u003C/SignedTid\u003E\u003CSignedStart\u003E2020-03-05T20:59:27Z\u003C/SignedStart\u003E\u003CSignedExpiry\u003E2020-03-05T21:59:27Z\u003C/SignedExpiry\u003E\u003CSignedService\u003Eb\u003C/SignedService\u003E\u003CSignedVersion\u003E2019-12-12\u003C/SignedVersion\u003E\u003CValue\u003ExAeXr\u002BQ7SrGPAMXlfd7SI//nE1bf8AJSBsfqAObil24=\u003C/Value\u003E\u003C/UserDelegationKey\u003E"
-    },
-    {
-      "RequestUri": "https://seanstageoauth.blob.core.windows.net/test-container-47d2f4b3-2cb5-e01d-085d-b22a86a2a4cc/test-blob-4a9bc3ef-2d9e-df4a-ad04-9c53214f87d9?skoid=c4f48289-bb84-4086-b250-6f94a8f64cee\u0026sktid=72f988bf-86f1-41af-91ab-2d7cd011db47\u0026skt=2020-03-05T20%3A59%3A27Z\u0026ske=2020-03-05T21%3A59%3A27Z\u0026sks=b\u0026skv=2019-12-12\u0026sv=2019-12-12\u0026st=2020-03-05T19%3A59%3A27Z\u0026se=2020-03-05T21%3A59%3A27Z\u0026sr=c\u0026sp=racwdl\u0026sig=Sanitized",
-=======
         "x-ms-request-id": "abde714c-601e-0037-1426-1bf705000000",
         "x-ms-version": "2019-12-12"
       },
@@ -156,7 +143,6 @@
     },
     {
       "RequestUri": "https://seanoauthcanary.blob.core.windows.net/test-container-47d2f4b3-2cb5-e01d-085d-b22a86a2a4cc/test-blob-4a9bc3ef-2d9e-df4a-ad04-9c53214f87d9?skoid=c4f48289-bb84-4086-b250-6f94a8f64cee\u0026sktid=72f988bf-86f1-41af-91ab-2d7cd011db47\u0026skt=2020-04-25T17%3A26%3A54Z\u0026ske=2020-04-25T18%3A26%3A54Z\u0026sks=b\u0026skv=2019-12-12\u0026sv=2019-12-12\u0026st=2020-04-25T16%3A26%3A54Z\u0026se=2020-04-25T18%3A26%3A54Z\u0026sr=c\u0026sp=racwdlt\u0026sig=Sanitized",
->>>>>>> 8d420312
       "RequestMethod": "HEAD",
       "RequestHeaders": {
         "traceparent": "00-4da4b5489b09fe498e44808f3041ebe5-43713805fff5054c-00",
@@ -219,11 +205,7 @@
           "Microsoft-HTTPAPI/2.0"
         ],
         "x-ms-client-request-id": "91fc2900-f1a6-7705-6bdb-5d033cb1b4d0",
-<<<<<<< HEAD
-        "x-ms-request-id": "d5215d3d-301e-0022-6830-f35724000000",
-=======
         "x-ms-request-id": "05c1405e-701e-0004-3626-1ba8ae000000",
->>>>>>> 8d420312
         "x-ms-version": "2019-12-12"
       },
       "ResponseBody": []
