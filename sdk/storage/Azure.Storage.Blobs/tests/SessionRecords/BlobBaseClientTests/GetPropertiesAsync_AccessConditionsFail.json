--- conflicted
+++ resolved
@@ -28,11 +28,7 @@
           "Microsoft-HTTPAPI/2.0"
         ],
         "x-ms-client-request-id": "eba57827-fcef-8b63-724d-762daa6d8ed3",
-<<<<<<< HEAD
-        "x-ms-request-id": "c74d4618-a01e-000f-3530-f3e457000000",
-=======
         "x-ms-request-id": "61ff8237-601e-004d-2548-09824c000000",
->>>>>>> 8d420312
         "x-ms-version": "2019-12-12"
       },
       "ResponseBody": []
@@ -101,11 +97,7 @@
         ],
         "x-ms-client-request-id": "6fc842b2-44fc-5489-dc87-b2ad44a1761d",
         "x-ms-error-code": "ConditionNotMet",
-<<<<<<< HEAD
-        "x-ms-request-id": "c74d4623-a01e-000f-3e30-f3e457000000",
-=======
         "x-ms-request-id": "61ff8246-601e-004d-3048-09824c000000",
->>>>>>> 8d420312
         "x-ms-version": "2019-12-12"
       },
       "ResponseBody": []
@@ -135,11 +127,7 @@
           "Microsoft-HTTPAPI/2.0"
         ],
         "x-ms-client-request-id": "0266b31d-8d73-c567-4d31-f69f126302b9",
-<<<<<<< HEAD
-        "x-ms-request-id": "c74d462a-a01e-000f-4430-f3e457000000",
-=======
         "x-ms-request-id": "61ff824b-601e-004d-3548-09824c000000",
->>>>>>> 8d420312
         "x-ms-version": "2019-12-12"
       },
       "ResponseBody": []
@@ -172,11 +160,7 @@
           "Microsoft-HTTPAPI/2.0"
         ],
         "x-ms-client-request-id": "6831bfb7-4c7a-5c08-04e5-5b456523fa28",
-<<<<<<< HEAD
-        "x-ms-request-id": "6af9c72d-f01e-0012-1c30-f3e9eb000000",
-=======
         "x-ms-request-id": "ddcb8ce1-701e-0051-6048-09d02c000000",
->>>>>>> 8d420312
         "x-ms-version": "2019-12-12"
       },
       "ResponseBody": []
@@ -245,11 +229,7 @@
         "Transfer-Encoding": "chunked",
         "x-ms-client-request-id": "88a1a5eb-0ec1-3047-99e7-00b10e45629c",
         "x-ms-error-code": "ConditionNotMet",
-<<<<<<< HEAD
-        "x-ms-request-id": "6af9c730-f01e-0012-1e30-f3e9eb000000",
-=======
         "x-ms-request-id": "ddcb8d06-701e-0051-0248-09d02c000000",
->>>>>>> 8d420312
         "x-ms-version": "2019-12-12"
       },
       "ResponseBody": []
@@ -279,11 +259,7 @@
           "Microsoft-HTTPAPI/2.0"
         ],
         "x-ms-client-request-id": "ac009330-86e1-488a-9ba0-27ccf88adaa5",
-<<<<<<< HEAD
-        "x-ms-request-id": "6af9c732-f01e-0012-2030-f3e9eb000000",
-=======
         "x-ms-request-id": "ddcb8d14-701e-0051-0f48-09d02c000000",
->>>>>>> 8d420312
         "x-ms-version": "2019-12-12"
       },
       "ResponseBody": []
@@ -316,11 +292,7 @@
           "Microsoft-HTTPAPI/2.0"
         ],
         "x-ms-client-request-id": "5309c76f-beda-575a-cb7d-71f0e712a61b",
-<<<<<<< HEAD
-        "x-ms-request-id": "830714f9-a01e-001f-5930-f3213f000000",
-=======
         "x-ms-request-id": "14e33e31-c01e-0054-6548-0902f7000000",
->>>>>>> 8d420312
         "x-ms-version": "2019-12-12"
       },
       "ResponseBody": []
@@ -389,11 +361,7 @@
         "Transfer-Encoding": "chunked",
         "x-ms-client-request-id": "4a7853fa-b6d9-763b-90ad-519670b3c95e",
         "x-ms-error-code": "ConditionNotMet",
-<<<<<<< HEAD
-        "x-ms-request-id": "83071503-a01e-001f-6030-f3213f000000",
-=======
         "x-ms-request-id": "14e33e40-c01e-0054-7148-0902f7000000",
->>>>>>> 8d420312
         "x-ms-version": "2019-12-12"
       },
       "ResponseBody": []
@@ -423,11 +391,7 @@
           "Microsoft-HTTPAPI/2.0"
         ],
         "x-ms-client-request-id": "d050cf04-45ce-d6fc-f703-55ece9f0d081",
-<<<<<<< HEAD
-        "x-ms-request-id": "83071507-a01e-001f-6430-f3213f000000",
-=======
         "x-ms-request-id": "14e33e48-c01e-0054-7848-0902f7000000",
->>>>>>> 8d420312
         "x-ms-version": "2019-12-12"
       },
       "ResponseBody": []
@@ -460,11 +424,7 @@
           "Microsoft-HTTPAPI/2.0"
         ],
         "x-ms-client-request-id": "b5fac2b8-9c03-4150-047a-12be93ab64c9",
-<<<<<<< HEAD
-        "x-ms-request-id": "42807f33-601e-003f-4d30-f35a98000000",
-=======
         "x-ms-request-id": "7f4ab1c0-101e-0057-1748-09e393000000",
->>>>>>> 8d420312
         "x-ms-version": "2019-12-12"
       },
       "ResponseBody": []
@@ -575,11 +535,7 @@
         ],
         "x-ms-client-request-id": "c2e7549f-191b-2fab-3967-81d43bf7d9f3",
         "x-ms-error-code": "ConditionNotMet",
-<<<<<<< HEAD
-        "x-ms-request-id": "42807f39-601e-003f-5030-f35a98000000",
-=======
         "x-ms-request-id": "7f4ab1d1-101e-0057-2348-09e393000000",
->>>>>>> 8d420312
         "x-ms-version": "2019-12-12"
       },
       "ResponseBody": []
@@ -609,11 +565,7 @@
           "Microsoft-HTTPAPI/2.0"
         ],
         "x-ms-client-request-id": "723dc562-e997-0e82-2c90-9872c8f83ee5",
-<<<<<<< HEAD
-        "x-ms-request-id": "42807f3a-601e-003f-5130-f35a98000000",
-=======
         "x-ms-request-id": "7f4ab1d2-101e-0057-2448-09e393000000",
->>>>>>> 8d420312
         "x-ms-version": "2019-12-12"
       },
       "ResponseBody": []
@@ -646,11 +598,7 @@
           "Microsoft-HTTPAPI/2.0"
         ],
         "x-ms-client-request-id": "9d59e2c1-9dc8-26a0-328d-b940b867bc73",
-<<<<<<< HEAD
-        "x-ms-request-id": "66c41366-601e-0000-6630-f3923b000000",
-=======
         "x-ms-request-id": "4d4af4ad-201e-0097-0648-091bad000000",
->>>>>>> 8d420312
         "x-ms-version": "2019-12-12"
       },
       "ResponseBody": []
@@ -719,11 +667,7 @@
         "Transfer-Encoding": "chunked",
         "x-ms-client-request-id": "2a18f20f-e45b-1e87-0de3-f9b47ba96fef",
         "x-ms-error-code": "LeaseNotPresentWithBlobOperation",
-<<<<<<< HEAD
-        "x-ms-request-id": "66c41372-601e-0000-7030-f3923b000000",
-=======
         "x-ms-request-id": "4d4af4c5-201e-0097-1c48-091bad000000",
->>>>>>> 8d420312
         "x-ms-version": "2019-12-12"
       },
       "ResponseBody": []
@@ -753,11 +697,7 @@
           "Microsoft-HTTPAPI/2.0"
         ],
         "x-ms-client-request-id": "b0acb73a-f609-556e-5f3c-8b4508427ec8",
-<<<<<<< HEAD
-        "x-ms-request-id": "66c41377-601e-0000-7530-f3923b000000",
-=======
         "x-ms-request-id": "4d4af4cd-201e-0097-2448-091bad000000",
->>>>>>> 8d420312
         "x-ms-version": "2019-12-12"
       },
       "ResponseBody": []
