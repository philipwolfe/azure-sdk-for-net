--- conflicted
+++ resolved
@@ -28,11 +28,7 @@
           "Microsoft-HTTPAPI/2.0"
         ],
         "x-ms-client-request-id": "f23cb363-2a43-3647-2702-33cc0333b90f",
-<<<<<<< HEAD
-        "x-ms-request-id": "4a111cf1-c01e-0026-4431-f3da23000000",
-=======
         "x-ms-request-id": "ad0bf48d-901e-0059-5f48-09ca23000000",
->>>>>>> 8d420312
         "x-ms-version": "2019-12-12"
       },
       "ResponseBody": []
@@ -103,11 +99,7 @@
         "x-ms-client-request-id": "a63b4efa-7d19-ed99-a889-dc5973d23484",
         "x-ms-request-id": "ad0bf498-901e-0059-6848-09ca23000000",
         "x-ms-request-server-encrypted": "false",
-<<<<<<< HEAD
-        "x-ms-snapshot": "2020-03-05T21:04:38.3342996Z",
-=======
         "x-ms-snapshot": "2020-04-02T23:44:38.6560750Z",
->>>>>>> 8d420312
         "x-ms-version": "2019-12-12"
       },
       "ResponseBody": []
@@ -139,11 +131,7 @@
         ],
         "x-ms-client-request-id": "8615e18c-e449-a4e2-36a1-36b64f9550b8",
         "x-ms-delete-type-permanent": "true",
-<<<<<<< HEAD
-        "x-ms-request-id": "4a111cf9-c01e-0026-4a31-f3da23000000",
-=======
         "x-ms-request-id": "ad0bf499-901e-0059-6948-09ca23000000",
->>>>>>> 8d420312
         "x-ms-version": "2019-12-12"
       },
       "ResponseBody": []
@@ -215,11 +203,7 @@
           "Microsoft-HTTPAPI/2.0"
         ],
         "x-ms-client-request-id": "7f814733-bec8-18fa-5bfe-ec68b71ca5de",
-<<<<<<< HEAD
-        "x-ms-request-id": "4a111cfc-c01e-0026-4c31-f3da23000000",
-=======
         "x-ms-request-id": "ad0bf4a2-901e-0059-7048-09ca23000000",
->>>>>>> 8d420312
         "x-ms-version": "2019-12-12"
       },
       "ResponseBody": []
