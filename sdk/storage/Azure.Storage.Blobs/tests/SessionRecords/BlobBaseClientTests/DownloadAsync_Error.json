{
  "Entries": [
    {
      "RequestUri": "https://seanmcccanary.blob.core.windows.net/test-container-4252c1d7-7afe-7d05-3dd5-afb2c821d222?restype=container",
      "RequestMethod": "PUT",
      "RequestHeaders": {
        "Authorization": "Sanitized",
        "traceparent": "00-1240c752a22209458268596f79085a69-cbc76e5b7ec80e4d-00",
        "User-Agent": [
          "azsdk-net-Storage.Blobs/12.5.0-dev.20200403.1",
          "(.NET Core 4.6.28325.01; Microsoft Windows 10.0.18362 )"
        ],
        "x-ms-blob-public-access": "container",
        "x-ms-client-request-id": "ed6b02a3-65a5-51d8-9301-d882f815b21d",
        "x-ms-date": "Sat, 04 Apr 2020 01:34:33 GMT",
        "x-ms-return-client-request-id": "true",
        "x-ms-version": "2019-12-12"
      },
      "RequestBody": null,
      "StatusCode": 201,
      "ResponseHeaders": {
        "Content-Length": "0",
        "Date": "Sat, 04 Apr 2020 01:34:33 GMT",
        "ETag": "\u00220x8D7D838541C08D9\u0022",
        "Last-Modified": "Sat, 04 Apr 2020 01:34:33 GMT",
        "Server": [
          "Windows-Azure-Blob/1.0",
          "Microsoft-HTTPAPI/2.0"
        ],
<<<<<<< HEAD
        "x-ms-client-request-id": "c0111825-5f77-2303-a4b2-243a20af4170",
        "x-ms-request-id": "1b75a483-e01e-001e-7930-f37ee3000000",
=======
        "x-ms-client-request-id": "ed6b02a3-65a5-51d8-9301-d882f815b21d",
        "x-ms-request-id": "51523fa9-101e-0047-2d21-0a26fb000000",
>>>>>>> 8d420312
        "x-ms-version": "2019-12-12"
      },
      "ResponseBody": []
    },
    {
      "RequestUri": "https://seanmcccanary.blob.core.windows.net/test-container-4252c1d7-7afe-7d05-3dd5-afb2c821d222/test-blob-93059bd5-a7b2-3d57-13e6-4b98e9df6e24",
      "RequestMethod": "GET",
      "RequestHeaders": {
        "Authorization": "Sanitized",
        "traceparent": "00-535d6f888b9d7946ae176d6520ba8fb5-3d97169a92039349-00",
        "User-Agent": [
          "azsdk-net-Storage.Blobs/12.5.0-dev.20200403.1",
          "(.NET Core 4.6.28325.01; Microsoft Windows 10.0.18362 )"
        ],
        "x-ms-client-request-id": "725072b4-2a13-fc1c-ab2d-dabf194068b3",
        "x-ms-date": "Sat, 04 Apr 2020 01:34:33 GMT",
        "x-ms-return-client-request-id": "true",
        "x-ms-version": "2019-12-12"
      },
      "RequestBody": null,
      "StatusCode": 404,
      "ResponseHeaders": {
        "Content-Length": "215",
        "Content-Type": "application/xml",
        "Date": "Sat, 04 Apr 2020 01:34:33 GMT",
        "Server": [
          "Windows-Azure-Blob/1.0",
          "Microsoft-HTTPAPI/2.0"
        ],
        "x-ms-client-request-id": "725072b4-2a13-fc1c-ab2d-dabf194068b3",
        "x-ms-error-code": "BlobNotFound",
<<<<<<< HEAD
        "x-ms-request-id": "1b75a486-e01e-001e-7a30-f37ee3000000",
=======
        "x-ms-request-id": "51523fb3-101e-0047-3321-0a26fb000000",
>>>>>>> 8d420312
        "x-ms-version": "2019-12-12"
      },
      "ResponseBody": [
        "\uFEFF\u003C?xml version=\u00221.0\u0022 encoding=\u0022utf-8\u0022?\u003E\u003CError\u003E\u003CCode\u003EBlobNotFound\u003C/Code\u003E\u003CMessage\u003EThe specified blob does not exist.\n",
        "RequestId:51523fb3-101e-0047-3321-0a26fb000000\n",
        "Time:2020-04-04T01:34:33.7966741Z\u003C/Message\u003E\u003C/Error\u003E"
      ]
    },
    {
      "RequestUri": "https://seanmcccanary.blob.core.windows.net/test-container-4252c1d7-7afe-7d05-3dd5-afb2c821d222?restype=container",
      "RequestMethod": "DELETE",
      "RequestHeaders": {
        "Authorization": "Sanitized",
        "traceparent": "00-ec2ae37febc72a4f802bd76e8609b295-4f54dad832015e4c-00",
        "User-Agent": [
          "azsdk-net-Storage.Blobs/12.5.0-dev.20200403.1",
          "(.NET Core 4.6.28325.01; Microsoft Windows 10.0.18362 )"
        ],
        "x-ms-client-request-id": "77e46b72-fb8f-ee11-c312-19880abc8e73",
        "x-ms-date": "Sat, 04 Apr 2020 01:34:33 GMT",
        "x-ms-return-client-request-id": "true",
        "x-ms-version": "2019-12-12"
      },
      "RequestBody": null,
      "StatusCode": 202,
      "ResponseHeaders": {
        "Content-Length": "0",
        "Date": "Sat, 04 Apr 2020 01:34:33 GMT",
        "Server": [
          "Windows-Azure-Blob/1.0",
          "Microsoft-HTTPAPI/2.0"
        ],
<<<<<<< HEAD
        "x-ms-client-request-id": "f747acb6-96a0-406f-c2e7-d4a67a29c17e",
        "x-ms-request-id": "1b75a489-e01e-001e-7d30-f37ee3000000",
=======
        "x-ms-client-request-id": "77e46b72-fb8f-ee11-c312-19880abc8e73",
        "x-ms-request-id": "51523fbc-101e-0047-3b21-0a26fb000000",
>>>>>>> 8d420312
        "x-ms-version": "2019-12-12"
      },
      "ResponseBody": []
    }
  ],
  "Variables": {
    "RandomSeed": "8978951",
    "Storage_TestConfigDefault": "ProductionTenant\nseanmcccanary\nU2FuaXRpemVk\nhttps://seanmcccanary.blob.core.windows.net\nhttps://seanmcccanary.file.core.windows.net\nhttps://seanmcccanary.queue.core.windows.net\nhttps://seanmcccanary.table.core.windows.net\n\n\n\n\nhttps://seanmcccanary-secondary.blob.core.windows.net\nhttps://seanmcccanary-secondary.file.core.windows.net\nhttps://seanmcccanary-secondary.queue.core.windows.net\nhttps://seanmcccanary-secondary.table.core.windows.net\n\nSanitized\n\n\nCloud\nBlobEndpoint=https://seanmcccanary.blob.core.windows.net/;QueueEndpoint=https://seanmcccanary.queue.core.windows.net/;FileEndpoint=https://seanmcccanary.file.core.windows.net/;BlobSecondaryEndpoint=https://seanmcccanary-secondary.blob.core.windows.net/;QueueSecondaryEndpoint=https://seanmcccanary-secondary.queue.core.windows.net/;FileSecondaryEndpoint=https://seanmcccanary-secondary.file.core.windows.net/;AccountName=seanmcccanary;AccountKey=Sanitized\nseanscope1"
  }
}<|MERGE_RESOLUTION|>--- conflicted
+++ resolved
@@ -27,13 +27,8 @@
           "Windows-Azure-Blob/1.0",
           "Microsoft-HTTPAPI/2.0"
         ],
-<<<<<<< HEAD
-        "x-ms-client-request-id": "c0111825-5f77-2303-a4b2-243a20af4170",
-        "x-ms-request-id": "1b75a483-e01e-001e-7930-f37ee3000000",
-=======
         "x-ms-client-request-id": "ed6b02a3-65a5-51d8-9301-d882f815b21d",
         "x-ms-request-id": "51523fa9-101e-0047-2d21-0a26fb000000",
->>>>>>> 8d420312
         "x-ms-version": "2019-12-12"
       },
       "ResponseBody": []
@@ -65,11 +60,7 @@
         ],
         "x-ms-client-request-id": "725072b4-2a13-fc1c-ab2d-dabf194068b3",
         "x-ms-error-code": "BlobNotFound",
-<<<<<<< HEAD
-        "x-ms-request-id": "1b75a486-e01e-001e-7a30-f37ee3000000",
-=======
         "x-ms-request-id": "51523fb3-101e-0047-3321-0a26fb000000",
->>>>>>> 8d420312
         "x-ms-version": "2019-12-12"
       },
       "ResponseBody": [
@@ -102,13 +93,8 @@
           "Windows-Azure-Blob/1.0",
           "Microsoft-HTTPAPI/2.0"
         ],
-<<<<<<< HEAD
-        "x-ms-client-request-id": "f747acb6-96a0-406f-c2e7-d4a67a29c17e",
-        "x-ms-request-id": "1b75a489-e01e-001e-7d30-f37ee3000000",
-=======
         "x-ms-client-request-id": "77e46b72-fb8f-ee11-c312-19880abc8e73",
         "x-ms-request-id": "51523fbc-101e-0047-3b21-0a26fb000000",
->>>>>>> 8d420312
         "x-ms-version": "2019-12-12"
       },
       "ResponseBody": []
