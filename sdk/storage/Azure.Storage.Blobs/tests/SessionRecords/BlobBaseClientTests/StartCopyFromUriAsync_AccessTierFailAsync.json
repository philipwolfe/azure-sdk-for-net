--- conflicted
+++ resolved
@@ -28,11 +28,7 @@
           "Microsoft-HTTPAPI/2.0"
         ],
         "x-ms-client-request-id": "c0a34f2c-609f-8842-365b-24c660508a7f",
-<<<<<<< HEAD
-        "x-ms-request-id": "9d515623-c01e-0044-3d31-f31804000000",
-=======
         "x-ms-request-id": "df66e048-201e-0011-4748-09d714000000",
->>>>>>> 8d420312
         "x-ms-version": "2019-12-12"
       },
       "ResponseBody": []
@@ -103,11 +99,7 @@
         ],
         "x-ms-client-request-id": "4a5844bf-7cf5-0954-f667-d9b661d55361",
         "x-ms-error-code": "InvalidHeaderValue",
-<<<<<<< HEAD
-        "x-ms-request-id": "9d515626-c01e-0044-3f31-f31804000000",
-=======
         "x-ms-request-id": "df66e05d-201e-0011-5548-09d714000000",
->>>>>>> 8d420312
         "x-ms-version": "2019-12-12"
       },
       "ResponseBody": [
@@ -141,11 +133,7 @@
           "Microsoft-HTTPAPI/2.0"
         ],
         "x-ms-client-request-id": "6fdf1f0a-da5f-80e1-faaa-633141ce4c30",
-<<<<<<< HEAD
-        "x-ms-request-id": "9d515627-c01e-0044-4031-f31804000000",
-=======
         "x-ms-request-id": "df66e062-201e-0011-5a48-09d714000000",
->>>>>>> 8d420312
         "x-ms-version": "2019-12-12"
       },
       "ResponseBody": []
