--- conflicted
+++ resolved
@@ -28,11 +28,7 @@
           "Microsoft-HTTPAPI/2.0"
         ],
         "x-ms-client-request-id": "6775c10b-56b8-36a6-9940-efc37d8f2a28",
-<<<<<<< HEAD
-        "x-ms-request-id": "9d512901-c01e-0044-4130-f31804000000",
-=======
         "x-ms-request-id": "b69da6b3-f01e-0002-2848-09f318000000",
->>>>>>> 8d420312
         "x-ms-version": "2019-12-12"
       },
       "ResponseBody": []
@@ -102,11 +98,7 @@
         ],
         "x-ms-client-request-id": "6b270315-d340-f831-fbe4-18558b6607bd",
         "x-ms-error-code": "ConditionNotMet",
-<<<<<<< HEAD
-        "x-ms-request-id": "9d51290b-c01e-0044-4730-f31804000000",
-=======
         "x-ms-request-id": "b69da6bc-f01e-0002-2e48-09f318000000",
->>>>>>> 8d420312
         "x-ms-version": "2019-12-12"
       },
       "ResponseBody": []
@@ -136,11 +128,7 @@
           "Microsoft-HTTPAPI/2.0"
         ],
         "x-ms-client-request-id": "848c1a94-308e-56f6-c267-18591efa60bf",
-<<<<<<< HEAD
-        "x-ms-request-id": "9d51290c-c01e-0044-4830-f31804000000",
-=======
         "x-ms-request-id": "b69da6c0-f01e-0002-3248-09f318000000",
->>>>>>> 8d420312
         "x-ms-version": "2019-12-12"
       },
       "ResponseBody": []
@@ -173,11 +161,7 @@
           "Microsoft-HTTPAPI/2.0"
         ],
         "x-ms-client-request-id": "4b7280a4-7749-ea12-b9da-adc96ebac223",
-<<<<<<< HEAD
-        "x-ms-request-id": "95824650-601e-0010-3b30-f35753000000",
-=======
         "x-ms-request-id": "c337a9f9-701e-0041-7c48-091544000000",
->>>>>>> 8d420312
         "x-ms-version": "2019-12-12"
       },
       "ResponseBody": []
@@ -248,11 +232,7 @@
         ],
         "x-ms-client-request-id": "af9f4048-0dcf-f734-c9db-0035962514d9",
         "x-ms-error-code": "ConditionNotMet",
-<<<<<<< HEAD
-        "x-ms-request-id": "95824654-601e-0010-3d30-f35753000000",
-=======
         "x-ms-request-id": "c337aa0e-701e-0041-0948-091544000000",
->>>>>>> 8d420312
         "x-ms-version": "2019-12-12"
       },
       "ResponseBody": [
@@ -286,11 +266,7 @@
           "Microsoft-HTTPAPI/2.0"
         ],
         "x-ms-client-request-id": "8f433a16-44e5-af81-5556-f3fdcbbc2bd8",
-<<<<<<< HEAD
-        "x-ms-request-id": "95824655-601e-0010-3e30-f35753000000",
-=======
         "x-ms-request-id": "c337aa19-701e-0041-1248-091544000000",
->>>>>>> 8d420312
         "x-ms-version": "2019-12-12"
       },
       "ResponseBody": []
@@ -323,11 +299,7 @@
           "Microsoft-HTTPAPI/2.0"
         ],
         "x-ms-client-request-id": "bd961af2-267b-f9a9-1568-fff885d09414",
-<<<<<<< HEAD
-        "x-ms-request-id": "09b4726a-a01e-0030-0730-f32cf4000000",
-=======
         "x-ms-request-id": "8e90f975-c01e-0044-1b48-09c79f000000",
->>>>>>> 8d420312
         "x-ms-version": "2019-12-12"
       },
       "ResponseBody": []
@@ -398,11 +370,7 @@
         ],
         "x-ms-client-request-id": "26275a70-3c32-8294-fb8f-1560209e5328",
         "x-ms-error-code": "ConditionNotMet",
-<<<<<<< HEAD
-        "x-ms-request-id": "09b47271-a01e-0030-0c30-f32cf4000000",
-=======
         "x-ms-request-id": "8e90f97b-c01e-0044-1f48-09c79f000000",
->>>>>>> 8d420312
         "x-ms-version": "2019-12-12"
       },
       "ResponseBody": [
@@ -436,11 +404,7 @@
           "Microsoft-HTTPAPI/2.0"
         ],
         "x-ms-client-request-id": "9d2e569b-1a2c-4bca-1da0-d2b8f1bc62e7",
-<<<<<<< HEAD
-        "x-ms-request-id": "09b47273-a01e-0030-0e30-f32cf4000000",
-=======
         "x-ms-request-id": "8e90f97f-c01e-0044-2348-09c79f000000",
->>>>>>> 8d420312
         "x-ms-version": "2019-12-12"
       },
       "ResponseBody": []
@@ -473,11 +437,7 @@
           "Microsoft-HTTPAPI/2.0"
         ],
         "x-ms-client-request-id": "749ae5fc-cc05-6352-9229-d5225cf6db62",
-<<<<<<< HEAD
-        "x-ms-request-id": "815dbd65-d01e-002a-4c30-f34d2b000000",
-=======
         "x-ms-request-id": "b7d3c95d-501e-000b-2b48-09b6cb000000",
->>>>>>> 8d420312
         "x-ms-version": "2019-12-12"
       },
       "ResponseBody": []
@@ -589,11 +549,7 @@
         ],
         "x-ms-client-request-id": "377c8335-f20a-5feb-dab0-12885db5bd0f",
         "x-ms-error-code": "ConditionNotMet",
-<<<<<<< HEAD
-        "x-ms-request-id": "815dbd7c-d01e-002a-6130-f34d2b000000",
-=======
         "x-ms-request-id": "b7d3c96d-501e-000b-3648-09b6cb000000",
->>>>>>> 8d420312
         "x-ms-version": "2019-12-12"
       },
       "ResponseBody": []
@@ -623,11 +579,7 @@
           "Microsoft-HTTPAPI/2.0"
         ],
         "x-ms-client-request-id": "59a6a1e1-bc10-d14a-9bde-a2bb0abb245d",
-<<<<<<< HEAD
-        "x-ms-request-id": "815dbd82-d01e-002a-6730-f34d2b000000",
-=======
         "x-ms-request-id": "b7d3c972-501e-000b-3a48-09b6cb000000",
->>>>>>> 8d420312
         "x-ms-version": "2019-12-12"
       },
       "ResponseBody": []
@@ -660,11 +612,7 @@
           "Microsoft-HTTPAPI/2.0"
         ],
         "x-ms-client-request-id": "5e907d7c-c812-e0e3-4ad9-97c549e0ba6a",
-<<<<<<< HEAD
-        "x-ms-request-id": "417e9571-601e-002f-4b30-f39ff0000000",
-=======
         "x-ms-request-id": "b74b0098-b01e-005e-4348-09a640000000",
->>>>>>> 8d420312
         "x-ms-version": "2019-12-12"
       },
       "ResponseBody": []
@@ -735,11 +683,7 @@
         ],
         "x-ms-client-request-id": "bda09d8b-1b0f-f0ea-966f-ac382631cbca",
         "x-ms-error-code": "LeaseNotPresentWithBlobOperation",
-<<<<<<< HEAD
-        "x-ms-request-id": "417e9575-601e-002f-4e30-f39ff0000000",
-=======
         "x-ms-request-id": "b74b00a2-b01e-005e-4948-09a640000000",
->>>>>>> 8d420312
         "x-ms-version": "2019-12-12"
       },
       "ResponseBody": [
@@ -773,11 +717,7 @@
           "Microsoft-HTTPAPI/2.0"
         ],
         "x-ms-client-request-id": "d1a646dd-c9f0-10bb-fa7b-ef4f82c8f897",
-<<<<<<< HEAD
-        "x-ms-request-id": "417e9579-601e-002f-5030-f39ff0000000",
-=======
         "x-ms-request-id": "b74b00a9-b01e-005e-4f48-09a640000000",
->>>>>>> 8d420312
         "x-ms-version": "2019-12-12"
       },
       "ResponseBody": []
