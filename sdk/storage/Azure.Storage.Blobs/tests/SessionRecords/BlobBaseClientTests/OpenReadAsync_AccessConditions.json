{
  "Entries": [
    {
      "RequestUri": "http://emilydevtest.blob.core.windows.net/test-container-96907dd6-40df-f13a-a888-120805b8ed37?restype=container",
      "RequestMethod": "PUT",
      "RequestHeaders": {
        "Authorization": "Sanitized",
        "traceparent": "00-37749753229daa4da1e154923ddd0432-673e7aa44c48cf45-00",
        "User-Agent": [
          "azsdk-net-Storage.Blobs/12.7.0-alpha.20200908.1",
          "(.NET Core 4.6.29130.01; Microsoft Windows 10.0.19041 )"
        ],
        "x-ms-blob-public-access": "container",
        "x-ms-client-request-id": "32cfdf89-5b61-ec94-799a-299adb3af28f",
        "x-ms-date": "Tue, 08 Sep 2020 15:59:18 GMT",
        "x-ms-return-client-request-id": "true",
        "x-ms-version": "2020-02-10"
      },
      "RequestBody": null,
      "StatusCode": 201,
      "ResponseHeaders": {
        "Content-Length": "0",
        "Date": "Tue, 08 Sep 2020 15:59:17 GMT",
        "ETag": "\u00220x8D85410249305D2\u0022",
        "Last-Modified": "Tue, 08 Sep 2020 15:59:18 GMT",
        "Server": [
          "Windows-Azure-Blob/1.0",
          "Microsoft-HTTPAPI/2.0"
        ],
        "x-ms-client-request-id": "32cfdf89-5b61-ec94-799a-299adb3af28f",
<<<<<<< HEAD
        "x-ms-request-id": "d9031a88-501e-0013-480b-563feb000000",
        "x-ms-version": "2020-02-10"
=======
        "x-ms-request-id": "df09f7ed-901e-00d1-14f9-85317e000000",
        "x-ms-version": "2019-12-12"
>>>>>>> 548336e6
      },
      "ResponseBody": []
    },
    {
      "RequestUri": "http://emilydevtest.blob.core.windows.net/test-container-96907dd6-40df-f13a-a888-120805b8ed37/test-blob-7841b750-3432-6558-b237-75dd2e0cb3a4",
      "RequestMethod": "PUT",
      "RequestHeaders": {
        "Authorization": "Sanitized",
        "Content-Length": "1024",
        "traceparent": "00-f070ea8d52a60743a23f0cc30a80ba8c-b37ff9d9ce8a404f-00",
        "User-Agent": [
          "azsdk-net-Storage.Blobs/12.7.0-alpha.20200908.1",
          "(.NET Core 4.6.29130.01; Microsoft Windows 10.0.19041 )"
        ],
        "x-ms-blob-type": "BlockBlob",
        "x-ms-client-request-id": "e906fbde-c45e-0cdf-5ed7-c1460ba3a76d",
        "x-ms-date": "Tue, 08 Sep 2020 15:59:18 GMT",
        "x-ms-return-client-request-id": "true",
        "x-ms-version": "2020-02-10"
      },
      "RequestBody": "e8l0wUSaalXiVfSFEd0OBzWtfibputXjK8bZmVgAX2hmoOAZLJEh7nR6UAxnDtqbjCJkLbvMpsDzkZV9wND94vWMHnD99NqjjI\u002BxbmrJexzrPg02mzGsmvofJZv8oy6kfW4W2/BqnpdHwaErGjdWKhV5kYLCx0bD34N23c4/p\u002BhhDfH8s6AsgaB17tqQgYDCyfuGghKs4bYnUvts9MHICBm4yQ1GWXd1TA/iTdhsM14DsxTTuCTWtSw61WCkwI3erebB17dzfG\u002BEETYCypTeuh\u002BdaECs9U/04hTgC4QW0IyCA6Dxq1umkDakTqfu1OuYXBpABldMMreXzPWiknDrbUCpf8bz7A/E9tcKCKanBg0pSK9q1so0NtHoWd5lBP7FueFnRFQkpG8LfA\u002BAQikQ8MbneUrBgZd2dUn1C5MwXvLZRE/FQMG5BKM/Xlm6tPSn12kYfYqzBDhJ8M8KLpnb2h4cpv3aSrAELnWmgSI\u002Bu8FVTjMqF\u002BBoJUAWfE/yrtUKY4Q7nQ32zY25E08VDYIWCzUOteBlscI9tIC8w85hEn\u002Bfmx2dAh6zXoCmcQORUxi\u002BAHAa5Pj1pLLB/umNOgq\u002BVwHPdXFkeAgWW1dgv0C/rGBo/sJdRi6GqvZr3AQ1JSR25xkCwd2mWYhnA4mhlOVxAlGIJDtHYBHTSct6\u002BJsE4TUy6tcnvOuDwqU59kOk5BUR\u002BtmyrADpLocILncSK2DsYyJTbqoNSkVmBWKWDWrNLmS1af7BUTQ0SbtQH41zcJZETZIhUXVqBK\u002BUS6eeUiAdOgATXMJiKhHtHyXvvCu385TLUsDXrN3uSmROLQWNlvabM\u002BWNXxPU4SKAMzFQe0eE3FgS0gBfRY0iJRJdE/wMYIguU4lGKZOA93CdV3irnc4cylCtesT1O\u002B1XazoBd84ldNOoISe9PrLEktqQwe4UdodDQEmsXubEOBib7r5ZfoCieOKlAnunXoud6OjpZXn/QvSzvjaEeRXt5OkPIk/0axNa7kkLb3MLnOG9Dnb\u002B2tOem6vKpsBJHf7NuB6Slzw7qX3Uj3cv9NOApyJUxmuf7wkWcIakKcVSENFLPrdVeASkgmT5KUtbbqfYSv6d9VaTLcgUfCe2l3\u002B4gX\u002Bm5LUcKi8er0QGpcW\u002BugHezN/GtRt6txDuQfzd7urkQKfLtYryux/Pf0URjIgCVcIl2Mug8cxkKyylLukzQMFZImUe8wR37BC/9jXVaCuI6\u002Bs5txYfRE/bZ4pdTYw2nD6EuGoi5GK\u002Bruy64PqWjsIBHEP9\u002BYmrOt0VQ4t6Gp6EiVr2UbDAZQaJewkqZGNURNjHWzBJOaO12H2MDaHXQ5RNNlegnz0SQLY8c32AgdV6wf\u002Bysr5uOg==",
      "StatusCode": 201,
      "ResponseHeaders": {
        "Content-Length": "0",
        "Content-MD5": "VPoMfYjMB70yjBj4k9cE3g==",
        "Date": "Tue, 08 Sep 2020 15:59:17 GMT",
        "ETag": "\u00220x8D8541024AE492E\u0022",
        "Last-Modified": "Tue, 08 Sep 2020 15:59:18 GMT",
        "Server": [
          "Windows-Azure-Blob/1.0",
          "Microsoft-HTTPAPI/2.0"
        ],
        "x-ms-client-request-id": "e906fbde-c45e-0cdf-5ed7-c1460ba3a76d",
        "x-ms-content-crc64": "JAif5Tjh0iY=",
        "x-ms-request-id": "df09f85d-901e-00d1-7ff9-85317e000000",
        "x-ms-request-server-encrypted": "true",
        "x-ms-version": "2020-02-10"
      },
      "ResponseBody": []
    },
    {
      "RequestUri": "http://emilydevtest.blob.core.windows.net/test-container-96907dd6-40df-f13a-a888-120805b8ed37/test-blob-7841b750-3432-6558-b237-75dd2e0cb3a4",
      "RequestMethod": "HEAD",
      "RequestHeaders": {
        "Authorization": "Sanitized",
        "traceparent": "00-e24aa3468e182744801dd6f31660b3d5-13f2d29c5ab1064e-00",
        "User-Agent": [
          "azsdk-net-Storage.Blobs/12.7.0-alpha.20200908.1",
          "(.NET Core 4.6.29130.01; Microsoft Windows 10.0.19041 )"
        ],
        "x-ms-client-request-id": "32fe9fa6-ca06-d646-d50d-1b3404de2ab3",
        "x-ms-date": "Tue, 08 Sep 2020 15:59:18 GMT",
        "x-ms-return-client-request-id": "true",
        "x-ms-version": "2020-02-10"
      },
      "RequestBody": null,
      "StatusCode": 200,
      "ResponseHeaders": {
        "Accept-Ranges": "bytes",
        "Content-Length": "1024",
        "Content-MD5": "VPoMfYjMB70yjBj4k9cE3g==",
        "Content-Type": "application/octet-stream",
        "Date": "Tue, 08 Sep 2020 15:59:17 GMT",
        "ETag": "\u00220x8D8541024AE492E\u0022",
        "Last-Modified": "Tue, 08 Sep 2020 15:59:18 GMT",
        "Server": [
          "Windows-Azure-Blob/1.0",
          "Microsoft-HTTPAPI/2.0"
        ],
        "Vary": "Origin",
        "x-ms-access-tier": "Hot",
        "x-ms-access-tier-inferred": "true",
        "x-ms-blob-type": "BlockBlob",
        "x-ms-client-request-id": "32fe9fa6-ca06-d646-d50d-1b3404de2ab3",
        "x-ms-creation-time": "Tue, 08 Sep 2020 15:59:18 GMT",
        "x-ms-lease-state": "available",
        "x-ms-lease-status": "unlocked",
        "x-ms-request-id": "df09f872-901e-00d1-12f9-85317e000000",
        "x-ms-server-encrypted": "true",
        "x-ms-version": "2020-02-10"
      },
      "ResponseBody": []
    },
    {
      "RequestUri": "http://emilydevtest.blob.core.windows.net/test-container-96907dd6-40df-f13a-a888-120805b8ed37/test-blob-7841b750-3432-6558-b237-75dd2e0cb3a4",
      "RequestMethod": "GET",
      "RequestHeaders": {
        "Authorization": "Sanitized",
        "User-Agent": [
          "azsdk-net-Storage.Blobs/12.7.0-alpha.20200908.1",
          "(.NET Core 4.6.29130.01; Microsoft Windows 10.0.19041 )"
        ],
        "x-ms-client-request-id": "6b9f3314-74a5-4367-143f-2796d9f986b3",
        "x-ms-date": "Tue, 08 Sep 2020 15:59:18 GMT",
        "x-ms-range": "bytes=0-255",
        "x-ms-return-client-request-id": "true",
        "x-ms-version": "2020-02-10"
      },
      "RequestBody": null,
      "StatusCode": 206,
      "ResponseHeaders": {
        "Accept-Ranges": "bytes",
        "Content-Length": "256",
        "Content-Range": "bytes 0-255/1024",
        "Content-Type": "application/octet-stream",
        "Date": "Tue, 08 Sep 2020 15:59:17 GMT",
        "ETag": "\u00220x8D8541024AE492E\u0022",
        "Last-Modified": "Tue, 08 Sep 2020 15:59:18 GMT",
        "Server": [
          "Windows-Azure-Blob/1.0",
          "Microsoft-HTTPAPI/2.0"
        ],
        "Vary": "Origin",
        "x-ms-blob-content-md5": "VPoMfYjMB70yjBj4k9cE3g==",
        "x-ms-blob-type": "BlockBlob",
        "x-ms-client-request-id": "6b9f3314-74a5-4367-143f-2796d9f986b3",
        "x-ms-creation-time": "Tue, 08 Sep 2020 15:59:18 GMT",
        "x-ms-lease-state": "available",
        "x-ms-lease-status": "unlocked",
        "x-ms-request-id": "df09f887-901e-00d1-23f9-85317e000000",
        "x-ms-server-encrypted": "true",
        "x-ms-version": "2020-02-10"
      },
      "ResponseBody": "e8l0wUSaalXiVfSFEd0OBzWtfibputXjK8bZmVgAX2hmoOAZLJEh7nR6UAxnDtqbjCJkLbvMpsDzkZV9wND94vWMHnD99NqjjI\u002BxbmrJexzrPg02mzGsmvofJZv8oy6kfW4W2/BqnpdHwaErGjdWKhV5kYLCx0bD34N23c4/p\u002BhhDfH8s6AsgaB17tqQgYDCyfuGghKs4bYnUvts9MHICBm4yQ1GWXd1TA/iTdhsM14DsxTTuCTWtSw61WCkwI3erebB17dzfG\u002BEETYCypTeuh\u002BdaECs9U/04hTgC4QW0IyCA6Dxq1umkDakTqfu1OuYXBpABldMMreXzPWiknDrbQ=="
    },
    {
      "RequestUri": "http://emilydevtest.blob.core.windows.net/test-container-96907dd6-40df-f13a-a888-120805b8ed37/test-blob-7841b750-3432-6558-b237-75dd2e0cb3a4",
      "RequestMethod": "GET",
      "RequestHeaders": {
        "Authorization": "Sanitized",
        "User-Agent": [
          "azsdk-net-Storage.Blobs/12.7.0-alpha.20200908.1",
          "(.NET Core 4.6.29130.01; Microsoft Windows 10.0.19041 )"
        ],
        "x-ms-client-request-id": "d020ca21-be3f-8c0e-3ef9-32ce6b9a11d4",
        "x-ms-date": "Tue, 08 Sep 2020 15:59:18 GMT",
        "x-ms-range": "bytes=256-511",
        "x-ms-return-client-request-id": "true",
        "x-ms-version": "2020-02-10"
      },
      "RequestBody": null,
      "StatusCode": 206,
      "ResponseHeaders": {
        "Accept-Ranges": "bytes",
        "Content-Length": "256",
        "Content-Range": "bytes 256-511/1024",
        "Content-Type": "application/octet-stream",
        "Date": "Tue, 08 Sep 2020 15:59:17 GMT",
        "ETag": "\u00220x8D8541024AE492E\u0022",
        "Last-Modified": "Tue, 08 Sep 2020 15:59:18 GMT",
        "Server": [
          "Windows-Azure-Blob/1.0",
          "Microsoft-HTTPAPI/2.0"
        ],
        "Vary": "Origin",
        "x-ms-blob-content-md5": "VPoMfYjMB70yjBj4k9cE3g==",
        "x-ms-blob-type": "BlockBlob",
        "x-ms-client-request-id": "d020ca21-be3f-8c0e-3ef9-32ce6b9a11d4",
        "x-ms-creation-time": "Tue, 08 Sep 2020 15:59:18 GMT",
        "x-ms-lease-state": "available",
        "x-ms-lease-status": "unlocked",
        "x-ms-request-id": "df09f898-901e-00d1-33f9-85317e000000",
        "x-ms-server-encrypted": "true",
        "x-ms-version": "2020-02-10"
      },
      "ResponseBody": "QKl/xvPsD8T21woIpqcGDSlIr2rWyjQ20ehZ3mUE/sW54WdEVCSkbwt8D4BCKRDwxud5SsGBl3Z1SfULkzBe8tlET8VAwbkEoz9eWbq09KfXaRh9irMEOEnwzwoumdvaHhym/dpKsAQudaaBIj67wVVOMyoX4GglQBZ8T/Ku1QpjhDudDfbNjbkTTxUNghYLNQ614GWxwj20gLzDzmESf5\u002BbHZ0CHrNegKZxA5FTGL4AcBrk\u002BPWkssH\u002B6Y06Cr5XAc91cWR4CBZbV2C/QL\u002BsYGj\u002Bwl1GLoaq9mvcBDUlJHbnGQLB3aZZiGcDiaGU5XECUYgkO0dgEdNJy3r4mwThNQ=="
    },
    {
      "RequestUri": "http://emilydevtest.blob.core.windows.net/test-container-96907dd6-40df-f13a-a888-120805b8ed37/test-blob-7841b750-3432-6558-b237-75dd2e0cb3a4",
      "RequestMethod": "GET",
      "RequestHeaders": {
        "Authorization": "Sanitized",
        "User-Agent": [
          "azsdk-net-Storage.Blobs/12.7.0-alpha.20200908.1",
          "(.NET Core 4.6.29130.01; Microsoft Windows 10.0.19041 )"
        ],
        "x-ms-client-request-id": "0e74a60c-b5d8-2373-5efc-3dd749b0a8d4",
        "x-ms-date": "Tue, 08 Sep 2020 15:59:18 GMT",
        "x-ms-range": "bytes=512-767",
        "x-ms-return-client-request-id": "true",
        "x-ms-version": "2020-02-10"
      },
      "RequestBody": null,
      "StatusCode": 206,
      "ResponseHeaders": {
        "Accept-Ranges": "bytes",
        "Content-Length": "256",
        "Content-Range": "bytes 512-767/1024",
        "Content-Type": "application/octet-stream",
        "Date": "Tue, 08 Sep 2020 15:59:17 GMT",
        "ETag": "\u00220x8D8541024AE492E\u0022",
        "Last-Modified": "Tue, 08 Sep 2020 15:59:18 GMT",
        "Server": [
          "Windows-Azure-Blob/1.0",
          "Microsoft-HTTPAPI/2.0"
        ],
        "Vary": "Origin",
        "x-ms-blob-content-md5": "VPoMfYjMB70yjBj4k9cE3g==",
        "x-ms-blob-type": "BlockBlob",
        "x-ms-client-request-id": "0e74a60c-b5d8-2373-5efc-3dd749b0a8d4",
        "x-ms-creation-time": "Tue, 08 Sep 2020 15:59:18 GMT",
        "x-ms-lease-state": "available",
        "x-ms-lease-status": "unlocked",
        "x-ms-request-id": "df09f8aa-901e-00d1-40f9-85317e000000",
        "x-ms-server-encrypted": "true",
        "x-ms-version": "2020-02-10"
      },
      "ResponseBody": "MurXJ7zrg8KlOfZDpOQVEfrZsqwA6S6HCC53Eitg7GMiU26qDUpFZgVilg1qzS5ktWn\u002BwVE0NEm7UB\u002BNc3CWRE2SIVF1agSvlEunnlIgHToAE1zCYioR7R8l77wrt/OUy1LA16zd7kpkTi0FjZb2mzPljV8T1OEigDMxUHtHhNxYEtIAX0WNIiUSXRP8DGCILlOJRimTgPdwnVd4q53OHMpQrXrE9TvtV2s6AXfOJXTTqCEnvT6yxJLakMHuFHaHQ0BJrF7mxDgYm\u002B6\u002BWX6AonjipQJ7p16Lnejo6WV5/0L0s742hHkV7eTpDyJP9GsTWu5JC29zC5zhvQ52/trTng=="
    },
    {
      "RequestUri": "http://emilydevtest.blob.core.windows.net/test-container-96907dd6-40df-f13a-a888-120805b8ed37/test-blob-7841b750-3432-6558-b237-75dd2e0cb3a4",
      "RequestMethod": "GET",
      "RequestHeaders": {
        "Authorization": "Sanitized",
        "User-Agent": [
          "azsdk-net-Storage.Blobs/12.7.0-alpha.20200908.1",
          "(.NET Core 4.6.29130.01; Microsoft Windows 10.0.19041 )"
        ],
        "x-ms-client-request-id": "c4c11128-0225-40fb-2f4c-d8cf31a94f02",
        "x-ms-date": "Tue, 08 Sep 2020 15:59:18 GMT",
        "x-ms-range": "bytes=768-1023",
        "x-ms-return-client-request-id": "true",
        "x-ms-version": "2020-02-10"
      },
      "RequestBody": null,
      "StatusCode": 206,
      "ResponseHeaders": {
        "Accept-Ranges": "bytes",
        "Content-Length": "256",
        "Content-Range": "bytes 768-1023/1024",
        "Content-Type": "application/octet-stream",
        "Date": "Tue, 08 Sep 2020 15:59:17 GMT",
        "ETag": "\u00220x8D8541024AE492E\u0022",
        "Last-Modified": "Tue, 08 Sep 2020 15:59:18 GMT",
        "Server": [
          "Windows-Azure-Blob/1.0",
          "Microsoft-HTTPAPI/2.0"
        ],
        "Vary": "Origin",
        "x-ms-blob-content-md5": "VPoMfYjMB70yjBj4k9cE3g==",
        "x-ms-blob-type": "BlockBlob",
        "x-ms-client-request-id": "c4c11128-0225-40fb-2f4c-d8cf31a94f02",
<<<<<<< HEAD
        "x-ms-request-id": "d9031c6f-501e-0013-800b-563feb000000",
        "x-ms-version": "2020-02-10"
=======
        "x-ms-creation-time": "Tue, 08 Sep 2020 15:59:18 GMT",
        "x-ms-lease-state": "available",
        "x-ms-lease-status": "unlocked",
        "x-ms-request-id": "df09f8b3-901e-00d1-48f9-85317e000000",
        "x-ms-server-encrypted": "true",
        "x-ms-version": "2019-12-12"
>>>>>>> 548336e6
      },
      "ResponseBody": "m6vKpsBJHf7NuB6Slzw7qX3Uj3cv9NOApyJUxmuf7wkWcIakKcVSENFLPrdVeASkgmT5KUtbbqfYSv6d9VaTLcgUfCe2l3\u002B4gX\u002Bm5LUcKi8er0QGpcW\u002BugHezN/GtRt6txDuQfzd7urkQKfLtYryux/Pf0URjIgCVcIl2Mug8cxkKyylLukzQMFZImUe8wR37BC/9jXVaCuI6\u002Bs5txYfRE/bZ4pdTYw2nD6EuGoi5GK\u002Bruy64PqWjsIBHEP9\u002BYmrOt0VQ4t6Gp6EiVr2UbDAZQaJewkqZGNURNjHWzBJOaO12H2MDaHXQ5RNNlegnz0SQLY8c32AgdV6wf\u002Bysr5uOg=="
    },
    {
      "RequestUri": "http://emilydevtest.blob.core.windows.net/test-container-96907dd6-40df-f13a-a888-120805b8ed37/test-blob-0ceb8a30-52ce-ac77-0a4c-ec54f0c99a34",
      "RequestMethod": "PUT",
      "RequestHeaders": {
        "Authorization": "Sanitized",
        "Content-Length": "1024",
        "traceparent": "00-3617acb020a19742a3b661cbd1505ce3-254082f465caba49-00",
        "User-Agent": [
          "azsdk-net-Storage.Blobs/12.7.0-alpha.20200908.1",
          "(.NET Core 4.6.29130.01; Microsoft Windows 10.0.19041 )"
        ],
        "x-ms-blob-type": "BlockBlob",
        "x-ms-client-request-id": "11b244f5-d583-056e-08da-8604c8f12915",
        "x-ms-date": "Tue, 08 Sep 2020 15:59:18 GMT",
        "x-ms-return-client-request-id": "true",
        "x-ms-version": "2020-02-10"
      },
      "RequestBody": "4iiPf0kAmxDxwsRQmL9h4n/crjfv5K//lFOgOCPmgKA4GtGa7f0XKHWx02I9qqhw6vZPVfsXE/54j\u002Br1X2PtCkEkF37tx/SBxYXBPhBMwumrME0sliulIQbTIV4TIsgSw8kgGJIpgiMBzo91VdXtLMwBSi8VwXMWf/Z4GqWWbqO8r3pHK6lWga0pKsebL8sw5fWREdeZ/AJVCpmcsWd\u002Ba2DsuaZbpgAjqsiC7Jase1AqRzWwBVzLI7J48iEQus9Fq79nrnYl1T/0bWcPFhBsqI9IcWoyzWYDIZXz47PfE/D4PEDWRMzaBXL1vJf1uwyiDEmRx0hlEt1ZY4zgMfKLFFp2FtrPlWTCbmz3PBHODmWIUdZpTUuokiljfeA/\u002BdOAaqc8fqQy0nblzlnbbtXLilUnWOAbIcYPzoOwbBeDg3WYd9Jqko/AVn9ghH7yzCRTl/OLGKHzZUjgLbAhgWVfYUvjQ/cDYfjFZgFgu5xHHAJfXNQk92vTpRGKiWTfn9QZACIzDoktUDX7xrKfkqqrmBCtwSSRO2rgEJ3lediT5cYtR7p5FA55MgyfKDC4NBJn3vBTMt6viMW4U/7rR9ddZ\u002BHscUvvMYQCNI8Y8RI5J9uLfZroQLPnfb/1wcEPjuo1QcFPzMLHeKxrUP1Ol5ayfysjX8k8dCcuBPOL\u002BXDD86ak4q9Q6VoYwwXufO\u002B1mOYpQ0GV7C4g\u002BcyaIcjOO348qF1XqrTmYZXQCpvETvg3eWsNYrYvLQZ3g\u002BnjtsiSSYeGsdOSXe4yQuGrxeKSXKrUY6ddwdnIDHtW3ybKA6vNPsATPpwkpRt82x/Ug2ck5Sc/DlMgNYiuvqVYO33HZz823ochfh0OsL6M4Oa684kTMvr/i/RXrAg4ZX/3zGmdtHPfnqXgA2YJMF6VlFSh88obRAmCyNxK3jF\u002B6BmdFuNU7itz2lTkMy6U9VqWwhezlnG124dgG\u002ByWlL9zYhpNaxp6QKYpLhl2NxHa7tOCtBwZylKn6Dtc9NM/3EWVcNAUR4lAG4FximdYP6R1hSwYFOCjWZfIpYLeHUzS6lLU4MdAxqdJQpiaqEDqT6mX5m\u002BmJshl8Rc4S6EGYf01np8VhF7cNL6Fz9JHCbFX3lXYRzfdLMSKbu6vCHsFQuCbZAmg1MtLurKwIVb1Hehl4W1MLhnGWHLbixVvLSxDgIzxrKWntwmKjY2FLAptlFAGSSYNuRTH1AyWxEm23IyFbaDKBHFCviljwaCLQStnbvbEaOMFNcd4KdeZEfLA1LAA/79po4/fw4v9qvdzO5LgLlZS8XOpfzfZUdqZqaw3ou3vi0Js/ctn5aRXCIvPBO1FuOKcbuI9V3\u002BHkFG1RRnfxQcJg7BQcw==",
      "StatusCode": 201,
      "ResponseHeaders": {
        "Content-Length": "0",
        "Content-MD5": "ZXGmxCDVibM6aypiV7mfPQ==",
        "Date": "Tue, 08 Sep 2020 15:59:18 GMT",
        "ETag": "\u00220x8D8541024D33D04\u0022",
        "Last-Modified": "Tue, 08 Sep 2020 15:59:18 GMT",
        "Server": [
          "Windows-Azure-Blob/1.0",
          "Microsoft-HTTPAPI/2.0"
        ],
<<<<<<< HEAD
        "x-ms-client-request-id": "9ad11a38-fded-2817-75b1-d3623daaa870",
        "x-ms-request-id": "7b92fc2c-d01e-0020-610b-5666c6000000",
        "x-ms-version": "2020-02-10"
=======
        "x-ms-client-request-id": "11b244f5-d583-056e-08da-8604c8f12915",
        "x-ms-content-crc64": "fxjaJIsbGME=",
        "x-ms-request-id": "df09f8cc-901e-00d1-5cf9-85317e000000",
        "x-ms-request-server-encrypted": "true",
        "x-ms-version": "2019-12-12"
>>>>>>> 548336e6
      },
      "ResponseBody": []
    },
    {
      "RequestUri": "http://emilydevtest.blob.core.windows.net/test-container-96907dd6-40df-f13a-a888-120805b8ed37/test-blob-0ceb8a30-52ce-ac77-0a4c-ec54f0c99a34",
      "RequestMethod": "HEAD",
      "RequestHeaders": {
        "Authorization": "Sanitized",
        "If-Modified-Since": "Mon, 07 Sep 2020 15:59:18 GMT",
        "traceparent": "00-875cec21cba55840b036f6adabd066c2-2741c0fd7422d948-00",
        "User-Agent": [
          "azsdk-net-Storage.Blobs/12.7.0-alpha.20200908.1",
          "(.NET Core 4.6.29130.01; Microsoft Windows 10.0.19041 )"
        ],
        "x-ms-client-request-id": "ac5fafcb-8817-35b0-442f-b909e774e9ae",
        "x-ms-date": "Tue, 08 Sep 2020 15:59:18 GMT",
        "x-ms-return-client-request-id": "true",
        "x-ms-version": "2020-02-10"
      },
      "RequestBody": null,
      "StatusCode": 200,
      "ResponseHeaders": {
        "Accept-Ranges": "bytes",
        "Content-Length": "1024",
        "Content-MD5": "ZXGmxCDVibM6aypiV7mfPQ==",
        "Content-Type": "application/octet-stream",
        "Date": "Tue, 08 Sep 2020 15:59:18 GMT",
        "ETag": "\u00220x8D8541024D33D04\u0022",
        "Last-Modified": "Tue, 08 Sep 2020 15:59:18 GMT",
        "Server": [
          "Windows-Azure-Blob/1.0",
          "Microsoft-HTTPAPI/2.0"
        ],
<<<<<<< HEAD
        "x-ms-client-request-id": "b0176261-b0c7-66c1-b5ef-004a682a2bd4",
        "x-ms-content-crc64": "blM08S0YUQA=",
        "x-ms-request-id": "7b92fca5-d01e-0020-4d0b-5666c6000000",
        "x-ms-request-server-encrypted": "true",
        "x-ms-version": "2020-02-10"
=======
        "Vary": "Origin",
        "x-ms-access-tier": "Hot",
        "x-ms-access-tier-inferred": "true",
        "x-ms-blob-type": "BlockBlob",
        "x-ms-client-request-id": "ac5fafcb-8817-35b0-442f-b909e774e9ae",
        "x-ms-creation-time": "Tue, 08 Sep 2020 15:59:18 GMT",
        "x-ms-lease-state": "available",
        "x-ms-lease-status": "unlocked",
        "x-ms-request-id": "df09f8dd-901e-00d1-6af9-85317e000000",
        "x-ms-server-encrypted": "true",
        "x-ms-version": "2019-12-12"
>>>>>>> 548336e6
      },
      "ResponseBody": []
    },
    {
      "RequestUri": "http://emilydevtest.blob.core.windows.net/test-container-96907dd6-40df-f13a-a888-120805b8ed37/test-blob-0ceb8a30-52ce-ac77-0a4c-ec54f0c99a34",
      "RequestMethod": "GET",
      "RequestHeaders": {
        "Authorization": "Sanitized",
        "If-Modified-Since": "Mon, 07 Sep 2020 15:59:18 GMT",
        "User-Agent": [
          "azsdk-net-Storage.Blobs/12.7.0-alpha.20200908.1",
          "(.NET Core 4.6.29130.01; Microsoft Windows 10.0.19041 )"
        ],
        "x-ms-client-request-id": "183941b2-7c91-a2fe-22c8-8c4dd485db9c",
        "x-ms-date": "Tue, 08 Sep 2020 15:59:18 GMT",
        "x-ms-range": "bytes=0-255",
        "x-ms-return-client-request-id": "true",
        "x-ms-version": "2020-02-10"
      },
      "RequestBody": null,
      "StatusCode": 206,
      "ResponseHeaders": {
        "Accept-Ranges": "bytes",
        "Content-Length": "256",
        "Content-Range": "bytes 0-255/1024",
        "Content-Type": "application/octet-stream",
        "Date": "Tue, 08 Sep 2020 15:59:18 GMT",
        "ETag": "\u00220x8D8541024D33D04\u0022",
        "Last-Modified": "Tue, 08 Sep 2020 15:59:18 GMT",
        "Server": [
          "Windows-Azure-Blob/1.0",
          "Microsoft-HTTPAPI/2.0"
        ],
        "Vary": "Origin",
        "x-ms-blob-content-md5": "ZXGmxCDVibM6aypiV7mfPQ==",
        "x-ms-blob-type": "BlockBlob",
        "x-ms-client-request-id": "183941b2-7c91-a2fe-22c8-8c4dd485db9c",
        "x-ms-creation-time": "Tue, 08 Sep 2020 15:59:18 GMT",
        "x-ms-lease-state": "available",
        "x-ms-lease-status": "unlocked",
        "x-ms-request-id": "df09f8e5-901e-00d1-72f9-85317e000000",
        "x-ms-server-encrypted": "true",
        "x-ms-version": "2020-02-10"
      },
      "ResponseBody": "4iiPf0kAmxDxwsRQmL9h4n/crjfv5K//lFOgOCPmgKA4GtGa7f0XKHWx02I9qqhw6vZPVfsXE/54j\u002Br1X2PtCkEkF37tx/SBxYXBPhBMwumrME0sliulIQbTIV4TIsgSw8kgGJIpgiMBzo91VdXtLMwBSi8VwXMWf/Z4GqWWbqO8r3pHK6lWga0pKsebL8sw5fWREdeZ/AJVCpmcsWd\u002Ba2DsuaZbpgAjqsiC7Jase1AqRzWwBVzLI7J48iEQus9Fq79nrnYl1T/0bWcPFhBsqI9IcWoyzWYDIZXz47PfE/D4PEDWRMzaBXL1vJf1uwyiDEmRx0hlEt1ZY4zgMfKLFA=="
    },
    {
      "RequestUri": "http://emilydevtest.blob.core.windows.net/test-container-96907dd6-40df-f13a-a888-120805b8ed37/test-blob-0ceb8a30-52ce-ac77-0a4c-ec54f0c99a34",
      "RequestMethod": "GET",
      "RequestHeaders": {
        "Authorization": "Sanitized",
        "If-Modified-Since": "Mon, 07 Sep 2020 15:59:18 GMT",
        "User-Agent": [
          "azsdk-net-Storage.Blobs/12.7.0-alpha.20200908.1",
          "(.NET Core 4.6.29130.01; Microsoft Windows 10.0.19041 )"
        ],
        "x-ms-client-request-id": "a557e503-d03b-e41c-6474-8efe23739230",
        "x-ms-date": "Tue, 08 Sep 2020 15:59:18 GMT",
        "x-ms-range": "bytes=256-511",
        "x-ms-return-client-request-id": "true",
        "x-ms-version": "2020-02-10"
      },
      "RequestBody": null,
      "StatusCode": 206,
      "ResponseHeaders": {
        "Accept-Ranges": "bytes",
        "Content-Length": "256",
        "Content-Range": "bytes 256-511/1024",
        "Content-Type": "application/octet-stream",
        "Date": "Tue, 08 Sep 2020 15:59:18 GMT",
        "ETag": "\u00220x8D8541024D33D04\u0022",
        "Last-Modified": "Tue, 08 Sep 2020 15:59:18 GMT",
        "Server": [
          "Windows-Azure-Blob/1.0",
          "Microsoft-HTTPAPI/2.0"
        ],
        "Vary": "Origin",
        "x-ms-blob-content-md5": "ZXGmxCDVibM6aypiV7mfPQ==",
        "x-ms-blob-type": "BlockBlob",
        "x-ms-client-request-id": "a557e503-d03b-e41c-6474-8efe23739230",
        "x-ms-creation-time": "Tue, 08 Sep 2020 15:59:18 GMT",
        "x-ms-lease-state": "available",
        "x-ms-lease-status": "unlocked",
        "x-ms-request-id": "df09f8f1-901e-00d1-7ef9-85317e000000",
        "x-ms-server-encrypted": "true",
        "x-ms-version": "2020-02-10"
      },
      "ResponseBody": "WnYW2s\u002BVZMJubPc8Ec4OZYhR1mlNS6iSKWN94D/504Bqpzx\u002BpDLSduXOWdtu1cuKVSdY4Bshxg/Og7BsF4ODdZh30mqSj8BWf2CEfvLMJFOX84sYofNlSOAtsCGBZV9hS\u002BND9wNh\u002BMVmAWC7nEccAl9c1CT3a9OlEYqJZN\u002Bf1BkAIjMOiS1QNfvGsp\u002BSqquYEK3BJJE7auAQneV52JPlxi1HunkUDnkyDJ8oMLg0Emfe8FMy3q\u002BIxbhT/utH111n4exxS\u002B8xhAI0jxjxEjkn24t9muhAs\u002Bd9v/XBwQ\u002BO6jVBwU/Mwsd4rGtQ/U6XlrJ/KyNfyTx0Jy4E84v5cMPzpg=="
    },
    {
      "RequestUri": "http://emilydevtest.blob.core.windows.net/test-container-96907dd6-40df-f13a-a888-120805b8ed37/test-blob-0ceb8a30-52ce-ac77-0a4c-ec54f0c99a34",
      "RequestMethod": "GET",
      "RequestHeaders": {
        "Authorization": "Sanitized",
        "If-Modified-Since": "Mon, 07 Sep 2020 15:59:18 GMT",
        "User-Agent": [
          "azsdk-net-Storage.Blobs/12.7.0-alpha.20200908.1",
          "(.NET Core 4.6.29130.01; Microsoft Windows 10.0.19041 )"
        ],
        "x-ms-client-request-id": "ef4972fb-352d-7e60-a1fd-12a8e97ff77a",
        "x-ms-date": "Tue, 08 Sep 2020 15:59:18 GMT",
        "x-ms-range": "bytes=512-767",
        "x-ms-return-client-request-id": "true",
        "x-ms-version": "2020-02-10"
      },
      "RequestBody": null,
      "StatusCode": 206,
      "ResponseHeaders": {
        "Accept-Ranges": "bytes",
        "Content-Length": "256",
        "Content-Range": "bytes 512-767/1024",
        "Content-Type": "application/octet-stream",
        "Date": "Tue, 08 Sep 2020 15:59:18 GMT",
        "ETag": "\u00220x8D8541024D33D04\u0022",
        "Last-Modified": "Tue, 08 Sep 2020 15:59:18 GMT",
        "Server": [
          "Windows-Azure-Blob/1.0",
          "Microsoft-HTTPAPI/2.0"
        ],
        "Vary": "Origin",
        "x-ms-blob-content-md5": "ZXGmxCDVibM6aypiV7mfPQ==",
        "x-ms-blob-type": "BlockBlob",
        "x-ms-client-request-id": "ef4972fb-352d-7e60-a1fd-12a8e97ff77a",
        "x-ms-creation-time": "Tue, 08 Sep 2020 15:59:18 GMT",
        "x-ms-lease-state": "available",
        "x-ms-lease-status": "unlocked",
        "x-ms-request-id": "df09f8f6-901e-00d1-03f9-85317e000000",
        "x-ms-server-encrypted": "true",
        "x-ms-version": "2020-02-10"
      },
      "ResponseBody": "pOKvUOlaGMMF7nzvtZjmKUNBlewuIPnMmiHIzjt\u002BPKhdV6q05mGV0AqbxE74N3lrDWK2Ly0Gd4Pp47bIkkmHhrHTkl3uMkLhq8Xiklyq1GOnXcHZyAx7Vt8mygOrzT7AEz6cJKUbfNsf1INnJOUnPw5TIDWIrr6lWDt9x2c/Nt6HIX4dDrC\u002BjODmuvOJEzL6/4v0V6wIOGV/98xpnbRz356l4ANmCTBelZRUofPKG0QJgsjcSt4xfugZnRbjVO4rc9pU5DMulPValsIXs5ZxtduHYBvslpS/c2IaTWsaekCmKS4ZdjcR2u7TgrQcGcpSp\u002Bg7XPTTP9xFlXDQFEeJQA=="
    },
    {
      "RequestUri": "http://emilydevtest.blob.core.windows.net/test-container-96907dd6-40df-f13a-a888-120805b8ed37/test-blob-0ceb8a30-52ce-ac77-0a4c-ec54f0c99a34",
      "RequestMethod": "GET",
      "RequestHeaders": {
        "Authorization": "Sanitized",
        "If-Modified-Since": "Mon, 07 Sep 2020 15:59:18 GMT",
        "User-Agent": [
          "azsdk-net-Storage.Blobs/12.7.0-alpha.20200908.1",
          "(.NET Core 4.6.29130.01; Microsoft Windows 10.0.19041 )"
        ],
        "x-ms-client-request-id": "b003d259-a32a-de03-037c-084aa10d4f45",
        "x-ms-date": "Tue, 08 Sep 2020 15:59:18 GMT",
        "x-ms-range": "bytes=768-1023",
        "x-ms-return-client-request-id": "true",
        "x-ms-version": "2020-02-10"
      },
      "RequestBody": null,
      "StatusCode": 206,
      "ResponseHeaders": {
        "Accept-Ranges": "bytes",
        "Content-Length": "256",
        "Content-Range": "bytes 768-1023/1024",
        "Content-Type": "application/octet-stream",
        "Date": "Tue, 08 Sep 2020 15:59:18 GMT",
        "ETag": "\u00220x8D8541024D33D04\u0022",
        "Last-Modified": "Tue, 08 Sep 2020 15:59:18 GMT",
        "Server": [
          "Windows-Azure-Blob/1.0",
          "Microsoft-HTTPAPI/2.0"
        ],
        "Vary": "Origin",
        "x-ms-blob-content-md5": "ZXGmxCDVibM6aypiV7mfPQ==",
        "x-ms-blob-type": "BlockBlob",
        "x-ms-client-request-id": "b003d259-a32a-de03-037c-084aa10d4f45",
        "x-ms-creation-time": "Tue, 08 Sep 2020 15:59:18 GMT",
        "x-ms-lease-state": "available",
        "x-ms-lease-status": "unlocked",
        "x-ms-request-id": "df09f8ff-901e-00d1-0bf9-85317e000000",
        "x-ms-server-encrypted": "true",
        "x-ms-version": "2020-02-10"
      },
<<<<<<< HEAD
      "ResponseBody": "8Rc4S6EGYf01np8VhF7cNL6Fz9JHCbFX3lXYRzfdLMSKbu6vCHsFQuCbZAmg1MtLurKwIVb1Hehl4W1MLhnGWHLbixVvLSxDgIzxrKWntwmKjY2FLAptlFAGSSYNuRTH1AyWxEm23IyFbaDKBHFCviljwaCLQStnbvbEaOMFNcd4KdeZEfLA1LAA/79po4/fw4v9qvdzO5LgLlZS8XOpfzfZUdqZqaw3ou3vi0Js/ctn5aRXCIvPBO1FuOKcbuI9V3\u002BHkFG1RRnfxQcJg7BQczCK6wzOUnesCkzsVPDJmjQLsjTC5G15sZ\u002BKeEKDxYE99USyEYPVbgUI2oYEyPEpFQ=="
    },
    {
      "RequestUri": "https://seandevtest.blob.core.windows.net/test-container-7f8f28e2-0049-109b-f1c2-c45098bf61e2?restype=container",
      "RequestMethod": "DELETE",
      "RequestHeaders": {
        "Authorization": "Sanitized",
        "traceparent": "00-2107b6a19789dc49a0234d40fc76aa10-319d985ca8bd284b-00",
        "User-Agent": [
          "azsdk-net-Storage.Blobs/12.5.0-dev.20200709.1",
          "(.NET Core 4.6.28801.04; Microsoft Windows 10.0.18362 )"
        ],
        "x-ms-client-request-id": "f6f69cce-9d4e-63cc-812b-0f30e2f48abf",
        "x-ms-date": "Thu, 09 Jul 2020 16:13:59 GMT",
        "x-ms-return-client-request-id": "true",
        "x-ms-version": "2020-02-10"
      },
      "RequestBody": null,
      "StatusCode": 202,
      "ResponseHeaders": {
        "Content-Length": "0",
        "Date": "Thu, 09 Jul 2020 16:13:59 GMT",
        "Server": [
          "Windows-Azure-Blob/1.0",
          "Microsoft-HTTPAPI/2.0"
        ],
        "x-ms-client-request-id": "f6f69cce-9d4e-63cc-812b-0f30e2f48abf",
        "x-ms-request-id": "7b92fdf4-d01e-0020-020b-5666c6000000",
        "x-ms-version": "2020-02-10"
      },
      "ResponseBody": []
=======
      "ResponseBody": "G4FximdYP6R1hSwYFOCjWZfIpYLeHUzS6lLU4MdAxqdJQpiaqEDqT6mX5m\u002BmJshl8Rc4S6EGYf01np8VhF7cNL6Fz9JHCbFX3lXYRzfdLMSKbu6vCHsFQuCbZAmg1MtLurKwIVb1Hehl4W1MLhnGWHLbixVvLSxDgIzxrKWntwmKjY2FLAptlFAGSSYNuRTH1AyWxEm23IyFbaDKBHFCviljwaCLQStnbvbEaOMFNcd4KdeZEfLA1LAA/79po4/fw4v9qvdzO5LgLlZS8XOpfzfZUdqZqaw3ou3vi0Js/ctn5aRXCIvPBO1FuOKcbuI9V3\u002BHkFG1RRnfxQcJg7BQcw=="
>>>>>>> 548336e6
    },
    {
      "RequestUri": "http://emilydevtest.blob.core.windows.net/test-container-96907dd6-40df-f13a-a888-120805b8ed37/test-blob-9e65852a-2b54-b300-09a9-f0d19afa2adc",
      "RequestMethod": "PUT",
      "RequestHeaders": {
        "Authorization": "Sanitized",
        "Content-Length": "1024",
        "traceparent": "00-e56eadd97e75ba4487758d9b608f0f29-e763a3e59783514c-00",
        "User-Agent": [
          "azsdk-net-Storage.Blobs/12.7.0-alpha.20200908.1",
          "(.NET Core 4.6.29130.01; Microsoft Windows 10.0.19041 )"
        ],
        "x-ms-blob-type": "BlockBlob",
        "x-ms-client-request-id": "84b2b8ac-0007-5a92-d4fd-7743d5ac143e",
        "x-ms-date": "Tue, 08 Sep 2020 15:59:18 GMT",
        "x-ms-return-client-request-id": "true",
        "x-ms-version": "2020-02-10"
      },
      "RequestBody": "JrAzwMH2UNeh\u002BcAPU0PYHp\u002BETxd7RlDCwjYg7huHriDOnPb2Tp3MY4ErDzDi9Iq/pOmrHL44yd9fcf6L1WK7GUufQbZM4c8BuOuVTzcf386rYEky25JhldMWlt2eQI0fb/XlQ7PTc8MZqWPSonmoQJIw4HQYiT25PqvjNUvyYnddduBBOpwa1\u002B2GGTIujvNZblZKbmAZB\u002Ba3KwQH8D13JkbsdSuZZwX2FQiGkXALi6\u002B4icf1qPQWRG/5iQ6XE\u002BevD/LrQRnHwAZQVFlYknV1rKBVT2Z2gn5S1TC8n933XgIh14J9H0mV8MnApFOavrH5g91tQcOAOYx0mGzpCiAoWfVXN7vz\u002BIxXwF6dtt0qtxd\u002BwxsAiR0\u002BoJ71CYfcrOaol0tdQ4f2BYtQFoBk4oOuSeBUakcFKNDYGJYc/u4FehR49R6SzHSQh72Pr3Kc2r4bR7\u002BmiEGeo297hSvx2gecS5ts6\u002B1kHHxsxOKKdXhdOz7XAbcuXvLS2lGvF0dJn62282TXL\u002B7QtitDOcNfFC72HkrsGdhQbeypmhGbtQQ1IyU01IEUhQtQB0qM6yQuc8UjuPj9XIXVZYV3LpXcNAEmDhaeKkCs4pg\u002BnBGNxILIeidLeP0LOMafX278nFd2c9JJZd0OkEiFd9Vgvr90R6ECr7NtkLwEGtVP/srSr0VAxyg/RF6luenexgEnq3kGKxjM\u002Bu2jCOIVRUsHvpJ9s8eQH/eXNANCXfXJj8q73G9cSNKyBbVXnb5FKf4TnftXYRI5l4uCb/YVipz42nkYWmjcq3W/y64SOII4UQsEL8D5cS64gkXj2tnbnXsZX8JFLc\u002BWNvKGmJVkJ18JSR7rEFrc/mhLX9gi\u002BNCc4y4z\u002Bdi/8yM8bfjNc9mYU1vm2pC68IwgPGBa\u002Bc33cz0h6rVnMC6GSVb6r6NhDouOswx8PB5A4fOhErx3ZPlVRfm6q4kjMCMtX5A5wEDpvi7VzEbBejcf4QjCxR5yD\u002BRdpGqppmIBaoLoT9yNBiGyuFONopiylMrBm8qAYWsEu1Cr3BvVPxfL02HE2CpbkdrnDw3K5GxMqhCf5wuYgQkX5JSL4SoG3Xk7ws437rugZgrwmVJdOtbjXzIKNVcMM1JXrfSVz6\u002Bv4TKTjiGeFLtV/4EBp\u002Be2uam\u002Bp4L4\u002B6chL49830HGC5ZaQLggyqy0RUt2tTbWC4tqofNL1yctt\u002BWKcl\u002BSIjR5jvPqpmcvlu/9CWI2gUVwSyMDEj5NezRuLYjSlVdNIiMW/CdD62UjOgoETs3F9jafGiY7jw/2LBK/e3jeXQCXr\u002Bc/IIQeLWC\u002B39czSS1mqTdSMnsxEZITH9AUg2/tRd0JbZ7mhdWxge3Gfa84wuLlWdFAjA==",
      "StatusCode": 201,
      "ResponseHeaders": {
        "Content-Length": "0",
        "Content-MD5": "jCb4OHA5wo\u002BrEHlcrytmsQ==",
        "Date": "Tue, 08 Sep 2020 15:59:18 GMT",
        "ETag": "\u00220x8D8541024E0D409\u0022",
        "Last-Modified": "Tue, 08 Sep 2020 15:59:18 GMT",
        "Server": [
          "Windows-Azure-Blob/1.0",
          "Microsoft-HTTPAPI/2.0"
        ],
<<<<<<< HEAD
        "x-ms-client-request-id": "324960ab-92db-9561-d316-96dd9e408d1f",
        "x-ms-request-id": "48544d0c-301e-0047-080b-56d561000000",
        "x-ms-version": "2020-02-10"
=======
        "x-ms-client-request-id": "84b2b8ac-0007-5a92-d4fd-7743d5ac143e",
        "x-ms-content-crc64": "R8\u002BW7dHDLNg=",
        "x-ms-request-id": "df09f909-901e-00d1-13f9-85317e000000",
        "x-ms-request-server-encrypted": "true",
        "x-ms-version": "2019-12-12"
>>>>>>> 548336e6
      },
      "ResponseBody": []
    },
    {
      "RequestUri": "http://emilydevtest.blob.core.windows.net/test-container-96907dd6-40df-f13a-a888-120805b8ed37/test-blob-9e65852a-2b54-b300-09a9-f0d19afa2adc",
      "RequestMethod": "HEAD",
      "RequestHeaders": {
        "Authorization": "Sanitized",
        "If-Unmodified-Since": "Wed, 09 Sep 2020 15:59:18 GMT",
        "traceparent": "00-730c416647e29249a0a9bed4be1f46f7-51981e85359af24c-00",
        "User-Agent": [
          "azsdk-net-Storage.Blobs/12.7.0-alpha.20200908.1",
          "(.NET Core 4.6.29130.01; Microsoft Windows 10.0.19041 )"
        ],
        "x-ms-client-request-id": "e224527e-a547-8ed5-edc9-8da23a4a95e8",
        "x-ms-date": "Tue, 08 Sep 2020 15:59:18 GMT",
        "x-ms-return-client-request-id": "true",
        "x-ms-version": "2020-02-10"
      },
      "RequestBody": null,
      "StatusCode": 200,
      "ResponseHeaders": {
        "Accept-Ranges": "bytes",
        "Content-Length": "1024",
        "Content-MD5": "jCb4OHA5wo\u002BrEHlcrytmsQ==",
        "Content-Type": "application/octet-stream",
        "Date": "Tue, 08 Sep 2020 15:59:18 GMT",
        "ETag": "\u00220x8D8541024E0D409\u0022",
        "Last-Modified": "Tue, 08 Sep 2020 15:59:18 GMT",
        "Server": [
          "Windows-Azure-Blob/1.0",
          "Microsoft-HTTPAPI/2.0"
        ],
<<<<<<< HEAD
        "x-ms-client-request-id": "9c6a5bc0-1285-9d61-a6d2-b60f650c7b82",
        "x-ms-content-crc64": "VAPl\u002BADHGGQ=",
        "x-ms-request-id": "48544d8a-301e-0047-7b0b-56d561000000",
        "x-ms-request-server-encrypted": "true",
        "x-ms-version": "2020-02-10"
=======
        "Vary": "Origin",
        "x-ms-access-tier": "Hot",
        "x-ms-access-tier-inferred": "true",
        "x-ms-blob-type": "BlockBlob",
        "x-ms-client-request-id": "e224527e-a547-8ed5-edc9-8da23a4a95e8",
        "x-ms-creation-time": "Tue, 08 Sep 2020 15:59:18 GMT",
        "x-ms-lease-state": "available",
        "x-ms-lease-status": "unlocked",
        "x-ms-request-id": "df09f914-901e-00d1-1df9-85317e000000",
        "x-ms-server-encrypted": "true",
        "x-ms-version": "2019-12-12"
>>>>>>> 548336e6
      },
      "ResponseBody": []
    },
    {
      "RequestUri": "http://emilydevtest.blob.core.windows.net/test-container-96907dd6-40df-f13a-a888-120805b8ed37/test-blob-9e65852a-2b54-b300-09a9-f0d19afa2adc",
      "RequestMethod": "GET",
      "RequestHeaders": {
        "Authorization": "Sanitized",
        "If-Unmodified-Since": "Wed, 09 Sep 2020 15:59:18 GMT",
        "User-Agent": [
          "azsdk-net-Storage.Blobs/12.7.0-alpha.20200908.1",
          "(.NET Core 4.6.29130.01; Microsoft Windows 10.0.19041 )"
        ],
        "x-ms-client-request-id": "83c59d38-3187-f2f6-31c8-ece351493eac",
        "x-ms-date": "Tue, 08 Sep 2020 15:59:18 GMT",
        "x-ms-range": "bytes=0-255",
        "x-ms-return-client-request-id": "true",
        "x-ms-version": "2020-02-10"
      },
      "RequestBody": null,
      "StatusCode": 206,
      "ResponseHeaders": {
        "Accept-Ranges": "bytes",
        "Content-Length": "256",
        "Content-Range": "bytes 0-255/1024",
        "Content-Type": "application/octet-stream",
        "Date": "Tue, 08 Sep 2020 15:59:18 GMT",
        "ETag": "\u00220x8D8541024E0D409\u0022",
        "Last-Modified": "Tue, 08 Sep 2020 15:59:18 GMT",
        "Server": [
          "Windows-Azure-Blob/1.0",
          "Microsoft-HTTPAPI/2.0"
        ],
        "Vary": "Origin",
        "x-ms-blob-content-md5": "jCb4OHA5wo\u002BrEHlcrytmsQ==",
        "x-ms-blob-type": "BlockBlob",
        "x-ms-client-request-id": "83c59d38-3187-f2f6-31c8-ece351493eac",
        "x-ms-creation-time": "Tue, 08 Sep 2020 15:59:18 GMT",
        "x-ms-lease-state": "available",
        "x-ms-lease-status": "unlocked",
        "x-ms-request-id": "df09f91b-901e-00d1-24f9-85317e000000",
        "x-ms-server-encrypted": "true",
        "x-ms-version": "2020-02-10"
      },
      "ResponseBody": "JrAzwMH2UNeh\u002BcAPU0PYHp\u002BETxd7RlDCwjYg7huHriDOnPb2Tp3MY4ErDzDi9Iq/pOmrHL44yd9fcf6L1WK7GUufQbZM4c8BuOuVTzcf386rYEky25JhldMWlt2eQI0fb/XlQ7PTc8MZqWPSonmoQJIw4HQYiT25PqvjNUvyYnddduBBOpwa1\u002B2GGTIujvNZblZKbmAZB\u002Ba3KwQH8D13JkbsdSuZZwX2FQiGkXALi6\u002B4icf1qPQWRG/5iQ6XE\u002BevD/LrQRnHwAZQVFlYknV1rKBVT2Z2gn5S1TC8n933XgIh14J9H0mV8MnApFOavrH5g91tQcOAOYx0mGzpCiAoWQ=="
    },
    {
      "RequestUri": "http://emilydevtest.blob.core.windows.net/test-container-96907dd6-40df-f13a-a888-120805b8ed37/test-blob-9e65852a-2b54-b300-09a9-f0d19afa2adc",
      "RequestMethod": "GET",
      "RequestHeaders": {
        "Authorization": "Sanitized",
        "If-Unmodified-Since": "Wed, 09 Sep 2020 15:59:18 GMT",
        "User-Agent": [
          "azsdk-net-Storage.Blobs/12.7.0-alpha.20200908.1",
          "(.NET Core 4.6.29130.01; Microsoft Windows 10.0.19041 )"
        ],
        "x-ms-client-request-id": "9c6a5bc0-1285-9d61-a6d2-b60f650c7b82",
        "x-ms-date": "Tue, 08 Sep 2020 15:59:18 GMT",
        "x-ms-range": "bytes=256-511",
        "x-ms-return-client-request-id": "true",
        "x-ms-version": "2020-02-10"
      },
      "RequestBody": null,
      "StatusCode": 206,
      "ResponseHeaders": {
        "Accept-Ranges": "bytes",
        "Content-Length": "256",
        "Content-Range": "bytes 256-511/1024",
        "Content-Type": "application/octet-stream",
        "Date": "Tue, 08 Sep 2020 15:59:18 GMT",
        "ETag": "\u00220x8D8541024E0D409\u0022",
        "Last-Modified": "Tue, 08 Sep 2020 15:59:18 GMT",
        "Server": [
          "Windows-Azure-Blob/1.0",
          "Microsoft-HTTPAPI/2.0"
        ],
        "Vary": "Origin",
        "x-ms-blob-content-md5": "jCb4OHA5wo\u002BrEHlcrytmsQ==",
        "x-ms-blob-type": "BlockBlob",
        "x-ms-client-request-id": "9c6a5bc0-1285-9d61-a6d2-b60f650c7b82",
        "x-ms-creation-time": "Tue, 08 Sep 2020 15:59:18 GMT",
        "x-ms-lease-state": "available",
        "x-ms-lease-status": "unlocked",
        "x-ms-request-id": "df09f920-901e-00d1-29f9-85317e000000",
        "x-ms-server-encrypted": "true",
        "x-ms-version": "2020-02-10"
      },
      "ResponseBody": "9Vc3u/P4jFfAXp223Sq3F37DGwCJHT6gnvUJh9ys5qiXS11Dh/YFi1AWgGTig65J4FRqRwUo0NgYlhz\u002B7gV6FHj1HpLMdJCHvY\u002BvcpzavhtHv6aIQZ6jb3uFK/HaB5xLm2zr7WQcfGzE4op1eF07PtcBty5e8tLaUa8XR0mfrbbzZNcv7tC2K0M5w18ULvYeSuwZ2FBt7KmaEZu1BDUjJTTUgRSFC1AHSozrJC5zxSO4\u002BP1chdVlhXculdw0ASYOFp4qQKzimD6cEY3Egsh6J0t4/Qs4xp9fbvycV3Zz0kll3Q6QSIV31WC\u002Bv3RHoQKvs22QvAQa1U/\u002BytKvRUDHKA=="
    },
    {
      "RequestUri": "http://emilydevtest.blob.core.windows.net/test-container-96907dd6-40df-f13a-a888-120805b8ed37/test-blob-9e65852a-2b54-b300-09a9-f0d19afa2adc",
      "RequestMethod": "GET",
      "RequestHeaders": {
        "Authorization": "Sanitized",
        "If-Unmodified-Since": "Wed, 09 Sep 2020 15:59:18 GMT",
        "User-Agent": [
          "azsdk-net-Storage.Blobs/12.7.0-alpha.20200908.1",
          "(.NET Core 4.6.29130.01; Microsoft Windows 10.0.19041 )"
        ],
        "x-ms-client-request-id": "f523202f-a1df-5227-c004-0d0c27f2c856",
        "x-ms-date": "Tue, 08 Sep 2020 15:59:18 GMT",
        "x-ms-range": "bytes=512-767",
        "x-ms-return-client-request-id": "true",
        "x-ms-version": "2020-02-10"
      },
      "RequestBody": null,
      "StatusCode": 206,
      "ResponseHeaders": {
        "Accept-Ranges": "bytes",
        "Content-Length": "256",
        "Content-Range": "bytes 512-767/1024",
        "Content-Type": "application/octet-stream",
        "Date": "Tue, 08 Sep 2020 15:59:18 GMT",
        "ETag": "\u00220x8D8541024E0D409\u0022",
        "Last-Modified": "Tue, 08 Sep 2020 15:59:18 GMT",
        "Server": [
          "Windows-Azure-Blob/1.0",
          "Microsoft-HTTPAPI/2.0"
        ],
        "Vary": "Origin",
        "x-ms-blob-content-md5": "jCb4OHA5wo\u002BrEHlcrytmsQ==",
        "x-ms-blob-type": "BlockBlob",
        "x-ms-client-request-id": "f523202f-a1df-5227-c004-0d0c27f2c856",
        "x-ms-creation-time": "Tue, 08 Sep 2020 15:59:18 GMT",
        "x-ms-lease-state": "available",
        "x-ms-lease-status": "unlocked",
        "x-ms-request-id": "df09f927-901e-00d1-30f9-85317e000000",
        "x-ms-server-encrypted": "true",
        "x-ms-version": "2020-02-10"
      },
      "ResponseBody": "P0Repbnp3sYBJ6t5BisYzPrtowjiFUVLB76SfbPHkB/3lzQDQl31yY/Ku9xvXEjSsgW1V52\u002BRSn\u002BE537V2ESOZeLgm/2FYqc\u002BNp5GFpo3Kt1v8uuEjiCOFELBC/A\u002BXEuuIJF49rZ2517GV/CRS3PljbyhpiVZCdfCUke6xBa3P5oS1/YIvjQnOMuM/nYv/MjPG34zXPZmFNb5tqQuvCMIDxgWvnN93M9Ieq1ZzAuhklW\u002Bq\u002BjYQ6LjrMMfDweQOHzoRK8d2T5VUX5uquJIzAjLV\u002BQOcBA6b4u1cxGwXo3H\u002BEIwsUecg/kXaRqqaZiAWqC6E/cjQYhsrhTjaKYspTKwQ=="
    },
    {
      "RequestUri": "http://emilydevtest.blob.core.windows.net/test-container-96907dd6-40df-f13a-a888-120805b8ed37/test-blob-9e65852a-2b54-b300-09a9-f0d19afa2adc",
      "RequestMethod": "GET",
      "RequestHeaders": {
        "Authorization": "Sanitized",
        "If-Unmodified-Since": "Wed, 09 Sep 2020 15:59:18 GMT",
        "User-Agent": [
          "azsdk-net-Storage.Blobs/12.7.0-alpha.20200908.1",
          "(.NET Core 4.6.29130.01; Microsoft Windows 10.0.19041 )"
        ],
        "x-ms-client-request-id": "44e04df8-85e9-59a2-b955-137c474632a8",
        "x-ms-date": "Tue, 08 Sep 2020 15:59:18 GMT",
        "x-ms-range": "bytes=768-1023",
        "x-ms-return-client-request-id": "true",
        "x-ms-version": "2020-02-10"
      },
      "RequestBody": null,
      "StatusCode": 206,
      "ResponseHeaders": {
        "Accept-Ranges": "bytes",
        "Content-Length": "256",
        "Content-Range": "bytes 768-1023/1024",
        "Content-Type": "application/octet-stream",
        "Date": "Tue, 08 Sep 2020 15:59:18 GMT",
        "ETag": "\u00220x8D8541024E0D409\u0022",
        "Last-Modified": "Tue, 08 Sep 2020 15:59:18 GMT",
        "Server": [
          "Windows-Azure-Blob/1.0",
          "Microsoft-HTTPAPI/2.0"
        ],
        "Vary": "Origin",
        "x-ms-blob-content-md5": "jCb4OHA5wo\u002BrEHlcrytmsQ==",
        "x-ms-blob-type": "BlockBlob",
        "x-ms-client-request-id": "44e04df8-85e9-59a2-b955-137c474632a8",
        "x-ms-creation-time": "Tue, 08 Sep 2020 15:59:18 GMT",
        "x-ms-lease-state": "available",
        "x-ms-lease-status": "unlocked",
        "x-ms-request-id": "df09f92e-901e-00d1-37f9-85317e000000",
        "x-ms-server-encrypted": "true",
        "x-ms-version": "2020-02-10"
      },
<<<<<<< HEAD
      "ResponseBody": "p4L4\u002B6chL49830HGC5ZaQLggyqy0RUt2tTbWC4tqofNL1yctt\u002BWKcl\u002BSIjR5jvPqpmcvlu/9CWI2gUVwSyMDEj5NezRuLYjSlVdNIiMW/CdD62UjOgoETs3F9jafGiY7jw/2LBK/e3jeXQCXr\u002Bc/IIQeLWC\u002B39czSS1mqTdSMnsxEZITH9AUg2/tRd0JbZ7mhdWxge3Gfa84wuLlWdFAjCqFZZ5UKwCzCanw0Zr6KtyOfyRhoLGOa5Tj213uLyqdrLiyhAcAklrU/XdD1awUPpgGVtmt3ux49/oJcFCjxdp\u002BUiTiR6XVju3JjaI6SpXoz5zE59hR8M3MOowM9iEJMQ=="
    },
    {
      "RequestUri": "https://seandevtest.blob.core.windows.net/test-container-1cabe9a4-38be-dfc9-5f71-fe8bd562bb19?restype=container",
      "RequestMethod": "DELETE",
      "RequestHeaders": {
        "Authorization": "Sanitized",
        "traceparent": "00-328ed64bad01984ab247e5aa8672db4b-62d1cc8e431df548-00",
        "User-Agent": [
          "azsdk-net-Storage.Blobs/12.5.0-dev.20200709.1",
          "(.NET Core 4.6.28801.04; Microsoft Windows 10.0.18362 )"
        ],
        "x-ms-client-request-id": "2cd5fffe-2cd5-8390-c3d1-cbdf65c53687",
        "x-ms-date": "Thu, 09 Jul 2020 16:14:00 GMT",
        "x-ms-return-client-request-id": "true",
        "x-ms-version": "2020-02-10"
      },
      "RequestBody": null,
      "StatusCode": 202,
      "ResponseHeaders": {
        "Content-Length": "0",
        "Date": "Thu, 09 Jul 2020 16:13:59 GMT",
        "Server": [
          "Windows-Azure-Blob/1.0",
          "Microsoft-HTTPAPI/2.0"
        ],
        "x-ms-client-request-id": "2cd5fffe-2cd5-8390-c3d1-cbdf65c53687",
        "x-ms-request-id": "48545023-301e-0047-6e0b-56d561000000",
        "x-ms-version": "2020-02-10"
      },
      "ResponseBody": []
=======
      "ResponseBody": "m8qAYWsEu1Cr3BvVPxfL02HE2CpbkdrnDw3K5GxMqhCf5wuYgQkX5JSL4SoG3Xk7ws437rugZgrwmVJdOtbjXzIKNVcMM1JXrfSVz6\u002Bv4TKTjiGeFLtV/4EBp\u002Be2uam\u002Bp4L4\u002B6chL49830HGC5ZaQLggyqy0RUt2tTbWC4tqofNL1yctt\u002BWKcl\u002BSIjR5jvPqpmcvlu/9CWI2gUVwSyMDEj5NezRuLYjSlVdNIiMW/CdD62UjOgoETs3F9jafGiY7jw/2LBK/e3jeXQCXr\u002Bc/IIQeLWC\u002B39czSS1mqTdSMnsxEZITH9AUg2/tRd0JbZ7mhdWxge3Gfa84wuLlWdFAjA=="
>>>>>>> 548336e6
    },
    {
      "RequestUri": "http://emilydevtest.blob.core.windows.net/test-container-96907dd6-40df-f13a-a888-120805b8ed37/test-blob-36ee5fce-0081-f00c-830f-ca1dbeb8fcd9",
      "RequestMethod": "PUT",
      "RequestHeaders": {
        "Authorization": "Sanitized",
        "Content-Length": "1024",
        "traceparent": "00-5c5defd68c80d84db43edc1551994554-223fe41c348c2141-00",
        "User-Agent": [
          "azsdk-net-Storage.Blobs/12.7.0-alpha.20200908.1",
          "(.NET Core 4.6.29130.01; Microsoft Windows 10.0.19041 )"
        ],
        "x-ms-blob-type": "BlockBlob",
        "x-ms-client-request-id": "1a262ef1-e1f9-88f3-4b76-f183518a7d9f",
        "x-ms-date": "Tue, 08 Sep 2020 15:59:18 GMT",
        "x-ms-return-client-request-id": "true",
        "x-ms-version": "2020-02-10"
      },
      "RequestBody": "z8pTh9egSGvVt\u002BzPnzlgj4JQE9kSg21V8bh/yrDPI8PdWR0n3frlWAV0bzGZ07l/9YT59jJZlkxc/pUfIX27BpQo8UYbOLKHa7vTnRQ8vB7\u002B/9Us1SyQg8PRy99lxTaHuGiccOFzY73Scot3hfg4IEF3ICGojzFnmG6CSmzSIqWES\u002BWrn0s8ipsYWmOhGf7KmKqd7aUV3yk3NNhz8RlQ/0/l8jkTjIH2OpaFkDXOxn5vt7HCNTUAb2y7c2pyyZmCx1oTuyfEtwspprIOj0/0aW5aAzlnjcka5IPNWBkWg3H9AsjaugpXqwClmI6C8t8cxgn8GMVfGjmQ\u002Bdak9l/yEiNBEY2HGq9jA1g4wvQ7mPKjsJEPGmusneeOScA0srShs4ZrQOBSlaxamRVtJlhFVWHkAEbN4/i4lHOl\u002BNHuL1Cjlw5u0FcRURvltIFVP3aPSfNfT7Ju08\u002BNs6ttrJzaa2rFyY9J1oUK0q4r6C53YlX9Fq/dj9\u002BdNcQ\u002B4B2rpKR\u002BCkkXkHXnRXJuVX0EQ\u002BuhFlBWcJbt/dyKJ5PLCvVoXi0Jrd3lYNHgFdA8bjphmfLYncnMVTQOkAxsjGnhHDp9BvZP\u002BpUOvLZ\u002BdlrFsI\u002BiKY6h8m0rmwn5\u002BxzQeNNo/vmWv2hEEZ5cyuATTd/aSOB9ymLaQCnMUWrsVv95PUTiFndgL/AnXRfwRSeNGE4qH7I7U61xjb7Pym79V7ue4oycMDdneRnvVmxK6vsCPzgcwTdMPeqWcYi5kWWCKQZcUWKa8ecWw6WZTPxBJqLDzYo14ZaDUaSiBb\u002Burei0bCxm7ZmYZ01RBf6Rs/HtVUrm9sPaTEhw2f\u002B9\u002BOsoaBW95d/P2jgJKmY95NuX8p6ztbB0yLck2R/k9hSZ229hKZ3p1M0RHXoR3MxdnWhs2OdhCUI7s6BdmQu/6\u002BQkcE7327s9rR7RoZc1Y\u002Bvrxzy3dx0tONEsJnb9izrBUjKW7Wx9ZsGtLyrJj2erBU\u002B0ctLPCHPG9jd8y7VEQCLjEE9ln3V\u002BbWB7CUjyZKhqgSAmSBho8km\u002Bz/c1AJsMaO4I5X8XRWbaNgVxVP4r05KOEkqUHvgJeh0Gp899SWzFbqFa6n4pUju5SxET955Lk/xlpu5Rd0n1/2thEZ6XXOyYq\u002BVc0OkTZcAO29Pm9YJ/uhTSGKN\u002BdPZXZOoSx0CdIu4leky47sISUUAuQpx2Dwro4laJxERJGjbvBWz/AJ5/cLjkwXo2x8xSwMdjUDJZ4VXgKeXpE12q22AVyelVE1ChrtHkkU2PshqKNwR85soElSMXH9a5lV1aOuYaIP7i/Kx2waFgdU8HUHfKXttZLfWWETPFPvR66Bh0iVdndZIcpztXBiQopCDUDw==",
      "StatusCode": 201,
      "ResponseHeaders": {
        "Content-Length": "0",
        "Content-MD5": "rAJNDeXlRHWjMZjP/LCFFw==",
        "Date": "Tue, 08 Sep 2020 15:59:18 GMT",
        "ETag": "\u00220x8D8541024EDCEB2\u0022",
        "Last-Modified": "Tue, 08 Sep 2020 15:59:18 GMT",
        "Server": [
          "Windows-Azure-Blob/1.0",
          "Microsoft-HTTPAPI/2.0"
        ],
<<<<<<< HEAD
        "x-ms-client-request-id": "abe54b84-4b9f-8a3c-9b18-5a63a119feca",
        "x-ms-request-id": "7edb9524-b01e-0019-500b-562662000000",
        "x-ms-version": "2020-02-10"
=======
        "x-ms-client-request-id": "1a262ef1-e1f9-88f3-4b76-f183518a7d9f",
        "x-ms-content-crc64": "PItZ7HXEH6A=",
        "x-ms-request-id": "df09f939-901e-00d1-40f9-85317e000000",
        "x-ms-request-server-encrypted": "true",
        "x-ms-version": "2019-12-12"
>>>>>>> 548336e6
      },
      "ResponseBody": []
    },
    {
      "RequestUri": "http://emilydevtest.blob.core.windows.net/test-container-96907dd6-40df-f13a-a888-120805b8ed37/test-blob-36ee5fce-0081-f00c-830f-ca1dbeb8fcd9",
      "RequestMethod": "HEAD",
      "RequestHeaders": {
        "Authorization": "Sanitized",
        "traceparent": "00-73155c63dbf3624d8aef54d6da9bc4ad-4d0016afa04c2b4b-00",
        "User-Agent": [
          "azsdk-net-Storage.Blobs/12.7.0-alpha.20200908.1",
          "(.NET Core 4.6.29130.01; Microsoft Windows 10.0.19041 )"
        ],
        "x-ms-client-request-id": "902bb7a2-e192-a6df-f863-ad29e9615c2c",
        "x-ms-date": "Tue, 08 Sep 2020 15:59:18 GMT",
        "x-ms-return-client-request-id": "true",
        "x-ms-version": "2020-02-10"
      },
      "RequestBody": null,
      "StatusCode": 200,
      "ResponseHeaders": {
        "Accept-Ranges": "bytes",
        "Content-Length": "1024",
        "Content-MD5": "rAJNDeXlRHWjMZjP/LCFFw==",
        "Content-Type": "application/octet-stream",
        "Date": "Tue, 08 Sep 2020 15:59:18 GMT",
        "ETag": "\u00220x8D8541024EDCEB2\u0022",
        "Last-Modified": "Tue, 08 Sep 2020 15:59:18 GMT",
        "Server": [
          "Windows-Azure-Blob/1.0",
          "Microsoft-HTTPAPI/2.0"
        ],
<<<<<<< HEAD
        "x-ms-client-request-id": "bb365a2f-3552-ea90-aa16-7a8d02851ba8",
        "x-ms-content-crc64": "Mw8EsfUnSPY=",
        "x-ms-request-id": "7edb9575-b01e-0019-160b-562662000000",
        "x-ms-request-server-encrypted": "true",
        "x-ms-version": "2020-02-10"
=======
        "Vary": "Origin",
        "x-ms-access-tier": "Hot",
        "x-ms-access-tier-inferred": "true",
        "x-ms-blob-type": "BlockBlob",
        "x-ms-client-request-id": "902bb7a2-e192-a6df-f863-ad29e9615c2c",
        "x-ms-creation-time": "Tue, 08 Sep 2020 15:59:18 GMT",
        "x-ms-lease-state": "available",
        "x-ms-lease-status": "unlocked",
        "x-ms-request-id": "df09f941-901e-00d1-47f9-85317e000000",
        "x-ms-server-encrypted": "true",
        "x-ms-version": "2019-12-12"
>>>>>>> 548336e6
      },
      "ResponseBody": []
    },
    {
      "RequestUri": "http://emilydevtest.blob.core.windows.net/test-container-96907dd6-40df-f13a-a888-120805b8ed37/test-blob-36ee5fce-0081-f00c-830f-ca1dbeb8fcd9",
      "RequestMethod": "HEAD",
      "RequestHeaders": {
        "Authorization": "Sanitized",
        "If-Match": "\u00220x8D8541024EDCEB2\u0022",
        "traceparent": "00-a249da4291811c4da5a7c7a28c0af58f-b3c5024b77b33a4b-00",
        "User-Agent": [
          "azsdk-net-Storage.Blobs/12.7.0-alpha.20200908.1",
          "(.NET Core 4.6.29130.01; Microsoft Windows 10.0.19041 )"
        ],
        "x-ms-client-request-id": "99e0db56-ec5e-290c-6bf8-c0d12e470a19",
        "x-ms-date": "Tue, 08 Sep 2020 15:59:18 GMT",
        "x-ms-return-client-request-id": "true",
        "x-ms-version": "2020-02-10"
      },
      "RequestBody": null,
      "StatusCode": 200,
      "ResponseHeaders": {
        "Accept-Ranges": "bytes",
        "Content-Length": "1024",
        "Content-MD5": "rAJNDeXlRHWjMZjP/LCFFw==",
        "Content-Type": "application/octet-stream",
        "Date": "Tue, 08 Sep 2020 15:59:18 GMT",
        "ETag": "\u00220x8D8541024EDCEB2\u0022",
        "Last-Modified": "Tue, 08 Sep 2020 15:59:18 GMT",
        "Server": [
          "Windows-Azure-Blob/1.0",
          "Microsoft-HTTPAPI/2.0"
        ],
        "Vary": "Origin",
        "x-ms-access-tier": "Hot",
        "x-ms-access-tier-inferred": "true",
        "x-ms-blob-type": "BlockBlob",
        "x-ms-client-request-id": "99e0db56-ec5e-290c-6bf8-c0d12e470a19",
        "x-ms-creation-time": "Tue, 08 Sep 2020 15:59:18 GMT",
        "x-ms-lease-state": "available",
        "x-ms-lease-status": "unlocked",
        "x-ms-request-id": "df09f947-901e-00d1-4df9-85317e000000",
        "x-ms-server-encrypted": "true",
        "x-ms-version": "2020-02-10"
      },
      "ResponseBody": []
    },
    {
      "RequestUri": "http://emilydevtest.blob.core.windows.net/test-container-96907dd6-40df-f13a-a888-120805b8ed37/test-blob-36ee5fce-0081-f00c-830f-ca1dbeb8fcd9",
      "RequestMethod": "GET",
      "RequestHeaders": {
        "Authorization": "Sanitized",
        "If-Match": "\u00220x8D8541024EDCEB2\u0022",
        "User-Agent": [
          "azsdk-net-Storage.Blobs/12.7.0-alpha.20200908.1",
          "(.NET Core 4.6.29130.01; Microsoft Windows 10.0.19041 )"
        ],
        "x-ms-client-request-id": "0dd247d9-c280-36cd-56f3-19d5f30de777",
        "x-ms-date": "Tue, 08 Sep 2020 15:59:18 GMT",
        "x-ms-range": "bytes=0-255",
        "x-ms-return-client-request-id": "true",
        "x-ms-version": "2020-02-10"
      },
      "RequestBody": null,
      "StatusCode": 206,
      "ResponseHeaders": {
        "Accept-Ranges": "bytes",
        "Content-Length": "256",
        "Content-Range": "bytes 0-255/1024",
        "Content-Type": "application/octet-stream",
        "Date": "Tue, 08 Sep 2020 15:59:18 GMT",
        "ETag": "\u00220x8D8541024EDCEB2\u0022",
        "Last-Modified": "Tue, 08 Sep 2020 15:59:18 GMT",
        "Server": [
          "Windows-Azure-Blob/1.0",
          "Microsoft-HTTPAPI/2.0"
        ],
        "Vary": "Origin",
        "x-ms-blob-content-md5": "rAJNDeXlRHWjMZjP/LCFFw==",
        "x-ms-blob-type": "BlockBlob",
        "x-ms-client-request-id": "0dd247d9-c280-36cd-56f3-19d5f30de777",
        "x-ms-creation-time": "Tue, 08 Sep 2020 15:59:18 GMT",
        "x-ms-lease-state": "available",
        "x-ms-lease-status": "unlocked",
        "x-ms-request-id": "df09f94e-901e-00d1-53f9-85317e000000",
        "x-ms-server-encrypted": "true",
        "x-ms-version": "2020-02-10"
      },
      "ResponseBody": "z8pTh9egSGvVt\u002BzPnzlgj4JQE9kSg21V8bh/yrDPI8PdWR0n3frlWAV0bzGZ07l/9YT59jJZlkxc/pUfIX27BpQo8UYbOLKHa7vTnRQ8vB7\u002B/9Us1SyQg8PRy99lxTaHuGiccOFzY73Scot3hfg4IEF3ICGojzFnmG6CSmzSIqWES\u002BWrn0s8ipsYWmOhGf7KmKqd7aUV3yk3NNhz8RlQ/0/l8jkTjIH2OpaFkDXOxn5vt7HCNTUAb2y7c2pyyZmCx1oTuyfEtwspprIOj0/0aW5aAzlnjcka5IPNWBkWg3H9AsjaugpXqwClmI6C8t8cxgn8GMVfGjmQ\u002Bdak9l/yEg=="
    },
    {
      "RequestUri": "http://emilydevtest.blob.core.windows.net/test-container-96907dd6-40df-f13a-a888-120805b8ed37/test-blob-36ee5fce-0081-f00c-830f-ca1dbeb8fcd9",
      "RequestMethod": "GET",
      "RequestHeaders": {
        "Authorization": "Sanitized",
        "If-Match": "\u00220x8D8541024EDCEB2\u0022",
        "User-Agent": [
          "azsdk-net-Storage.Blobs/12.7.0-alpha.20200908.1",
          "(.NET Core 4.6.29130.01; Microsoft Windows 10.0.19041 )"
        ],
        "x-ms-client-request-id": "e7f8dab3-fc74-2198-8586-44d58173f9cc",
        "x-ms-date": "Tue, 08 Sep 2020 15:59:18 GMT",
        "x-ms-range": "bytes=256-511",
        "x-ms-return-client-request-id": "true",
        "x-ms-version": "2020-02-10"
      },
      "RequestBody": null,
      "StatusCode": 206,
      "ResponseHeaders": {
        "Accept-Ranges": "bytes",
        "Content-Length": "256",
        "Content-Range": "bytes 256-511/1024",
        "Content-Type": "application/octet-stream",
        "Date": "Tue, 08 Sep 2020 15:59:18 GMT",
        "ETag": "\u00220x8D8541024EDCEB2\u0022",
        "Last-Modified": "Tue, 08 Sep 2020 15:59:18 GMT",
        "Server": [
          "Windows-Azure-Blob/1.0",
          "Microsoft-HTTPAPI/2.0"
        ],
        "Vary": "Origin",
        "x-ms-blob-content-md5": "rAJNDeXlRHWjMZjP/LCFFw==",
        "x-ms-blob-type": "BlockBlob",
        "x-ms-client-request-id": "e7f8dab3-fc74-2198-8586-44d58173f9cc",
        "x-ms-creation-time": "Tue, 08 Sep 2020 15:59:18 GMT",
        "x-ms-lease-state": "available",
        "x-ms-lease-status": "unlocked",
        "x-ms-request-id": "df09f956-901e-00d1-5bf9-85317e000000",
        "x-ms-server-encrypted": "true",
        "x-ms-version": "2020-02-10"
      },
      "ResponseBody": "I0ERjYcar2MDWDjC9DuY8qOwkQ8aa6yd545JwDSytKGzhmtA4FKVrFqZFW0mWEVVYeQARs3j\u002BLiUc6X40e4vUKOXDm7QVxFRG\u002BW0gVU/do9J819Psm7Tz42zq22snNprasXJj0nWhQrSrivoLndiVf0Wr92P3501xD7gHaukpH4KSReQdedFcm5VfQRD66EWUFZwlu393Ionk8sK9WheLQmt3eVg0eAV0DxuOmGZ8tidycxVNA6QDGyMaeEcOn0G9k/6lQ68tn52WsWwj6IpjqHybSubCfn7HNB402j\u002B\u002BZa/aEQRnlzK4BNN39pI4H3KYtpAKcxRauxW/3k9ROIWdw=="
    },
    {
      "RequestUri": "http://emilydevtest.blob.core.windows.net/test-container-96907dd6-40df-f13a-a888-120805b8ed37/test-blob-36ee5fce-0081-f00c-830f-ca1dbeb8fcd9",
      "RequestMethod": "GET",
      "RequestHeaders": {
        "Authorization": "Sanitized",
        "If-Match": "\u00220x8D8541024EDCEB2\u0022",
        "User-Agent": [
          "azsdk-net-Storage.Blobs/12.7.0-alpha.20200908.1",
          "(.NET Core 4.6.29130.01; Microsoft Windows 10.0.19041 )"
        ],
        "x-ms-client-request-id": "1821d40c-0015-2c02-edb3-89ceaac7391f",
        "x-ms-date": "Tue, 08 Sep 2020 15:59:19 GMT",
        "x-ms-range": "bytes=512-767",
        "x-ms-return-client-request-id": "true",
        "x-ms-version": "2020-02-10"
      },
      "RequestBody": null,
      "StatusCode": 206,
      "ResponseHeaders": {
        "Accept-Ranges": "bytes",
        "Content-Length": "256",
        "Content-Range": "bytes 512-767/1024",
        "Content-Type": "application/octet-stream",
        "Date": "Tue, 08 Sep 2020 15:59:18 GMT",
        "ETag": "\u00220x8D8541024EDCEB2\u0022",
        "Last-Modified": "Tue, 08 Sep 2020 15:59:18 GMT",
        "Server": [
          "Windows-Azure-Blob/1.0",
          "Microsoft-HTTPAPI/2.0"
        ],
        "Vary": "Origin",
        "x-ms-blob-content-md5": "rAJNDeXlRHWjMZjP/LCFFw==",
        "x-ms-blob-type": "BlockBlob",
        "x-ms-client-request-id": "1821d40c-0015-2c02-edb3-89ceaac7391f",
        "x-ms-creation-time": "Tue, 08 Sep 2020 15:59:18 GMT",
        "x-ms-lease-state": "available",
        "x-ms-lease-status": "unlocked",
        "x-ms-request-id": "df09f95e-901e-00d1-63f9-85317e000000",
        "x-ms-server-encrypted": "true",
        "x-ms-version": "2020-02-10"
      },
      "ResponseBody": "YC/wJ10X8EUnjRhOKh\u002ByO1OtcY2\u002Bz8pu/Ve7nuKMnDA3Z3kZ71ZsSur7Aj84HME3TD3qlnGIuZFlgikGXFFimvHnFsOlmUz8QSaiw82KNeGWg1GkogW/rq3otGwsZu2ZmGdNUQX\u002BkbPx7VVK5vbD2kxIcNn/vfjrKGgVveXfz9o4CSpmPeTbl/Kes7WwdMi3JNkf5PYUmdtvYSmd6dTNER16EdzMXZ1obNjnYQlCO7OgXZkLv\u002BvkJHBO99u7Pa0e0aGXNWPr68c8t3cdLTjRLCZ2/Ys6wVIylu1sfWbBrS8qyY9nqwVPtHLSzwhzxvY3fMu1REAi4xBPZZ91fm1gew=="
    },
    {
      "RequestUri": "http://emilydevtest.blob.core.windows.net/test-container-96907dd6-40df-f13a-a888-120805b8ed37/test-blob-36ee5fce-0081-f00c-830f-ca1dbeb8fcd9",
      "RequestMethod": "GET",
      "RequestHeaders": {
        "Authorization": "Sanitized",
        "If-Match": "\u00220x8D8541024EDCEB2\u0022",
        "User-Agent": [
          "azsdk-net-Storage.Blobs/12.7.0-alpha.20200908.1",
          "(.NET Core 4.6.29130.01; Microsoft Windows 10.0.19041 )"
        ],
        "x-ms-client-request-id": "adc99b6b-e152-2fb7-580a-cd9facc140e3",
        "x-ms-date": "Tue, 08 Sep 2020 15:59:19 GMT",
        "x-ms-range": "bytes=768-1023",
        "x-ms-return-client-request-id": "true",
        "x-ms-version": "2020-02-10"
      },
      "RequestBody": null,
      "StatusCode": 206,
      "ResponseHeaders": {
        "Accept-Ranges": "bytes",
        "Content-Length": "256",
        "Content-Range": "bytes 768-1023/1024",
        "Content-Type": "application/octet-stream",
        "Date": "Tue, 08 Sep 2020 15:59:18 GMT",
        "ETag": "\u00220x8D8541024EDCEB2\u0022",
        "Last-Modified": "Tue, 08 Sep 2020 15:59:18 GMT",
        "Server": [
          "Windows-Azure-Blob/1.0",
          "Microsoft-HTTPAPI/2.0"
        ],
        "Vary": "Origin",
        "x-ms-blob-content-md5": "rAJNDeXlRHWjMZjP/LCFFw==",
        "x-ms-blob-type": "BlockBlob",
        "x-ms-client-request-id": "adc99b6b-e152-2fb7-580a-cd9facc140e3",
        "x-ms-creation-time": "Tue, 08 Sep 2020 15:59:18 GMT",
        "x-ms-lease-state": "available",
        "x-ms-lease-status": "unlocked",
        "x-ms-request-id": "df09f968-901e-00d1-6bf9-85317e000000",
        "x-ms-server-encrypted": "true",
        "x-ms-version": "2020-02-10"
      },
<<<<<<< HEAD
      "ResponseBody": "BWz/AJ5/cLjkwXo2x8xSwMdjUDJZ4VXgKeXpE12q22AVyelVE1ChrtHkkU2PshqKNwR85soElSMXH9a5lV1aOuYaIP7i/Kx2waFgdU8HUHfKXttZLfWWETPFPvR66Bh0iVdndZIcpztXBiQopCDUD85f7jaBAAzwgw/KHb64/NmI6\u002Bv4n9vkrregAifQbW0S8S4mGvnh84hLdvGDUYp9nwpLn7g023DzekB/4P7lIBaityuQkuHfpvhjrSnpYVwsI2Mchc203hW\u002BMp\u002B4YhKKZVbb4Jle7Awpa/jA0S5HChnkU72byJtI7dkW0l9CJkTl2UfSDYDCzTZW8xnV8w3ndw=="
    },
    {
      "RequestUri": "https://seandevtest.blob.core.windows.net/test-container-709c68b8-73e1-bd63-d272-8b7785f83820?restype=container",
      "RequestMethod": "DELETE",
      "RequestHeaders": {
        "Authorization": "Sanitized",
        "traceparent": "00-26876f38bbce9e42957c4c3fda67e757-8c3a5151b8b78544-00",
        "User-Agent": [
          "azsdk-net-Storage.Blobs/12.5.0-dev.20200709.1",
          "(.NET Core 4.6.28801.04; Microsoft Windows 10.0.18362 )"
        ],
        "x-ms-client-request-id": "82b10039-3740-7e16-2031-f2c4821f0fa3",
        "x-ms-date": "Thu, 09 Jul 2020 16:14:00 GMT",
        "x-ms-return-client-request-id": "true",
        "x-ms-version": "2020-02-10"
      },
      "RequestBody": null,
      "StatusCode": 202,
      "ResponseHeaders": {
        "Content-Length": "0",
        "Date": "Thu, 09 Jul 2020 16:14:00 GMT",
        "Server": [
          "Windows-Azure-Blob/1.0",
          "Microsoft-HTTPAPI/2.0"
        ],
        "x-ms-client-request-id": "82b10039-3740-7e16-2031-f2c4821f0fa3",
        "x-ms-request-id": "7edb9725-b01e-0019-270b-562662000000",
        "x-ms-version": "2020-02-10"
      },
      "ResponseBody": []
=======
      "ResponseBody": "CUjyZKhqgSAmSBho8km\u002Bz/c1AJsMaO4I5X8XRWbaNgVxVP4r05KOEkqUHvgJeh0Gp899SWzFbqFa6n4pUju5SxET955Lk/xlpu5Rd0n1/2thEZ6XXOyYq\u002BVc0OkTZcAO29Pm9YJ/uhTSGKN\u002BdPZXZOoSx0CdIu4leky47sISUUAuQpx2Dwro4laJxERJGjbvBWz/AJ5/cLjkwXo2x8xSwMdjUDJZ4VXgKeXpE12q22AVyelVE1ChrtHkkU2PshqKNwR85soElSMXH9a5lV1aOuYaIP7i/Kx2waFgdU8HUHfKXttZLfWWETPFPvR66Bh0iVdndZIcpztXBiQopCDUDw=="
>>>>>>> 548336e6
    },
    {
      "RequestUri": "http://emilydevtest.blob.core.windows.net/test-container-96907dd6-40df-f13a-a888-120805b8ed37/test-blob-b4280860-306e-df62-9acf-51799fcc3ec0",
      "RequestMethod": "PUT",
      "RequestHeaders": {
        "Authorization": "Sanitized",
        "Content-Length": "1024",
        "traceparent": "00-de3da3f007abb5408d23eb55e0350c6f-f343c928c8f6ea44-00",
        "User-Agent": [
          "azsdk-net-Storage.Blobs/12.7.0-alpha.20200908.1",
          "(.NET Core 4.6.29130.01; Microsoft Windows 10.0.19041 )"
        ],
        "x-ms-blob-type": "BlockBlob",
        "x-ms-client-request-id": "db114986-450b-0836-1282-0c24bc1de750",
        "x-ms-date": "Tue, 08 Sep 2020 15:59:19 GMT",
        "x-ms-return-client-request-id": "true",
        "x-ms-version": "2020-02-10"
      },
      "RequestBody": "3FqUD2xbMuHhos4Hw6Sq4pSJYw79jM0YPOpnbF1T0YjNWIEmdg\u002BTD2noy68Sr2u0X\u002BsKIl4x5VCNfNKC9MWDjtFFOWsig2uF9lSkFcAeBYx\u002Bsg1ySa4qnHIxmfo8ERqkZD3dzXUAktt/hCwKjM\u002BPb3ZGA0G4EUQiG5348epxSeQ5ALGCQDcWfiAx8sSCHw\u002BjoSqD9Q7Y61L5u7HYCKHxDjpI0IweDS8/L4Qhhx9/oPuOVU\u002B/7VTWYRVfiYSGPnZ/P\u002BSJOk\u002BDhJT7RMWKt2QzeRq2SbJRMSDmcW92v4OqufENoUc79masC9C6xKiOTKqwKxBpz/TDLQ7Do8jfDMUQUYvUfBUc\u002BIO0CT7ilm14WCXFxpNzQOn8SnM5d1KezP8KqXMdus\u002BUkzONtca24JagS0qiGkYynRCi1zKh44AwFjw/2O35Wp5WMDJg5YsiRmncmCwH/LK52AtieuOd87CyXZ6Kdwipp/CsS\u002BoT0biFgJDJxEpTKBqKhv/hlt\u002B6uD2BrYjsmM9gM/E8WrDHpQZT3fpS1C5lXzSE//EIyBAQ8ZKtkiQvmefAaJFZF81qwuD5jbnkaOQOG05UZ5jeWGrgK2gdGRLiJEQSkWucDEdmGjwQDzpXK4munnbV2zFP4hAneOtkTKjOFml10dZ4cg8G7U1bzkgvif/fbnubDEkSw69bdJNcAs2UQfjR4VqzNStnz\u002B3k9BTH9\u002B/shd4tMgofYg4mHf17qut/x4xQXqelLDlPMzxbLs\u002BblH2kb33vZg7usn9LjBgu7CUCZCyHdplHRlmk3v7NwzQ/i4iA1jptkGB9YasoWp8gIUcXWMmiFB3kXSgjSogQIe5KDACPrhXqlNTMCRXtH\u002By5g7y3tWtqnXdqnHkRSkXYbUC93U2ekHMxLMT11QoI9j08asfLWGyD4G6JJRGc2EqO85zVMEGeGvJJhYimdcdtYqU71d9\u002BDRTTOv3fFWthlVR5ZuJuMsb8nU/UgdPj3GqnHMJsYANqEOaHAfVEvwSG6O80LQ7l/i/fPziQqYtB8F6SN/mp9DVQDlX75zHQt91LTZnkr65bwh2SjSDK2mZbRRCXsocL3PO54x656Rf\u002BDohaRVvyXUGvNnXcF2cUhTTuoKEgOQVVP3ClKsuQotkFk3\u002BYcJULaOjP53sSLsWMpV3qykh23dSDBAXrTDJ1H5Oc1oPoexWe4ze4UFGJQxCrGYRtpdiQj7WqFWuQHxu2WcjndlhCpClIS\u002BYQvo2D\u002BcH0PzOuCHm7C0fNPWapDsMcAvaIocy4aXRaJVrxgNAoJxuqnN/nB1FPLGoRdGfDnj0i9LyW\u002Blj0O9a/U\u002BMfyYt2pBVK/3HkNPqlOHVhp/QNl4YczosUki3Dtg==",
      "StatusCode": 201,
      "ResponseHeaders": {
        "Content-Length": "0",
        "Content-MD5": "vWGlaZM4rxp9lVzPRIXFPQ==",
        "Date": "Tue, 08 Sep 2020 15:59:18 GMT",
        "ETag": "\u00220x8D8541024FAF06D\u0022",
        "Last-Modified": "Tue, 08 Sep 2020 15:59:18 GMT",
        "Server": [
          "Windows-Azure-Blob/1.0",
          "Microsoft-HTTPAPI/2.0"
        ],
<<<<<<< HEAD
        "x-ms-client-request-id": "bf4f558e-54ed-61d6-155f-8984863e767f",
        "x-ms-request-id": "3b1a81c4-e01e-006c-740b-56a1d9000000",
        "x-ms-version": "2020-02-10"
=======
        "x-ms-client-request-id": "db114986-450b-0836-1282-0c24bc1de750",
        "x-ms-content-crc64": "2U1oRus8Lwg=",
        "x-ms-request-id": "df09f970-901e-00d1-73f9-85317e000000",
        "x-ms-request-server-encrypted": "true",
        "x-ms-version": "2019-12-12"
>>>>>>> 548336e6
      },
      "ResponseBody": []
    },
    {
      "RequestUri": "http://emilydevtest.blob.core.windows.net/test-container-96907dd6-40df-f13a-a888-120805b8ed37/test-blob-b4280860-306e-df62-9acf-51799fcc3ec0",
      "RequestMethod": "HEAD",
      "RequestHeaders": {
        "Authorization": "Sanitized",
        "If-None-Match": "\u0022garbage\u0022",
        "traceparent": "00-78966b9d815e1e41b982b756251500dc-128d5d5824d44543-00",
        "User-Agent": [
          "azsdk-net-Storage.Blobs/12.7.0-alpha.20200908.1",
          "(.NET Core 4.6.29130.01; Microsoft Windows 10.0.19041 )"
        ],
        "x-ms-client-request-id": "56f269be-63bb-7cb4-bab9-d00f87bdf59e",
        "x-ms-date": "Tue, 08 Sep 2020 15:59:19 GMT",
        "x-ms-return-client-request-id": "true",
        "x-ms-version": "2020-02-10"
      },
      "RequestBody": null,
      "StatusCode": 200,
      "ResponseHeaders": {
        "Accept-Ranges": "bytes",
        "Content-Length": "1024",
        "Content-MD5": "vWGlaZM4rxp9lVzPRIXFPQ==",
        "Content-Type": "application/octet-stream",
        "Date": "Tue, 08 Sep 2020 15:59:18 GMT",
        "ETag": "\u00220x8D8541024FAF06D\u0022",
        "Last-Modified": "Tue, 08 Sep 2020 15:59:18 GMT",
        "Server": [
          "Windows-Azure-Blob/1.0",
          "Microsoft-HTTPAPI/2.0"
        ],
<<<<<<< HEAD
        "x-ms-client-request-id": "65fb5e32-8f61-0a2d-b304-2cdc333c7b83",
        "x-ms-content-crc64": "Apak2qP93zY=",
        "x-ms-request-id": "3b1a8203-e01e-006c-2e0b-56a1d9000000",
        "x-ms-request-server-encrypted": "true",
        "x-ms-version": "2020-02-10"
=======
        "Vary": "Origin",
        "x-ms-access-tier": "Hot",
        "x-ms-access-tier-inferred": "true",
        "x-ms-blob-type": "BlockBlob",
        "x-ms-client-request-id": "56f269be-63bb-7cb4-bab9-d00f87bdf59e",
        "x-ms-creation-time": "Tue, 08 Sep 2020 15:59:18 GMT",
        "x-ms-lease-state": "available",
        "x-ms-lease-status": "unlocked",
        "x-ms-request-id": "df09f978-901e-00d1-7bf9-85317e000000",
        "x-ms-server-encrypted": "true",
        "x-ms-version": "2019-12-12"
>>>>>>> 548336e6
      },
      "ResponseBody": []
    },
    {
      "RequestUri": "http://emilydevtest.blob.core.windows.net/test-container-96907dd6-40df-f13a-a888-120805b8ed37/test-blob-b4280860-306e-df62-9acf-51799fcc3ec0",
      "RequestMethod": "GET",
      "RequestHeaders": {
        "Authorization": "Sanitized",
        "If-None-Match": "\u0022garbage\u0022",
        "User-Agent": [
          "azsdk-net-Storage.Blobs/12.7.0-alpha.20200908.1",
          "(.NET Core 4.6.29130.01; Microsoft Windows 10.0.19041 )"
        ],
        "x-ms-client-request-id": "5366d3a2-902a-2c95-16d6-e7b20f134469",
        "x-ms-date": "Tue, 08 Sep 2020 15:59:19 GMT",
        "x-ms-range": "bytes=0-255",
        "x-ms-return-client-request-id": "true",
        "x-ms-version": "2020-02-10"
      },
      "RequestBody": null,
      "StatusCode": 206,
      "ResponseHeaders": {
        "Accept-Ranges": "bytes",
        "Content-Length": "256",
        "Content-Range": "bytes 0-255/1024",
        "Content-Type": "application/octet-stream",
        "Date": "Tue, 08 Sep 2020 15:59:18 GMT",
        "ETag": "\u00220x8D8541024FAF06D\u0022",
        "Last-Modified": "Tue, 08 Sep 2020 15:59:18 GMT",
        "Server": [
          "Windows-Azure-Blob/1.0",
          "Microsoft-HTTPAPI/2.0"
        ],
        "Vary": "Origin",
        "x-ms-blob-content-md5": "vWGlaZM4rxp9lVzPRIXFPQ==",
        "x-ms-blob-type": "BlockBlob",
        "x-ms-client-request-id": "5366d3a2-902a-2c95-16d6-e7b20f134469",
        "x-ms-creation-time": "Tue, 08 Sep 2020 15:59:18 GMT",
        "x-ms-lease-state": "available",
        "x-ms-lease-status": "unlocked",
        "x-ms-request-id": "df09f97d-901e-00d1-80f9-85317e000000",
        "x-ms-server-encrypted": "true",
        "x-ms-version": "2020-02-10"
      },
      "ResponseBody": "3FqUD2xbMuHhos4Hw6Sq4pSJYw79jM0YPOpnbF1T0YjNWIEmdg\u002BTD2noy68Sr2u0X\u002BsKIl4x5VCNfNKC9MWDjtFFOWsig2uF9lSkFcAeBYx\u002Bsg1ySa4qnHIxmfo8ERqkZD3dzXUAktt/hCwKjM\u002BPb3ZGA0G4EUQiG5348epxSeQ5ALGCQDcWfiAx8sSCHw\u002BjoSqD9Q7Y61L5u7HYCKHxDjpI0IweDS8/L4Qhhx9/oPuOVU\u002B/7VTWYRVfiYSGPnZ/P\u002BSJOk\u002BDhJT7RMWKt2QzeRq2SbJRMSDmcW92v4OqufENoUc79masC9C6xKiOTKqwKxBpz/TDLQ7Do8jfDMUQUQ=="
    },
    {
      "RequestUri": "http://emilydevtest.blob.core.windows.net/test-container-96907dd6-40df-f13a-a888-120805b8ed37/test-blob-b4280860-306e-df62-9acf-51799fcc3ec0",
      "RequestMethod": "GET",
      "RequestHeaders": {
        "Authorization": "Sanitized",
        "If-None-Match": "\u0022garbage\u0022",
        "User-Agent": [
          "azsdk-net-Storage.Blobs/12.7.0-alpha.20200908.1",
          "(.NET Core 4.6.29130.01; Microsoft Windows 10.0.19041 )"
        ],
        "x-ms-client-request-id": "b46d24de-a256-e473-1d3e-1d3788c99611",
        "x-ms-date": "Tue, 08 Sep 2020 15:59:19 GMT",
        "x-ms-range": "bytes=256-511",
        "x-ms-return-client-request-id": "true",
        "x-ms-version": "2020-02-10"
      },
      "RequestBody": null,
      "StatusCode": 206,
      "ResponseHeaders": {
        "Accept-Ranges": "bytes",
        "Content-Length": "256",
        "Content-Range": "bytes 256-511/1024",
        "Content-Type": "application/octet-stream",
        "Date": "Tue, 08 Sep 2020 15:59:18 GMT",
        "ETag": "\u00220x8D8541024FAF06D\u0022",
        "Last-Modified": "Tue, 08 Sep 2020 15:59:18 GMT",
        "Server": [
          "Windows-Azure-Blob/1.0",
          "Microsoft-HTTPAPI/2.0"
        ],
        "Vary": "Origin",
        "x-ms-blob-content-md5": "vWGlaZM4rxp9lVzPRIXFPQ==",
        "x-ms-blob-type": "BlockBlob",
        "x-ms-client-request-id": "b46d24de-a256-e473-1d3e-1d3788c99611",
        "x-ms-creation-time": "Tue, 08 Sep 2020 15:59:18 GMT",
        "x-ms-lease-state": "available",
        "x-ms-lease-status": "unlocked",
        "x-ms-request-id": "df09f983-901e-00d1-06f9-85317e000000",
        "x-ms-server-encrypted": "true",
        "x-ms-version": "2020-02-10"
      },
      "ResponseBody": "i9R8FRz4g7QJPuKWbXhYJcXGk3NA6fxKczl3Up7M/wqpcx26z5STM421xrbglqBLSqIaRjKdEKLXMqHjgDAWPD/Y7flanlYwMmDliyJGadyYLAf8srnYC2J6453zsLJdnop3CKmn8KxL6hPRuIWAkMnESlMoGoqG/\u002BGW37q4PYGtiOyYz2Az8TxasMelBlPd\u002BlLULmVfNIT/8QjIEBDxkq2SJC\u002BZ58BokVkXzWrC4PmNueRo5A4bTlRnmN5YauAraB0ZEuIkRBKRa5wMR2YaPBAPOlcria6edtXbMU/iECd462RMqM4WaXXR1nhyDwbtTVvOSC\u002BJ/99ue5sMSRLDrw=="
    },
    {
      "RequestUri": "http://emilydevtest.blob.core.windows.net/test-container-96907dd6-40df-f13a-a888-120805b8ed37/test-blob-b4280860-306e-df62-9acf-51799fcc3ec0",
      "RequestMethod": "GET",
      "RequestHeaders": {
        "Authorization": "Sanitized",
        "If-None-Match": "\u0022garbage\u0022",
        "User-Agent": [
          "azsdk-net-Storage.Blobs/12.7.0-alpha.20200908.1",
          "(.NET Core 4.6.29130.01; Microsoft Windows 10.0.19041 )"
        ],
        "x-ms-client-request-id": "ebd451a6-8fa6-df12-e7b7-5dbd8df2c523",
        "x-ms-date": "Tue, 08 Sep 2020 15:59:19 GMT",
        "x-ms-range": "bytes=512-767",
        "x-ms-return-client-request-id": "true",
        "x-ms-version": "2020-02-10"
      },
      "RequestBody": null,
      "StatusCode": 206,
      "ResponseHeaders": {
        "Accept-Ranges": "bytes",
        "Content-Length": "256",
        "Content-Range": "bytes 512-767/1024",
        "Content-Type": "application/octet-stream",
        "Date": "Tue, 08 Sep 2020 15:59:18 GMT",
        "ETag": "\u00220x8D8541024FAF06D\u0022",
        "Last-Modified": "Tue, 08 Sep 2020 15:59:18 GMT",
        "Server": [
          "Windows-Azure-Blob/1.0",
          "Microsoft-HTTPAPI/2.0"
        ],
        "Vary": "Origin",
        "x-ms-blob-content-md5": "vWGlaZM4rxp9lVzPRIXFPQ==",
        "x-ms-blob-type": "BlockBlob",
        "x-ms-client-request-id": "ebd451a6-8fa6-df12-e7b7-5dbd8df2c523",
        "x-ms-creation-time": "Tue, 08 Sep 2020 15:59:18 GMT",
        "x-ms-lease-state": "available",
        "x-ms-lease-status": "unlocked",
        "x-ms-request-id": "df09f98c-901e-00d1-0ff9-85317e000000",
        "x-ms-server-encrypted": "true",
        "x-ms-version": "2020-02-10"
      },
      "ResponseBody": "W3STXALNlEH40eFaszUrZ8/t5PQUx/fv7IXeLTIKH2IOJh39e6rrf8eMUF6npSw5TzM8Wy7Pm5R9pG9972YO7rJ/S4wYLuwlAmQsh3aZR0ZZpN7\u002BzcM0P4uIgNY6bZBgfWGrKFqfICFHF1jJohQd5F0oI0qIECHuSgwAj64V6pTUzAkV7R/suYO8t7Vrap13apx5EUpF2G1Avd1NnpBzMSzE9dUKCPY9PGrHy1hsg\u002BBuiSURnNhKjvOc1TBBnhrySYWIpnXHbWKlO9Xffg0U0zr93xVrYZVUeWbibjLG/J1P1IHT49xqpxzCbGADahDmhwH1RL8EhujvNC0O5f4v3w=="
    },
    {
      "RequestUri": "http://emilydevtest.blob.core.windows.net/test-container-96907dd6-40df-f13a-a888-120805b8ed37/test-blob-b4280860-306e-df62-9acf-51799fcc3ec0",
      "RequestMethod": "GET",
      "RequestHeaders": {
        "Authorization": "Sanitized",
        "If-None-Match": "\u0022garbage\u0022",
        "User-Agent": [
          "azsdk-net-Storage.Blobs/12.7.0-alpha.20200908.1",
          "(.NET Core 4.6.29130.01; Microsoft Windows 10.0.19041 )"
        ],
        "x-ms-client-request-id": "369128c1-abf5-716b-3832-0ad002f168b6",
        "x-ms-date": "Tue, 08 Sep 2020 15:59:19 GMT",
        "x-ms-range": "bytes=768-1023",
        "x-ms-return-client-request-id": "true",
        "x-ms-version": "2020-02-10"
      },
      "RequestBody": null,
      "StatusCode": 206,
      "ResponseHeaders": {
        "Accept-Ranges": "bytes",
        "Content-Length": "256",
        "Content-Range": "bytes 768-1023/1024",
        "Content-Type": "application/octet-stream",
        "Date": "Tue, 08 Sep 2020 15:59:18 GMT",
        "ETag": "\u00220x8D8541024FAF06D\u0022",
        "Last-Modified": "Tue, 08 Sep 2020 15:59:18 GMT",
        "Server": [
          "Windows-Azure-Blob/1.0",
          "Microsoft-HTTPAPI/2.0"
        ],
        "Vary": "Origin",
        "x-ms-blob-content-md5": "vWGlaZM4rxp9lVzPRIXFPQ==",
        "x-ms-blob-type": "BlockBlob",
        "x-ms-client-request-id": "369128c1-abf5-716b-3832-0ad002f168b6",
        "x-ms-creation-time": "Tue, 08 Sep 2020 15:59:18 GMT",
        "x-ms-lease-state": "available",
        "x-ms-lease-status": "unlocked",
        "x-ms-request-id": "df09f993-901e-00d1-16f9-85317e000000",
        "x-ms-server-encrypted": "true",
        "x-ms-version": "2020-02-10"
      },
<<<<<<< HEAD
      "ResponseBody": "JVrxgNAoJxuqnN/nB1FPLGoRdGfDnj0i9LyW\u002Blj0O9a/U\u002BMfyYt2pBVK/3HkNPqlOHVhp/QNl4YczosUki3DtmAIKLRuMGLfms9ReZ/MPsDB8MHjkpTisbtcAvv/YRHohkkR2wtFNggSggwkvB3nUJDLU6Fr4CPMJnf4ES1n3zm\u002BafJWu2O0fLq50A\u002BHvfWedbJrNA5vfKYlRLSUTCTaq6LTZlMqkJUsFtbnsg8TRGmCWpx6/KsqTuxMMHavIC\u002BV3iRttFaic\u002BQdPh03iMmWEQBKEvGIX6/2qBhm3mAefPWmUdTrpo8S3\u002Be3Xb2N8sUjtR51ZA4\u002BDX51dws\u002BO5SE/g=="
    },
    {
      "RequestUri": "https://seandevtest.blob.core.windows.net/test-container-f5832aa1-d80e-52eb-f9bb-b1d808a1f10e?restype=container",
      "RequestMethod": "DELETE",
      "RequestHeaders": {
        "Authorization": "Sanitized",
        "traceparent": "00-99938e54f0ec684abe6d69cd77739b4e-6946084b6e96fc44-00",
        "User-Agent": [
          "azsdk-net-Storage.Blobs/12.5.0-dev.20200709.1",
          "(.NET Core 4.6.28801.04; Microsoft Windows 10.0.18362 )"
        ],
        "x-ms-client-request-id": "6dc049e7-9a93-fb38-710b-3006b554c795",
        "x-ms-date": "Thu, 09 Jul 2020 16:14:01 GMT",
        "x-ms-return-client-request-id": "true",
        "x-ms-version": "2020-02-10"
      },
      "RequestBody": null,
      "StatusCode": 202,
      "ResponseHeaders": {
        "Content-Length": "0",
        "Date": "Thu, 09 Jul 2020 16:14:01 GMT",
        "Server": [
          "Windows-Azure-Blob/1.0",
          "Microsoft-HTTPAPI/2.0"
        ],
        "x-ms-client-request-id": "6dc049e7-9a93-fb38-710b-3006b554c795",
        "x-ms-request-id": "3b1a836d-e01e-006c-040b-56a1d9000000",
        "x-ms-version": "2020-02-10"
      },
      "ResponseBody": []
=======
      "ResponseBody": "PziQqYtB8F6SN/mp9DVQDlX75zHQt91LTZnkr65bwh2SjSDK2mZbRRCXsocL3PO54x656Rf\u002BDohaRVvyXUGvNnXcF2cUhTTuoKEgOQVVP3ClKsuQotkFk3\u002BYcJULaOjP53sSLsWMpV3qykh23dSDBAXrTDJ1H5Oc1oPoexWe4ze4UFGJQxCrGYRtpdiQj7WqFWuQHxu2WcjndlhCpClIS\u002BYQvo2D\u002BcH0PzOuCHm7C0fNPWapDsMcAvaIocy4aXRaJVrxgNAoJxuqnN/nB1FPLGoRdGfDnj0i9LyW\u002Blj0O9a/U\u002BMfyYt2pBVK/3HkNPqlOHVhp/QNl4YczosUki3Dtg=="
>>>>>>> 548336e6
    },
    {
      "RequestUri": "http://emilydevtest.blob.core.windows.net/test-container-96907dd6-40df-f13a-a888-120805b8ed37/test-blob-185e041b-d84f-12fa-51f6-39415309fb16",
      "RequestMethod": "PUT",
      "RequestHeaders": {
        "Authorization": "Sanitized",
        "Content-Length": "1024",
        "traceparent": "00-9e3410d2d914af4396cf327eee723e5a-dc46cd4abd3ef94c-00",
        "User-Agent": [
          "azsdk-net-Storage.Blobs/12.7.0-alpha.20200908.1",
          "(.NET Core 4.6.29130.01; Microsoft Windows 10.0.19041 )"
        ],
        "x-ms-blob-type": "BlockBlob",
        "x-ms-client-request-id": "951621a2-e8fc-fd3f-0633-f523230b79d0",
        "x-ms-date": "Tue, 08 Sep 2020 15:59:19 GMT",
        "x-ms-return-client-request-id": "true",
        "x-ms-version": "2020-02-10"
      },
      "RequestBody": "UkMoQakY5mhEVXUvg9SkUjJe\u002B2Vhjy0KswQs3DM8e4MOVev4bENVqUEo8p81PO1jjbidpPYCVMMVHo2l7Ao1B9nyIC7prObvCVIkOJyO1XYXyE57nteNCwAn4k61r7038\u002BrFQhu\u002BeuHRrpqj3hwmhkkWjiO7uWgCZRUtwcmYOVmV7UWyyZJbWE5tqfA86S3kAVwFnyGZezmBw90GkbgYOXVBDvDXdL22uzXUThB4xXznScBtk5o4\u002B3ELMAa1VMeVVHB7\u002B9s8DYyeTuPrxS0pCf1hHkj4q6baCRN/y0O2AWZuP/mf/cqhqjszzkS2TDZE4ScIUzV\u002BnanJoPLHvUFJ50x8fIU0iQszv3MMxN1hI7zcOuobrq0x76JQ1VzX2e366ub4OtCwD1cb1ZPBctjMaH0164JXLTmfS4zj47OvW\u002BaGEtr3aensLCqS/9gZb33JhG3foe1qorysWO9DzSyjbHqtOl/\u002B1f\u002BUSb9XxC1hhdsOGl9Gz7n4HG8dShD5qF7\u002B7pNebDQdyq9tS1guEt6OStMTNLLMXZzAtB7w4YrvmqFgWdaaAxmm8U\u002Bw2IRhygmRjv895nOsMpH2nbgVLekkfrG2zrkH9Ee5bENjG4QYX\u002BkVXlKKsbQutCZFpGVhkcNmi1rTqvtQiZq4g3kvSBYM3T7OAM\u002BXmsz9hxqSwk/iWNuA/ZAqRbTuxNS30i46/2sQOMYnkpD0zvGN1SPhvcdK1iqdrkuG4ZeJ4Dv638iewoiugomIusVLjC6enG\u002BRDAcNbfsDnVAfiVcunbJU\u002Be8o7xOaMjo9wRtlUSId50Qo\u002BNM07XLMmiQ4j/gyWhwT95I\u002Bdq1c99nMz6vgnkstAaISBqXeIAx9XFTuYaNBCmf\u002BUVqP33GXywH6Zx3H7PzZC41WIFN3NNaGwRpZbZU2isVD4UzwnSIxezuk5LnutW9XFVYV6\u002BoUhx2ECR1WPV1rxNxYgwqw6G1rJaUX01AdlwuqAVg/IJ/bLlovbJQF2j3dOSDdljJlpyzoqsZE/LPMZnERrDwFK6M8fFWvgHzYZUpoOpkwQADZRVksV3bYljKmYgUj8y4A1w18oBnctSevD0R73MEZnCZwN2bj2NQtY\u002BYiCR53tXIcZ2KMs5/n/JAyfUcxXblwjMXesrvHHf85TjwzuawIOFnSX3RfjeiGiTrWsFuM\u002BwYtsnxYmAO2VUpjUmVjs0LkKUTtX/1EEP/dVymA8WyjrFM1Bgcvr59WGwoq\u002BzqDI9X48YcWn5wI6KF8e0HZNWPdv6YRLa07tHmllkPzGhXEWTRTiP/ljQ22LR1lszRefOamTDuUcfUnvD0NcQhYFc6MuCEMhqxk\u002BDKZWgCP1gFFRxldTc3ZMOg\u002BK8zB1w==",
      "StatusCode": 201,
      "ResponseHeaders": {
        "Content-Length": "0",
        "Content-MD5": "KNA8rrV6t30IxQ5ozAAdjw==",
        "Date": "Tue, 08 Sep 2020 15:59:18 GMT",
        "ETag": "\u00220x8D854102506B25D\u0022",
        "Last-Modified": "Tue, 08 Sep 2020 15:59:19 GMT",
        "Server": [
          "Windows-Azure-Blob/1.0",
          "Microsoft-HTTPAPI/2.0"
        ],
<<<<<<< HEAD
        "x-ms-client-request-id": "9ff93f6e-cafd-aaa1-3b33-ce44b64c3644",
        "x-ms-request-id": "df850909-901e-000e-080b-56e601000000",
        "x-ms-version": "2020-02-10"
=======
        "x-ms-client-request-id": "951621a2-e8fc-fd3f-0633-f523230b79d0",
        "x-ms-content-crc64": "c\u002B7lIJpdJFI=",
        "x-ms-request-id": "df09f999-901e-00d1-1cf9-85317e000000",
        "x-ms-request-server-encrypted": "true",
        "x-ms-version": "2019-12-12"
>>>>>>> 548336e6
      },
      "ResponseBody": []
    },
    {
      "RequestUri": "http://emilydevtest.blob.core.windows.net/test-container-96907dd6-40df-f13a-a888-120805b8ed37/test-blob-185e041b-d84f-12fa-51f6-39415309fb16?comp=lease",
      "RequestMethod": "PUT",
      "RequestHeaders": {
        "Authorization": "Sanitized",
        "traceparent": "00-758aa82b7bc4a4438b7fbd623d70f832-397e73824adbf54e-00",
        "User-Agent": [
          "azsdk-net-Storage.Blobs/12.7.0-alpha.20200908.1",
          "(.NET Core 4.6.29130.01; Microsoft Windows 10.0.19041 )"
        ],
        "x-ms-client-request-id": "6853e286-c784-1df9-1025-809997f0d894",
        "x-ms-date": "Tue, 08 Sep 2020 15:59:19 GMT",
        "x-ms-lease-action": "acquire",
        "x-ms-lease-duration": "-1",
        "x-ms-proposed-lease-id": "9349d134-85e6-f110-1463-504f2572d883",
        "x-ms-return-client-request-id": "true",
        "x-ms-version": "2020-02-10"
      },
      "RequestBody": null,
      "StatusCode": 201,
      "ResponseHeaders": {
        "Content-Length": "0",
        "Date": "Tue, 08 Sep 2020 15:59:18 GMT",
        "ETag": "\u00220x8D854102506B25D\u0022",
        "Last-Modified": "Tue, 08 Sep 2020 15:59:19 GMT",
        "Server": [
          "Windows-Azure-Blob/1.0",
          "Microsoft-HTTPAPI/2.0"
        ],
<<<<<<< HEAD
        "x-ms-client-request-id": "14ce3351-384e-ecb5-04a0-8f0769c7fedb",
        "x-ms-content-crc64": "pBbKW8VgyRY=",
        "x-ms-request-id": "df85096d-901e-000e-5d0b-56e601000000",
        "x-ms-request-server-encrypted": "true",
        "x-ms-version": "2020-02-10"
=======
        "x-ms-client-request-id": "6853e286-c784-1df9-1025-809997f0d894",
        "x-ms-lease-id": "9349d134-85e6-f110-1463-504f2572d883",
        "x-ms-request-id": "df09f9b6-901e-00d1-38f9-85317e000000",
        "x-ms-version": "2019-12-12"
>>>>>>> 548336e6
      },
      "ResponseBody": []
    },
    {
      "RequestUri": "http://emilydevtest.blob.core.windows.net/test-container-96907dd6-40df-f13a-a888-120805b8ed37/test-blob-185e041b-d84f-12fa-51f6-39415309fb16",
      "RequestMethod": "HEAD",
      "RequestHeaders": {
        "Authorization": "Sanitized",
        "traceparent": "00-ce6518c13007a04797da1814bc38d6d8-a4cc138dcc2b2948-00",
        "User-Agent": [
          "azsdk-net-Storage.Blobs/12.7.0-alpha.20200908.1",
          "(.NET Core 4.6.29130.01; Microsoft Windows 10.0.19041 )"
        ],
        "x-ms-client-request-id": "43c8948c-701e-d3ff-6081-21cde5807567",
        "x-ms-date": "Tue, 08 Sep 2020 15:59:19 GMT",
        "x-ms-lease-id": "9349d134-85e6-f110-1463-504f2572d883",
        "x-ms-return-client-request-id": "true",
        "x-ms-version": "2020-02-10"
      },
      "RequestBody": null,
      "StatusCode": 200,
      "ResponseHeaders": {
        "Accept-Ranges": "bytes",
        "Content-Length": "1024",
        "Content-MD5": "KNA8rrV6t30IxQ5ozAAdjw==",
        "Content-Type": "application/octet-stream",
        "Date": "Tue, 08 Sep 2020 15:59:18 GMT",
        "ETag": "\u00220x8D854102506B25D\u0022",
        "Last-Modified": "Tue, 08 Sep 2020 15:59:19 GMT",
        "Server": [
          "Windows-Azure-Blob/1.0",
          "Microsoft-HTTPAPI/2.0"
        ],
<<<<<<< HEAD
        "x-ms-client-request-id": "0b7f829f-c6ac-3881-be8d-05073d27c970",
        "x-ms-lease-id": "d931b733-1870-4174-0e47-fb8e23939bd9",
        "x-ms-request-id": "df8509d8-901e-000e-3e0b-56e601000000",
        "x-ms-version": "2020-02-10"
=======
        "Vary": "Origin",
        "x-ms-access-tier": "Hot",
        "x-ms-access-tier-inferred": "true",
        "x-ms-blob-type": "BlockBlob",
        "x-ms-client-request-id": "43c8948c-701e-d3ff-6081-21cde5807567",
        "x-ms-creation-time": "Tue, 08 Sep 2020 15:59:19 GMT",
        "x-ms-lease-duration": "infinite",
        "x-ms-lease-state": "leased",
        "x-ms-lease-status": "locked",
        "x-ms-request-id": "df09f9cf-901e-00d1-4ff9-85317e000000",
        "x-ms-server-encrypted": "true",
        "x-ms-version": "2019-12-12"
>>>>>>> 548336e6
      },
      "ResponseBody": []
    },
    {
      "RequestUri": "http://emilydevtest.blob.core.windows.net/test-container-96907dd6-40df-f13a-a888-120805b8ed37/test-blob-185e041b-d84f-12fa-51f6-39415309fb16",
      "RequestMethod": "GET",
      "RequestHeaders": {
        "Authorization": "Sanitized",
        "User-Agent": [
          "azsdk-net-Storage.Blobs/12.7.0-alpha.20200908.1",
          "(.NET Core 4.6.29130.01; Microsoft Windows 10.0.19041 )"
        ],
        "x-ms-client-request-id": "030d3867-9527-ea75-72b3-69eb2511e936",
        "x-ms-date": "Tue, 08 Sep 2020 15:59:19 GMT",
        "x-ms-lease-id": "9349d134-85e6-f110-1463-504f2572d883",
        "x-ms-range": "bytes=0-255",
        "x-ms-return-client-request-id": "true",
        "x-ms-version": "2020-02-10"
      },
      "RequestBody": null,
      "StatusCode": 206,
      "ResponseHeaders": {
        "Accept-Ranges": "bytes",
        "Content-Length": "256",
        "Content-Range": "bytes 0-255/1024",
        "Content-Type": "application/octet-stream",
        "Date": "Tue, 08 Sep 2020 15:59:18 GMT",
        "ETag": "\u00220x8D854102506B25D\u0022",
        "Last-Modified": "Tue, 08 Sep 2020 15:59:19 GMT",
        "Server": [
          "Windows-Azure-Blob/1.0",
          "Microsoft-HTTPAPI/2.0"
        ],
        "Vary": "Origin",
        "x-ms-blob-content-md5": "KNA8rrV6t30IxQ5ozAAdjw==",
        "x-ms-blob-type": "BlockBlob",
        "x-ms-client-request-id": "030d3867-9527-ea75-72b3-69eb2511e936",
        "x-ms-creation-time": "Tue, 08 Sep 2020 15:59:19 GMT",
        "x-ms-lease-duration": "infinite",
        "x-ms-lease-state": "leased",
        "x-ms-lease-status": "locked",
        "x-ms-request-id": "df09f9da-901e-00d1-59f9-85317e000000",
        "x-ms-server-encrypted": "true",
        "x-ms-version": "2020-02-10"
      },
      "ResponseBody": "UkMoQakY5mhEVXUvg9SkUjJe\u002B2Vhjy0KswQs3DM8e4MOVev4bENVqUEo8p81PO1jjbidpPYCVMMVHo2l7Ao1B9nyIC7prObvCVIkOJyO1XYXyE57nteNCwAn4k61r7038\u002BrFQhu\u002BeuHRrpqj3hwmhkkWjiO7uWgCZRUtwcmYOVmV7UWyyZJbWE5tqfA86S3kAVwFnyGZezmBw90GkbgYOXVBDvDXdL22uzXUThB4xXznScBtk5o4\u002B3ELMAa1VMeVVHB7\u002B9s8DYyeTuPrxS0pCf1hHkj4q6baCRN/y0O2AWZuP/mf/cqhqjszzkS2TDZE4ScIUzV\u002BnanJoPLHvUFJ5w=="
    },
    {
      "RequestUri": "http://emilydevtest.blob.core.windows.net/test-container-96907dd6-40df-f13a-a888-120805b8ed37/test-blob-185e041b-d84f-12fa-51f6-39415309fb16",
      "RequestMethod": "GET",
      "RequestHeaders": {
        "Authorization": "Sanitized",
        "User-Agent": [
          "azsdk-net-Storage.Blobs/12.7.0-alpha.20200908.1",
          "(.NET Core 4.6.29130.01; Microsoft Windows 10.0.19041 )"
        ],
        "x-ms-client-request-id": "ad658cb5-7273-7a3f-2b4f-5090a4631af3",
        "x-ms-date": "Tue, 08 Sep 2020 15:59:19 GMT",
        "x-ms-lease-id": "9349d134-85e6-f110-1463-504f2572d883",
        "x-ms-range": "bytes=256-511",
        "x-ms-return-client-request-id": "true",
        "x-ms-version": "2020-02-10"
      },
      "RequestBody": null,
      "StatusCode": 206,
      "ResponseHeaders": {
        "Accept-Ranges": "bytes",
        "Content-Length": "256",
        "Content-Range": "bytes 256-511/1024",
        "Content-Type": "application/octet-stream",
        "Date": "Tue, 08 Sep 2020 15:59:18 GMT",
        "ETag": "\u00220x8D854102506B25D\u0022",
        "Last-Modified": "Tue, 08 Sep 2020 15:59:19 GMT",
        "Server": [
          "Windows-Azure-Blob/1.0",
          "Microsoft-HTTPAPI/2.0"
        ],
        "Vary": "Origin",
        "x-ms-blob-content-md5": "KNA8rrV6t30IxQ5ozAAdjw==",
        "x-ms-blob-type": "BlockBlob",
        "x-ms-client-request-id": "ad658cb5-7273-7a3f-2b4f-5090a4631af3",
        "x-ms-creation-time": "Tue, 08 Sep 2020 15:59:19 GMT",
        "x-ms-lease-duration": "infinite",
        "x-ms-lease-state": "leased",
        "x-ms-lease-status": "locked",
        "x-ms-request-id": "df09f9e0-901e-00d1-5ff9-85317e000000",
        "x-ms-server-encrypted": "true",
        "x-ms-version": "2020-02-10"
      },
      "ResponseBody": "THx8hTSJCzO/cwzE3WEjvNw66huurTHvolDVXNfZ7frq5vg60LAPVxvVk8Fy2MxofTXrglctOZ9LjOPjs69b5oYS2vdp6ewsKpL/2BlvfcmEbd\u002Bh7WqivKxY70PNLKNseq06X/7V/5RJv1fELWGF2w4aX0bPufgcbx1KEPmoXv7uk15sNB3Kr21LWC4S3o5K0xM0ssxdnMC0HvDhiu\u002BaoWBZ1poDGabxT7DYhGHKCZGO/z3mc6wykfaduBUt6SR\u002BsbbOuQf0R7lsQ2MbhBhf6RVeUoqxtC60JkWkZWGRw2aLWtOq\u002B1CJmriDeS9IFgzdPs4Az5eazP2HGpLCT\u002BJY2w=="
    },
    {
      "RequestUri": "http://emilydevtest.blob.core.windows.net/test-container-96907dd6-40df-f13a-a888-120805b8ed37/test-blob-185e041b-d84f-12fa-51f6-39415309fb16",
      "RequestMethod": "GET",
      "RequestHeaders": {
        "Authorization": "Sanitized",
        "User-Agent": [
          "azsdk-net-Storage.Blobs/12.7.0-alpha.20200908.1",
          "(.NET Core 4.6.29130.01; Microsoft Windows 10.0.19041 )"
        ],
        "x-ms-client-request-id": "9836026c-3cab-54c2-9375-83f3a973dae2",
        "x-ms-date": "Tue, 08 Sep 2020 15:59:19 GMT",
        "x-ms-lease-id": "9349d134-85e6-f110-1463-504f2572d883",
        "x-ms-range": "bytes=512-767",
        "x-ms-return-client-request-id": "true",
        "x-ms-version": "2020-02-10"
      },
      "RequestBody": null,
      "StatusCode": 206,
      "ResponseHeaders": {
        "Accept-Ranges": "bytes",
        "Content-Length": "256",
        "Content-Range": "bytes 512-767/1024",
        "Content-Type": "application/octet-stream",
        "Date": "Tue, 08 Sep 2020 15:59:18 GMT",
        "ETag": "\u00220x8D854102506B25D\u0022",
        "Last-Modified": "Tue, 08 Sep 2020 15:59:19 GMT",
        "Server": [
          "Windows-Azure-Blob/1.0",
          "Microsoft-HTTPAPI/2.0"
        ],
        "Vary": "Origin",
        "x-ms-blob-content-md5": "KNA8rrV6t30IxQ5ozAAdjw==",
        "x-ms-blob-type": "BlockBlob",
        "x-ms-client-request-id": "9836026c-3cab-54c2-9375-83f3a973dae2",
        "x-ms-creation-time": "Tue, 08 Sep 2020 15:59:19 GMT",
        "x-ms-lease-duration": "infinite",
        "x-ms-lease-state": "leased",
        "x-ms-lease-status": "locked",
        "x-ms-request-id": "df09f9ea-901e-00d1-69f9-85317e000000",
        "x-ms-server-encrypted": "true",
        "x-ms-version": "2020-02-10"
      },
      "ResponseBody": "gP2QKkW07sTUt9IuOv9rEDjGJ5KQ9M7xjdUj4b3HStYqna5LhuGXieA7\u002Bt/InsKIroKJiLrFS4wunpxvkQwHDW37A51QH4lXLp2yVPnvKO8TmjI6PcEbZVEiHedEKPjTNO1yzJokOI/4MlocE/eSPnatXPfZzM\u002Br4J5LLQGiEgal3iAMfVxU7mGjQQpn/lFaj99xl8sB\u002Bmcdx\u002Bz82QuNViBTdzTWhsEaWW2VNorFQ\u002BFM8J0iMXs7pOS57rVvVxVWFevqFIcdhAkdVj1da8TcWIMKsOhtayWlF9NQHZcLqgFYPyCf2y5aL2yUBdo93Tkg3ZYyZacs6KrGRPyzzGZxEQ=="
    },
    {
      "RequestUri": "http://emilydevtest.blob.core.windows.net/test-container-96907dd6-40df-f13a-a888-120805b8ed37/test-blob-185e041b-d84f-12fa-51f6-39415309fb16",
      "RequestMethod": "GET",
      "RequestHeaders": {
        "Authorization": "Sanitized",
        "User-Agent": [
          "azsdk-net-Storage.Blobs/12.7.0-alpha.20200908.1",
          "(.NET Core 4.6.29130.01; Microsoft Windows 10.0.19041 )"
        ],
        "x-ms-client-request-id": "a1249524-812c-5e47-b62d-2595995ec3c1",
        "x-ms-date": "Tue, 08 Sep 2020 15:59:19 GMT",
        "x-ms-lease-id": "9349d134-85e6-f110-1463-504f2572d883",
        "x-ms-range": "bytes=768-1023",
        "x-ms-return-client-request-id": "true",
        "x-ms-version": "2020-02-10"
      },
      "RequestBody": null,
      "StatusCode": 206,
      "ResponseHeaders": {
        "Accept-Ranges": "bytes",
        "Content-Length": "256",
        "Content-Range": "bytes 768-1023/1024",
        "Content-Type": "application/octet-stream",
        "Date": "Tue, 08 Sep 2020 15:59:18 GMT",
        "ETag": "\u00220x8D854102506B25D\u0022",
        "Last-Modified": "Tue, 08 Sep 2020 15:59:19 GMT",
        "Server": [
          "Windows-Azure-Blob/1.0",
          "Microsoft-HTTPAPI/2.0"
        ],
        "Vary": "Origin",
        "x-ms-blob-content-md5": "KNA8rrV6t30IxQ5ozAAdjw==",
        "x-ms-blob-type": "BlockBlob",
        "x-ms-client-request-id": "a1249524-812c-5e47-b62d-2595995ec3c1",
        "x-ms-creation-time": "Tue, 08 Sep 2020 15:59:19 GMT",
        "x-ms-lease-duration": "infinite",
        "x-ms-lease-state": "leased",
        "x-ms-lease-status": "locked",
        "x-ms-request-id": "df09f9f0-901e-00d1-6ff9-85317e000000",
        "x-ms-server-encrypted": "true",
        "x-ms-version": "2020-02-10"
      },
      "ResponseBody": "rDwFK6M8fFWvgHzYZUpoOpkwQADZRVksV3bYljKmYgUj8y4A1w18oBnctSevD0R73MEZnCZwN2bj2NQtY\u002BYiCR53tXIcZ2KMs5/n/JAyfUcxXblwjMXesrvHHf85TjwzuawIOFnSX3RfjeiGiTrWsFuM\u002BwYtsnxYmAO2VUpjUmVjs0LkKUTtX/1EEP/dVymA8WyjrFM1Bgcvr59WGwoq\u002BzqDI9X48YcWn5wI6KF8e0HZNWPdv6YRLa07tHmllkPzGhXEWTRTiP/ljQ22LR1lszRefOamTDuUcfUnvD0NcQhYFc6MuCEMhqxk\u002BDKZWgCP1gFFRxldTc3ZMOg\u002BK8zB1w=="
    },
    {
      "RequestUri": "http://emilydevtest.blob.core.windows.net/test-container-96907dd6-40df-f13a-a888-120805b8ed37?restype=container",
      "RequestMethod": "DELETE",
      "RequestHeaders": {
        "Authorization": "Sanitized",
        "traceparent": "00-00bfa992f467764ab53ac1160a2c6b46-d49fadbd336e584f-00",
        "User-Agent": [
          "azsdk-net-Storage.Blobs/12.7.0-alpha.20200908.1",
          "(.NET Core 4.6.29130.01; Microsoft Windows 10.0.19041 )"
        ],
        "x-ms-client-request-id": "14ce3351-384e-ecb5-04a0-8f0769c7fedb",
        "x-ms-date": "Tue, 08 Sep 2020 15:59:19 GMT",
        "x-ms-return-client-request-id": "true",
        "x-ms-version": "2020-02-10"
      },
      "RequestBody": null,
      "StatusCode": 202,
      "ResponseHeaders": {
        "Content-Length": "0",
        "Date": "Tue, 08 Sep 2020 15:59:18 GMT",
        "Server": [
          "Windows-Azure-Blob/1.0",
          "Microsoft-HTTPAPI/2.0"
        ],
<<<<<<< HEAD
        "x-ms-client-request-id": "9156c211-4353-7a06-4b22-6a40663c16ba",
        "x-ms-request-id": "df850d41-901e-000e-620b-56e601000000",
        "x-ms-version": "2020-02-10"
=======
        "x-ms-client-request-id": "14ce3351-384e-ecb5-04a0-8f0769c7fedb",
        "x-ms-request-id": "df09f9f6-901e-00d1-75f9-85317e000000",
        "x-ms-version": "2019-12-12"
>>>>>>> 548336e6
      },
      "ResponseBody": []
    }
  ],
  "Variables": {
    "DateTimeOffsetNow": "2020-09-08T08:59:18.4008521-07:00",
    "RandomSeed": "1551542382",
    "Storage_TestConfigDefault": "ProductionTenant\nemilydevtest\nU2FuaXRpemVk\nhttp://emilydevtest.blob.core.windows.net\nhttp://emilydevtest.file.core.windows.net\nhttp://emilydevtest.queue.core.windows.net\nhttp://emilydevtest.table.core.windows.net\n\n\n\n\nhttp://emilydevtest-secondary.blob.core.windows.net\nhttp://emilydevtest-secondary.file.core.windows.net\nhttp://emilydevtest-secondary.queue.core.windows.net\nhttp://emilydevtest-secondary.table.core.windows.net\n\nSanitized\n\n\nCloud\nBlobEndpoint=http://emilydevtest.blob.core.windows.net/;QueueEndpoint=http://emilydevtest.queue.core.windows.net/;FileEndpoint=http://emilydevtest.file.core.windows.net/;BlobSecondaryEndpoint=http://emilydevtest-secondary.blob.core.windows.net/;QueueSecondaryEndpoint=http://emilydevtest-secondary.queue.core.windows.net/;FileSecondaryEndpoint=http://emilydevtest-secondary.file.core.windows.net/;AccountName=emilydevtest;AccountKey=Kg==;\nencryptionScope"
  }
}<|MERGE_RESOLUTION|>--- conflicted
+++ resolved
@@ -28,13 +28,8 @@
           "Microsoft-HTTPAPI/2.0"
         ],
         "x-ms-client-request-id": "32cfdf89-5b61-ec94-799a-299adb3af28f",
-<<<<<<< HEAD
-        "x-ms-request-id": "d9031a88-501e-0013-480b-563feb000000",
-        "x-ms-version": "2020-02-10"
-=======
         "x-ms-request-id": "df09f7ed-901e-00d1-14f9-85317e000000",
-        "x-ms-version": "2019-12-12"
->>>>>>> 548336e6
+        "x-ms-version": "2020-02-10"
       },
       "ResponseBody": []
     },
@@ -277,17 +272,12 @@
         "x-ms-blob-content-md5": "VPoMfYjMB70yjBj4k9cE3g==",
         "x-ms-blob-type": "BlockBlob",
         "x-ms-client-request-id": "c4c11128-0225-40fb-2f4c-d8cf31a94f02",
-<<<<<<< HEAD
-        "x-ms-request-id": "d9031c6f-501e-0013-800b-563feb000000",
-        "x-ms-version": "2020-02-10"
-=======
         "x-ms-creation-time": "Tue, 08 Sep 2020 15:59:18 GMT",
         "x-ms-lease-state": "available",
         "x-ms-lease-status": "unlocked",
         "x-ms-request-id": "df09f8b3-901e-00d1-48f9-85317e000000",
         "x-ms-server-encrypted": "true",
-        "x-ms-version": "2019-12-12"
->>>>>>> 548336e6
+        "x-ms-version": "2020-02-10"
       },
       "ResponseBody": "m6vKpsBJHf7NuB6Slzw7qX3Uj3cv9NOApyJUxmuf7wkWcIakKcVSENFLPrdVeASkgmT5KUtbbqfYSv6d9VaTLcgUfCe2l3\u002B4gX\u002Bm5LUcKi8er0QGpcW\u002BugHezN/GtRt6txDuQfzd7urkQKfLtYryux/Pf0URjIgCVcIl2Mug8cxkKyylLukzQMFZImUe8wR37BC/9jXVaCuI6\u002Bs5txYfRE/bZ4pdTYw2nD6EuGoi5GK\u002Bruy64PqWjsIBHEP9\u002BYmrOt0VQ4t6Gp6EiVr2UbDAZQaJewkqZGNURNjHWzBJOaO12H2MDaHXQ5RNNlegnz0SQLY8c32AgdV6wf\u002Bysr5uOg=="
     },
@@ -320,17 +310,11 @@
           "Windows-Azure-Blob/1.0",
           "Microsoft-HTTPAPI/2.0"
         ],
-<<<<<<< HEAD
-        "x-ms-client-request-id": "9ad11a38-fded-2817-75b1-d3623daaa870",
-        "x-ms-request-id": "7b92fc2c-d01e-0020-610b-5666c6000000",
-        "x-ms-version": "2020-02-10"
-=======
         "x-ms-client-request-id": "11b244f5-d583-056e-08da-8604c8f12915",
         "x-ms-content-crc64": "fxjaJIsbGME=",
         "x-ms-request-id": "df09f8cc-901e-00d1-5cf9-85317e000000",
         "x-ms-request-server-encrypted": "true",
-        "x-ms-version": "2019-12-12"
->>>>>>> 548336e6
+        "x-ms-version": "2020-02-10"
       },
       "ResponseBody": []
     },
@@ -364,13 +348,6 @@
           "Windows-Azure-Blob/1.0",
           "Microsoft-HTTPAPI/2.0"
         ],
-<<<<<<< HEAD
-        "x-ms-client-request-id": "b0176261-b0c7-66c1-b5ef-004a682a2bd4",
-        "x-ms-content-crc64": "blM08S0YUQA=",
-        "x-ms-request-id": "7b92fca5-d01e-0020-4d0b-5666c6000000",
-        "x-ms-request-server-encrypted": "true",
-        "x-ms-version": "2020-02-10"
-=======
         "Vary": "Origin",
         "x-ms-access-tier": "Hot",
         "x-ms-access-tier-inferred": "true",
@@ -381,8 +358,7 @@
         "x-ms-lease-status": "unlocked",
         "x-ms-request-id": "df09f8dd-901e-00d1-6af9-85317e000000",
         "x-ms-server-encrypted": "true",
-        "x-ms-version": "2019-12-12"
->>>>>>> 548336e6
+        "x-ms-version": "2020-02-10"
       },
       "ResponseBody": []
     },
@@ -556,41 +532,7 @@
         "x-ms-server-encrypted": "true",
         "x-ms-version": "2020-02-10"
       },
-<<<<<<< HEAD
-      "ResponseBody": "8Rc4S6EGYf01np8VhF7cNL6Fz9JHCbFX3lXYRzfdLMSKbu6vCHsFQuCbZAmg1MtLurKwIVb1Hehl4W1MLhnGWHLbixVvLSxDgIzxrKWntwmKjY2FLAptlFAGSSYNuRTH1AyWxEm23IyFbaDKBHFCviljwaCLQStnbvbEaOMFNcd4KdeZEfLA1LAA/79po4/fw4v9qvdzO5LgLlZS8XOpfzfZUdqZqaw3ou3vi0Js/ctn5aRXCIvPBO1FuOKcbuI9V3\u002BHkFG1RRnfxQcJg7BQczCK6wzOUnesCkzsVPDJmjQLsjTC5G15sZ\u002BKeEKDxYE99USyEYPVbgUI2oYEyPEpFQ=="
-    },
-    {
-      "RequestUri": "https://seandevtest.blob.core.windows.net/test-container-7f8f28e2-0049-109b-f1c2-c45098bf61e2?restype=container",
-      "RequestMethod": "DELETE",
-      "RequestHeaders": {
-        "Authorization": "Sanitized",
-        "traceparent": "00-2107b6a19789dc49a0234d40fc76aa10-319d985ca8bd284b-00",
-        "User-Agent": [
-          "azsdk-net-Storage.Blobs/12.5.0-dev.20200709.1",
-          "(.NET Core 4.6.28801.04; Microsoft Windows 10.0.18362 )"
-        ],
-        "x-ms-client-request-id": "f6f69cce-9d4e-63cc-812b-0f30e2f48abf",
-        "x-ms-date": "Thu, 09 Jul 2020 16:13:59 GMT",
-        "x-ms-return-client-request-id": "true",
-        "x-ms-version": "2020-02-10"
-      },
-      "RequestBody": null,
-      "StatusCode": 202,
-      "ResponseHeaders": {
-        "Content-Length": "0",
-        "Date": "Thu, 09 Jul 2020 16:13:59 GMT",
-        "Server": [
-          "Windows-Azure-Blob/1.0",
-          "Microsoft-HTTPAPI/2.0"
-        ],
-        "x-ms-client-request-id": "f6f69cce-9d4e-63cc-812b-0f30e2f48abf",
-        "x-ms-request-id": "7b92fdf4-d01e-0020-020b-5666c6000000",
-        "x-ms-version": "2020-02-10"
-      },
-      "ResponseBody": []
-=======
       "ResponseBody": "G4FximdYP6R1hSwYFOCjWZfIpYLeHUzS6lLU4MdAxqdJQpiaqEDqT6mX5m\u002BmJshl8Rc4S6EGYf01np8VhF7cNL6Fz9JHCbFX3lXYRzfdLMSKbu6vCHsFQuCbZAmg1MtLurKwIVb1Hehl4W1MLhnGWHLbixVvLSxDgIzxrKWntwmKjY2FLAptlFAGSSYNuRTH1AyWxEm23IyFbaDKBHFCviljwaCLQStnbvbEaOMFNcd4KdeZEfLA1LAA/79po4/fw4v9qvdzO5LgLlZS8XOpfzfZUdqZqaw3ou3vi0Js/ctn5aRXCIvPBO1FuOKcbuI9V3\u002BHkFG1RRnfxQcJg7BQcw=="
->>>>>>> 548336e6
     },
     {
       "RequestUri": "http://emilydevtest.blob.core.windows.net/test-container-96907dd6-40df-f13a-a888-120805b8ed37/test-blob-9e65852a-2b54-b300-09a9-f0d19afa2adc",
@@ -621,17 +563,11 @@
           "Windows-Azure-Blob/1.0",
           "Microsoft-HTTPAPI/2.0"
         ],
-<<<<<<< HEAD
-        "x-ms-client-request-id": "324960ab-92db-9561-d316-96dd9e408d1f",
-        "x-ms-request-id": "48544d0c-301e-0047-080b-56d561000000",
-        "x-ms-version": "2020-02-10"
-=======
         "x-ms-client-request-id": "84b2b8ac-0007-5a92-d4fd-7743d5ac143e",
         "x-ms-content-crc64": "R8\u002BW7dHDLNg=",
         "x-ms-request-id": "df09f909-901e-00d1-13f9-85317e000000",
         "x-ms-request-server-encrypted": "true",
-        "x-ms-version": "2019-12-12"
->>>>>>> 548336e6
+        "x-ms-version": "2020-02-10"
       },
       "ResponseBody": []
     },
@@ -665,13 +601,6 @@
           "Windows-Azure-Blob/1.0",
           "Microsoft-HTTPAPI/2.0"
         ],
-<<<<<<< HEAD
-        "x-ms-client-request-id": "9c6a5bc0-1285-9d61-a6d2-b60f650c7b82",
-        "x-ms-content-crc64": "VAPl\u002BADHGGQ=",
-        "x-ms-request-id": "48544d8a-301e-0047-7b0b-56d561000000",
-        "x-ms-request-server-encrypted": "true",
-        "x-ms-version": "2020-02-10"
-=======
         "Vary": "Origin",
         "x-ms-access-tier": "Hot",
         "x-ms-access-tier-inferred": "true",
@@ -682,8 +611,7 @@
         "x-ms-lease-status": "unlocked",
         "x-ms-request-id": "df09f914-901e-00d1-1df9-85317e000000",
         "x-ms-server-encrypted": "true",
-        "x-ms-version": "2019-12-12"
->>>>>>> 548336e6
+        "x-ms-version": "2020-02-10"
       },
       "ResponseBody": []
     },
@@ -857,41 +785,7 @@
         "x-ms-server-encrypted": "true",
         "x-ms-version": "2020-02-10"
       },
-<<<<<<< HEAD
-      "ResponseBody": "p4L4\u002B6chL49830HGC5ZaQLggyqy0RUt2tTbWC4tqofNL1yctt\u002BWKcl\u002BSIjR5jvPqpmcvlu/9CWI2gUVwSyMDEj5NezRuLYjSlVdNIiMW/CdD62UjOgoETs3F9jafGiY7jw/2LBK/e3jeXQCXr\u002Bc/IIQeLWC\u002B39czSS1mqTdSMnsxEZITH9AUg2/tRd0JbZ7mhdWxge3Gfa84wuLlWdFAjCqFZZ5UKwCzCanw0Zr6KtyOfyRhoLGOa5Tj213uLyqdrLiyhAcAklrU/XdD1awUPpgGVtmt3ux49/oJcFCjxdp\u002BUiTiR6XVju3JjaI6SpXoz5zE59hR8M3MOowM9iEJMQ=="
-    },
-    {
-      "RequestUri": "https://seandevtest.blob.core.windows.net/test-container-1cabe9a4-38be-dfc9-5f71-fe8bd562bb19?restype=container",
-      "RequestMethod": "DELETE",
-      "RequestHeaders": {
-        "Authorization": "Sanitized",
-        "traceparent": "00-328ed64bad01984ab247e5aa8672db4b-62d1cc8e431df548-00",
-        "User-Agent": [
-          "azsdk-net-Storage.Blobs/12.5.0-dev.20200709.1",
-          "(.NET Core 4.6.28801.04; Microsoft Windows 10.0.18362 )"
-        ],
-        "x-ms-client-request-id": "2cd5fffe-2cd5-8390-c3d1-cbdf65c53687",
-        "x-ms-date": "Thu, 09 Jul 2020 16:14:00 GMT",
-        "x-ms-return-client-request-id": "true",
-        "x-ms-version": "2020-02-10"
-      },
-      "RequestBody": null,
-      "StatusCode": 202,
-      "ResponseHeaders": {
-        "Content-Length": "0",
-        "Date": "Thu, 09 Jul 2020 16:13:59 GMT",
-        "Server": [
-          "Windows-Azure-Blob/1.0",
-          "Microsoft-HTTPAPI/2.0"
-        ],
-        "x-ms-client-request-id": "2cd5fffe-2cd5-8390-c3d1-cbdf65c53687",
-        "x-ms-request-id": "48545023-301e-0047-6e0b-56d561000000",
-        "x-ms-version": "2020-02-10"
-      },
-      "ResponseBody": []
-=======
       "ResponseBody": "m8qAYWsEu1Cr3BvVPxfL02HE2CpbkdrnDw3K5GxMqhCf5wuYgQkX5JSL4SoG3Xk7ws437rugZgrwmVJdOtbjXzIKNVcMM1JXrfSVz6\u002Bv4TKTjiGeFLtV/4EBp\u002Be2uam\u002Bp4L4\u002B6chL49830HGC5ZaQLggyqy0RUt2tTbWC4tqofNL1yctt\u002BWKcl\u002BSIjR5jvPqpmcvlu/9CWI2gUVwSyMDEj5NezRuLYjSlVdNIiMW/CdD62UjOgoETs3F9jafGiY7jw/2LBK/e3jeXQCXr\u002Bc/IIQeLWC\u002B39czSS1mqTdSMnsxEZITH9AUg2/tRd0JbZ7mhdWxge3Gfa84wuLlWdFAjA=="
->>>>>>> 548336e6
     },
     {
       "RequestUri": "http://emilydevtest.blob.core.windows.net/test-container-96907dd6-40df-f13a-a888-120805b8ed37/test-blob-36ee5fce-0081-f00c-830f-ca1dbeb8fcd9",
@@ -922,17 +816,11 @@
           "Windows-Azure-Blob/1.0",
           "Microsoft-HTTPAPI/2.0"
         ],
-<<<<<<< HEAD
-        "x-ms-client-request-id": "abe54b84-4b9f-8a3c-9b18-5a63a119feca",
-        "x-ms-request-id": "7edb9524-b01e-0019-500b-562662000000",
-        "x-ms-version": "2020-02-10"
-=======
         "x-ms-client-request-id": "1a262ef1-e1f9-88f3-4b76-f183518a7d9f",
         "x-ms-content-crc64": "PItZ7HXEH6A=",
         "x-ms-request-id": "df09f939-901e-00d1-40f9-85317e000000",
         "x-ms-request-server-encrypted": "true",
-        "x-ms-version": "2019-12-12"
->>>>>>> 548336e6
+        "x-ms-version": "2020-02-10"
       },
       "ResponseBody": []
     },
@@ -965,13 +853,6 @@
           "Windows-Azure-Blob/1.0",
           "Microsoft-HTTPAPI/2.0"
         ],
-<<<<<<< HEAD
-        "x-ms-client-request-id": "bb365a2f-3552-ea90-aa16-7a8d02851ba8",
-        "x-ms-content-crc64": "Mw8EsfUnSPY=",
-        "x-ms-request-id": "7edb9575-b01e-0019-160b-562662000000",
-        "x-ms-request-server-encrypted": "true",
-        "x-ms-version": "2020-02-10"
-=======
         "Vary": "Origin",
         "x-ms-access-tier": "Hot",
         "x-ms-access-tier-inferred": "true",
@@ -982,8 +863,7 @@
         "x-ms-lease-status": "unlocked",
         "x-ms-request-id": "df09f941-901e-00d1-47f9-85317e000000",
         "x-ms-server-encrypted": "true",
-        "x-ms-version": "2019-12-12"
->>>>>>> 548336e6
+        "x-ms-version": "2020-02-10"
       },
       "ResponseBody": []
     },
@@ -1201,41 +1081,7 @@
         "x-ms-server-encrypted": "true",
         "x-ms-version": "2020-02-10"
       },
-<<<<<<< HEAD
-      "ResponseBody": "BWz/AJ5/cLjkwXo2x8xSwMdjUDJZ4VXgKeXpE12q22AVyelVE1ChrtHkkU2PshqKNwR85soElSMXH9a5lV1aOuYaIP7i/Kx2waFgdU8HUHfKXttZLfWWETPFPvR66Bh0iVdndZIcpztXBiQopCDUD85f7jaBAAzwgw/KHb64/NmI6\u002Bv4n9vkrregAifQbW0S8S4mGvnh84hLdvGDUYp9nwpLn7g023DzekB/4P7lIBaityuQkuHfpvhjrSnpYVwsI2Mchc203hW\u002BMp\u002B4YhKKZVbb4Jle7Awpa/jA0S5HChnkU72byJtI7dkW0l9CJkTl2UfSDYDCzTZW8xnV8w3ndw=="
-    },
-    {
-      "RequestUri": "https://seandevtest.blob.core.windows.net/test-container-709c68b8-73e1-bd63-d272-8b7785f83820?restype=container",
-      "RequestMethod": "DELETE",
-      "RequestHeaders": {
-        "Authorization": "Sanitized",
-        "traceparent": "00-26876f38bbce9e42957c4c3fda67e757-8c3a5151b8b78544-00",
-        "User-Agent": [
-          "azsdk-net-Storage.Blobs/12.5.0-dev.20200709.1",
-          "(.NET Core 4.6.28801.04; Microsoft Windows 10.0.18362 )"
-        ],
-        "x-ms-client-request-id": "82b10039-3740-7e16-2031-f2c4821f0fa3",
-        "x-ms-date": "Thu, 09 Jul 2020 16:14:00 GMT",
-        "x-ms-return-client-request-id": "true",
-        "x-ms-version": "2020-02-10"
-      },
-      "RequestBody": null,
-      "StatusCode": 202,
-      "ResponseHeaders": {
-        "Content-Length": "0",
-        "Date": "Thu, 09 Jul 2020 16:14:00 GMT",
-        "Server": [
-          "Windows-Azure-Blob/1.0",
-          "Microsoft-HTTPAPI/2.0"
-        ],
-        "x-ms-client-request-id": "82b10039-3740-7e16-2031-f2c4821f0fa3",
-        "x-ms-request-id": "7edb9725-b01e-0019-270b-562662000000",
-        "x-ms-version": "2020-02-10"
-      },
-      "ResponseBody": []
-=======
       "ResponseBody": "CUjyZKhqgSAmSBho8km\u002Bz/c1AJsMaO4I5X8XRWbaNgVxVP4r05KOEkqUHvgJeh0Gp899SWzFbqFa6n4pUju5SxET955Lk/xlpu5Rd0n1/2thEZ6XXOyYq\u002BVc0OkTZcAO29Pm9YJ/uhTSGKN\u002BdPZXZOoSx0CdIu4leky47sISUUAuQpx2Dwro4laJxERJGjbvBWz/AJ5/cLjkwXo2x8xSwMdjUDJZ4VXgKeXpE12q22AVyelVE1ChrtHkkU2PshqKNwR85soElSMXH9a5lV1aOuYaIP7i/Kx2waFgdU8HUHfKXttZLfWWETPFPvR66Bh0iVdndZIcpztXBiQopCDUDw=="
->>>>>>> 548336e6
     },
     {
       "RequestUri": "http://emilydevtest.blob.core.windows.net/test-container-96907dd6-40df-f13a-a888-120805b8ed37/test-blob-b4280860-306e-df62-9acf-51799fcc3ec0",
@@ -1266,17 +1112,11 @@
           "Windows-Azure-Blob/1.0",
           "Microsoft-HTTPAPI/2.0"
         ],
-<<<<<<< HEAD
-        "x-ms-client-request-id": "bf4f558e-54ed-61d6-155f-8984863e767f",
-        "x-ms-request-id": "3b1a81c4-e01e-006c-740b-56a1d9000000",
-        "x-ms-version": "2020-02-10"
-=======
         "x-ms-client-request-id": "db114986-450b-0836-1282-0c24bc1de750",
         "x-ms-content-crc64": "2U1oRus8Lwg=",
         "x-ms-request-id": "df09f970-901e-00d1-73f9-85317e000000",
         "x-ms-request-server-encrypted": "true",
-        "x-ms-version": "2019-12-12"
->>>>>>> 548336e6
+        "x-ms-version": "2020-02-10"
       },
       "ResponseBody": []
     },
@@ -1310,13 +1150,6 @@
           "Windows-Azure-Blob/1.0",
           "Microsoft-HTTPAPI/2.0"
         ],
-<<<<<<< HEAD
-        "x-ms-client-request-id": "65fb5e32-8f61-0a2d-b304-2cdc333c7b83",
-        "x-ms-content-crc64": "Apak2qP93zY=",
-        "x-ms-request-id": "3b1a8203-e01e-006c-2e0b-56a1d9000000",
-        "x-ms-request-server-encrypted": "true",
-        "x-ms-version": "2020-02-10"
-=======
         "Vary": "Origin",
         "x-ms-access-tier": "Hot",
         "x-ms-access-tier-inferred": "true",
@@ -1327,8 +1160,7 @@
         "x-ms-lease-status": "unlocked",
         "x-ms-request-id": "df09f978-901e-00d1-7bf9-85317e000000",
         "x-ms-server-encrypted": "true",
-        "x-ms-version": "2019-12-12"
->>>>>>> 548336e6
+        "x-ms-version": "2020-02-10"
       },
       "ResponseBody": []
     },
@@ -1502,41 +1334,7 @@
         "x-ms-server-encrypted": "true",
         "x-ms-version": "2020-02-10"
       },
-<<<<<<< HEAD
-      "ResponseBody": "JVrxgNAoJxuqnN/nB1FPLGoRdGfDnj0i9LyW\u002Blj0O9a/U\u002BMfyYt2pBVK/3HkNPqlOHVhp/QNl4YczosUki3DtmAIKLRuMGLfms9ReZ/MPsDB8MHjkpTisbtcAvv/YRHohkkR2wtFNggSggwkvB3nUJDLU6Fr4CPMJnf4ES1n3zm\u002BafJWu2O0fLq50A\u002BHvfWedbJrNA5vfKYlRLSUTCTaq6LTZlMqkJUsFtbnsg8TRGmCWpx6/KsqTuxMMHavIC\u002BV3iRttFaic\u002BQdPh03iMmWEQBKEvGIX6/2qBhm3mAefPWmUdTrpo8S3\u002Be3Xb2N8sUjtR51ZA4\u002BDX51dws\u002BO5SE/g=="
-    },
-    {
-      "RequestUri": "https://seandevtest.blob.core.windows.net/test-container-f5832aa1-d80e-52eb-f9bb-b1d808a1f10e?restype=container",
-      "RequestMethod": "DELETE",
-      "RequestHeaders": {
-        "Authorization": "Sanitized",
-        "traceparent": "00-99938e54f0ec684abe6d69cd77739b4e-6946084b6e96fc44-00",
-        "User-Agent": [
-          "azsdk-net-Storage.Blobs/12.5.0-dev.20200709.1",
-          "(.NET Core 4.6.28801.04; Microsoft Windows 10.0.18362 )"
-        ],
-        "x-ms-client-request-id": "6dc049e7-9a93-fb38-710b-3006b554c795",
-        "x-ms-date": "Thu, 09 Jul 2020 16:14:01 GMT",
-        "x-ms-return-client-request-id": "true",
-        "x-ms-version": "2020-02-10"
-      },
-      "RequestBody": null,
-      "StatusCode": 202,
-      "ResponseHeaders": {
-        "Content-Length": "0",
-        "Date": "Thu, 09 Jul 2020 16:14:01 GMT",
-        "Server": [
-          "Windows-Azure-Blob/1.0",
-          "Microsoft-HTTPAPI/2.0"
-        ],
-        "x-ms-client-request-id": "6dc049e7-9a93-fb38-710b-3006b554c795",
-        "x-ms-request-id": "3b1a836d-e01e-006c-040b-56a1d9000000",
-        "x-ms-version": "2020-02-10"
-      },
-      "ResponseBody": []
-=======
       "ResponseBody": "PziQqYtB8F6SN/mp9DVQDlX75zHQt91LTZnkr65bwh2SjSDK2mZbRRCXsocL3PO54x656Rf\u002BDohaRVvyXUGvNnXcF2cUhTTuoKEgOQVVP3ClKsuQotkFk3\u002BYcJULaOjP53sSLsWMpV3qykh23dSDBAXrTDJ1H5Oc1oPoexWe4ze4UFGJQxCrGYRtpdiQj7WqFWuQHxu2WcjndlhCpClIS\u002BYQvo2D\u002BcH0PzOuCHm7C0fNPWapDsMcAvaIocy4aXRaJVrxgNAoJxuqnN/nB1FPLGoRdGfDnj0i9LyW\u002Blj0O9a/U\u002BMfyYt2pBVK/3HkNPqlOHVhp/QNl4YczosUki3Dtg=="
->>>>>>> 548336e6
     },
     {
       "RequestUri": "http://emilydevtest.blob.core.windows.net/test-container-96907dd6-40df-f13a-a888-120805b8ed37/test-blob-185e041b-d84f-12fa-51f6-39415309fb16",
@@ -1567,17 +1365,11 @@
           "Windows-Azure-Blob/1.0",
           "Microsoft-HTTPAPI/2.0"
         ],
-<<<<<<< HEAD
-        "x-ms-client-request-id": "9ff93f6e-cafd-aaa1-3b33-ce44b64c3644",
-        "x-ms-request-id": "df850909-901e-000e-080b-56e601000000",
-        "x-ms-version": "2020-02-10"
-=======
         "x-ms-client-request-id": "951621a2-e8fc-fd3f-0633-f523230b79d0",
         "x-ms-content-crc64": "c\u002B7lIJpdJFI=",
         "x-ms-request-id": "df09f999-901e-00d1-1cf9-85317e000000",
         "x-ms-request-server-encrypted": "true",
-        "x-ms-version": "2019-12-12"
->>>>>>> 548336e6
+        "x-ms-version": "2020-02-10"
       },
       "ResponseBody": []
     },
@@ -1610,18 +1402,10 @@
           "Windows-Azure-Blob/1.0",
           "Microsoft-HTTPAPI/2.0"
         ],
-<<<<<<< HEAD
-        "x-ms-client-request-id": "14ce3351-384e-ecb5-04a0-8f0769c7fedb",
-        "x-ms-content-crc64": "pBbKW8VgyRY=",
-        "x-ms-request-id": "df85096d-901e-000e-5d0b-56e601000000",
-        "x-ms-request-server-encrypted": "true",
-        "x-ms-version": "2020-02-10"
-=======
         "x-ms-client-request-id": "6853e286-c784-1df9-1025-809997f0d894",
         "x-ms-lease-id": "9349d134-85e6-f110-1463-504f2572d883",
         "x-ms-request-id": "df09f9b6-901e-00d1-38f9-85317e000000",
-        "x-ms-version": "2019-12-12"
->>>>>>> 548336e6
+        "x-ms-version": "2020-02-10"
       },
       "ResponseBody": []
     },
@@ -1655,12 +1439,6 @@
           "Windows-Azure-Blob/1.0",
           "Microsoft-HTTPAPI/2.0"
         ],
-<<<<<<< HEAD
-        "x-ms-client-request-id": "0b7f829f-c6ac-3881-be8d-05073d27c970",
-        "x-ms-lease-id": "d931b733-1870-4174-0e47-fb8e23939bd9",
-        "x-ms-request-id": "df8509d8-901e-000e-3e0b-56e601000000",
-        "x-ms-version": "2020-02-10"
-=======
         "Vary": "Origin",
         "x-ms-access-tier": "Hot",
         "x-ms-access-tier-inferred": "true",
@@ -1672,8 +1450,7 @@
         "x-ms-lease-status": "locked",
         "x-ms-request-id": "df09f9cf-901e-00d1-4ff9-85317e000000",
         "x-ms-server-encrypted": "true",
-        "x-ms-version": "2019-12-12"
->>>>>>> 548336e6
+        "x-ms-version": "2020-02-10"
       },
       "ResponseBody": []
     },
@@ -1877,15 +1654,9 @@
           "Windows-Azure-Blob/1.0",
           "Microsoft-HTTPAPI/2.0"
         ],
-<<<<<<< HEAD
-        "x-ms-client-request-id": "9156c211-4353-7a06-4b22-6a40663c16ba",
-        "x-ms-request-id": "df850d41-901e-000e-620b-56e601000000",
-        "x-ms-version": "2020-02-10"
-=======
         "x-ms-client-request-id": "14ce3351-384e-ecb5-04a0-8f0769c7fedb",
         "x-ms-request-id": "df09f9f6-901e-00d1-75f9-85317e000000",
-        "x-ms-version": "2019-12-12"
->>>>>>> 548336e6
+        "x-ms-version": "2020-02-10"
       },
       "ResponseBody": []
     }
