{
  "Entries": [
    {
      "RequestUri": "https://seanmcccanary.blob.core.windows.net/test-container-569de4b3-1ab6-aeec-91ce-e9264c6543c5?restype=container",
      "RequestMethod": "PUT",
      "RequestHeaders": {
        "Authorization": "Sanitized",
        "traceparent": "00-c9f9dd7ebc4b464082ca62f8f3644a0c-41cabbf08025624e-00",
        "User-Agent": [
          "azsdk-net-Storage.Blobs/12.5.0-dev.20200402.1",
          "(.NET Core 4.6.28325.01; Microsoft Windows 10.0.18362 )"
        ],
        "x-ms-blob-public-access": "container",
        "x-ms-client-request-id": "63440fad-b501-74a6-8d34-1008d6fbdfde",
        "x-ms-date": "Thu, 02 Apr 2020 23:45:21 GMT",
        "x-ms-return-client-request-id": "true",
        "x-ms-version": "2019-12-12"
      },
      "RequestBody": null,
      "StatusCode": 201,
      "ResponseHeaders": {
        "Content-Length": "0",
        "Date": "Thu, 02 Apr 2020 23:45:20 GMT",
        "ETag": "\u00220x8D7D75FE7C88A54\u0022",
        "Last-Modified": "Thu, 02 Apr 2020 23:45:20 GMT",
        "Server": [
          "Windows-Azure-Blob/1.0",
          "Microsoft-HTTPAPI/2.0"
        ],
        "x-ms-client-request-id": "63440fad-b501-74a6-8d34-1008d6fbdfde",
<<<<<<< HEAD
        "x-ms-request-id": "5f19c44e-901e-003b-4731-f3d79f000000",
=======
        "x-ms-request-id": "28542cf2-c01e-007b-5b48-090f3c000000",
>>>>>>> 8d420312
        "x-ms-version": "2019-12-12"
      },
      "ResponseBody": []
    },
    {
      "RequestUri": "https://seanmcccanary.blob.core.windows.net/test-container-569de4b3-1ab6-aeec-91ce-e9264c6543c5/test-blob-7eb4f404-5954-6154-b32c-942b1a04e4ec",
      "RequestMethod": "PUT",
      "RequestHeaders": {
        "Authorization": "Sanitized",
        "Content-Length": "1024",
        "traceparent": "00-4095fbf36091d84cade68d61a7850444-7f39f9540aedbf4a-00",
        "User-Agent": [
          "azsdk-net-Storage.Blobs/12.5.0-dev.20200402.1",
          "(.NET Core 4.6.28325.01; Microsoft Windows 10.0.18362 )"
        ],
        "x-ms-blob-type": "BlockBlob",
        "x-ms-client-request-id": "d7678804-897c-56db-0394-17aa655a3be1",
        "x-ms-date": "Thu, 02 Apr 2020 23:45:21 GMT",
        "x-ms-return-client-request-id": "true",
        "x-ms-version": "2019-12-12"
      },
      "RequestBody": "Q314PSDgw1vwhBbyQCiZxash4tbvDBZUuuOw1CB7WohQI8VZg6G9JDBZjtBCYSGLks9/\u002BCIN/TdmJII9L\u002B87dSmOoRxjQEIJZL2llX5GEVjBJEJR\u002B2FlQiWO8l8egPRBHRims8AEKFGMdZRkaGe4IBIqewut6nnHKF721E7j6\u002BPIZHhln12YvfzwxIXNAdq\u002B1dJM9ATplDOe34phDVMDqYqwmwTvU4G1kb0OvCX0\u002BieEOP98l/bf389ExsDSN7Cp7Bv7HWXVzoJRlmNG29cOquRj3NRThxKU0Lw0qozA4lkNZc8K\u002BNzCrmp9KwCTmQP3Nhzbb1rcVWUJZ0yooSP1kLMJOXYHA7EHoC5q1lwRATe4PHRw5XP\u002BMQ9qAZGQGQ1Gh5pMiV\u002BN7zJq084scX8J92YU72SvhapACghmnQIgd4cgI07BxHfXK0xBBRKl0b\u002BPYAkreymplwHvDH5XJlIwSVtHDE0xSDLuPMQXbYCYmzlJ1z349ftdd4xM0bj5gAT6Ebu2XcVxXhjXPD9lkSmBVnFFDk8UN1Rg6ZTB5HZ59by/HFzE4j1z13gkIbm8\u002BOVjy3pHs3G05tpnVXQwsHqhXUaCpXXNvXQz0TbX7xWbo/CuXRn7MkFKCzaCXI3IQif\u002Bg8RyOlNwlg0GE\u002BI73fbEzLGDgVJgpioFN5o\u002BS2Dmao4O2GxQKGmdPscL9R5fDy1AvY/bRcHVndyabAK5MkqsH6hTLASJc6NI5kOKVbALpShs/o3RCyXNOTuPtrxn4wt8XtV2DOIotkrsk199SkcsjsfaTDO92xSDhfPJ\u002Bbzn4AI3DvbblZlFREdD5HjGUO7zYyj0jZbYv4LB8ofvX72NBLJcRTxRUPgtlAjsevebvTUE1ZWU8lNrX050GqISVuSKtt/FaQqyohMvx/iO60WLJTVR6oon\u002BBJf8ebt3DZWGz4kYsMX1lMqUjKCZCta3XMJ6PRswGtaYr3NZXgjxMXc2au6aYmBdE7iJ5dXpJPnBRNy4/RB6VrSyf8GSnDbBo1tpYt/n3PqiHSlipnTA74p5mBkseDRm/BQ56CKeineBiAK6v4IZ2Wfh1uAm17B/8ZB3GMPd1WsmwqbLrjTYA1Kx4R5yRm/IH77xCmFUf\u002BRj\u002BjZSZ3Gzo/KXU70bTmszCdNNdPaSDWtgbvlFLIrJ0oKCZ/P\u002BRdwhPn0rmzKy7NFTvgCOBsrt0azLMfh4LrdnzYD6WOa3dIP3bHa5ZrJ4rYIoMW5Ke4u3lJYHM1PjqM/Fw42xuFPq3Em8lpqUdGs6UkQ2UD0I3VH1AoRQsAEv08Nm82LkhvUuPVUkzeTxI2AqzKEP7RjSvSZ7/LXPmixITILXbYEIVctOyBLoI8\u002BsxB8kA==",
      "StatusCode": 201,
      "ResponseHeaders": {
        "Content-Length": "0",
        "Content-MD5": "3uXOZmVUSJPCcwIa6gzYbQ==",
        "Date": "Thu, 02 Apr 2020 23:45:20 GMT",
        "ETag": "\u00220x8D7D75FE7D55913\u0022",
        "Last-Modified": "Thu, 02 Apr 2020 23:45:20 GMT",
        "Server": [
          "Windows-Azure-Blob/1.0",
          "Microsoft-HTTPAPI/2.0"
        ],
        "x-ms-client-request-id": "d7678804-897c-56db-0394-17aa655a3be1",
        "x-ms-content-crc64": "eHkPg2zLcFY=",
        "x-ms-request-id": "28542d04-c01e-007b-6948-090f3c000000",
        "x-ms-request-server-encrypted": "true",
        "x-ms-version": "2019-12-12"
      },
      "ResponseBody": []
    },
    {
      "RequestUri": "https://seanmcccanary.blob.core.windows.net/test-container-569de4b3-1ab6-aeec-91ce-e9264c6543c5/test-blob-7eb4f404-5954-6154-b32c-942b1a04e4ec?comp=lease",
      "RequestMethod": "PUT",
      "RequestHeaders": {
        "Authorization": "Sanitized",
        "traceparent": "00-383fcab791600d48810e2a17ab43c5a1-eff709f9fa26d54b-00",
        "User-Agent": [
          "azsdk-net-Storage.Blobs/12.5.0-dev.20200402.1",
          "(.NET Core 4.6.28325.01; Microsoft Windows 10.0.18362 )"
        ],
        "x-ms-client-request-id": "cda34767-7eba-53cf-16b4-70505a2852c5",
        "x-ms-date": "Thu, 02 Apr 2020 23:45:21 GMT",
        "x-ms-lease-action": "acquire",
        "x-ms-lease-duration": "15",
        "x-ms-proposed-lease-id": "23d2ad5a-b1a1-b271-662b-2fb3043ea5bf",
        "x-ms-return-client-request-id": "true",
        "x-ms-version": "2019-12-12"
      },
      "RequestBody": null,
      "StatusCode": 201,
      "ResponseHeaders": {
        "Content-Length": "0",
        "Date": "Thu, 02 Apr 2020 23:45:20 GMT",
        "ETag": "\u00220x8D7D75FE7D55913\u0022",
        "Last-Modified": "Thu, 02 Apr 2020 23:45:20 GMT",
        "Server": [
          "Windows-Azure-Blob/1.0",
          "Microsoft-HTTPAPI/2.0"
        ],
        "x-ms-client-request-id": "cda34767-7eba-53cf-16b4-70505a2852c5",
        "x-ms-lease-id": "23d2ad5a-b1a1-b271-662b-2fb3043ea5bf",
<<<<<<< HEAD
        "x-ms-request-id": "5f19c452-901e-003b-4931-f3d79f000000",
=======
        "x-ms-request-id": "28542d13-c01e-007b-7748-090f3c000000",
>>>>>>> 8d420312
        "x-ms-version": "2019-12-12"
      },
      "ResponseBody": []
    },
    {
      "RequestUri": "https://seanmcccanary.blob.core.windows.net/test-container-569de4b3-1ab6-aeec-91ce-e9264c6543c5/test-blob-7eb4f404-5954-6154-b32c-942b1a04e4ec?comp=lease",
      "RequestMethod": "PUT",
      "RequestHeaders": {
        "Authorization": "Sanitized",
        "If-Modified-Since": "Fri, 03 Apr 2020 23:45:21 GMT",
        "traceparent": "00-2c075726426a774c8a30b17b5d3b7bbe-193c4f1efeb7464e-00",
        "User-Agent": [
          "azsdk-net-Storage.Blobs/12.5.0-dev.20200402.1",
          "(.NET Core 4.6.28325.01; Microsoft Windows 10.0.18362 )"
        ],
        "x-ms-client-request-id": "bc4b98b7-d89a-7e05-4ee6-14f435c4b289",
        "x-ms-date": "Thu, 02 Apr 2020 23:45:21 GMT",
        "x-ms-lease-action": "release",
        "x-ms-lease-id": "23d2ad5a-b1a1-b271-662b-2fb3043ea5bf",
        "x-ms-return-client-request-id": "true",
        "x-ms-version": "2019-12-12"
      },
      "RequestBody": null,
      "StatusCode": 412,
      "ResponseHeaders": {
        "Content-Length": "252",
        "Content-Type": "application/xml",
        "Date": "Thu, 02 Apr 2020 23:45:20 GMT",
        "Server": [
          "Windows-Azure-Blob/1.0",
          "Microsoft-HTTPAPI/2.0"
        ],
        "x-ms-client-request-id": "bc4b98b7-d89a-7e05-4ee6-14f435c4b289",
        "x-ms-error-code": "ConditionNotMet",
<<<<<<< HEAD
        "x-ms-request-id": "5f19c455-901e-003b-4c31-f3d79f000000",
=======
        "x-ms-request-id": "28542d29-c01e-007b-0b48-090f3c000000",
>>>>>>> 8d420312
        "x-ms-version": "2019-12-12"
      },
      "ResponseBody": [
        "\uFEFF\u003C?xml version=\u00221.0\u0022 encoding=\u0022utf-8\u0022?\u003E\u003CError\u003E\u003CCode\u003EConditionNotMet\u003C/Code\u003E\u003CMessage\u003EThe condition specified using HTTP conditional header(s) is not met.\n",
        "RequestId:28542d29-c01e-007b-0b48-090f3c000000\n",
        "Time:2020-04-02T23:45:20.9190725Z\u003C/Message\u003E\u003C/Error\u003E"
      ]
    },
    {
      "RequestUri": "https://seanmcccanary.blob.core.windows.net/test-container-569de4b3-1ab6-aeec-91ce-e9264c6543c5?restype=container",
      "RequestMethod": "DELETE",
      "RequestHeaders": {
        "Authorization": "Sanitized",
        "traceparent": "00-3df69257aa1a284ab806b73e93737ea0-73a366184215674b-00",
        "User-Agent": [
          "azsdk-net-Storage.Blobs/12.5.0-dev.20200402.1",
          "(.NET Core 4.6.28325.01; Microsoft Windows 10.0.18362 )"
        ],
        "x-ms-client-request-id": "c298af94-96dc-162a-532e-f83afb447fd4",
        "x-ms-date": "Thu, 02 Apr 2020 23:45:21 GMT",
        "x-ms-return-client-request-id": "true",
        "x-ms-version": "2019-12-12"
      },
      "RequestBody": null,
      "StatusCode": 202,
      "ResponseHeaders": {
        "Content-Length": "0",
        "Date": "Thu, 02 Apr 2020 23:45:20 GMT",
        "Server": [
          "Windows-Azure-Blob/1.0",
          "Microsoft-HTTPAPI/2.0"
        ],
        "x-ms-client-request-id": "c298af94-96dc-162a-532e-f83afb447fd4",
<<<<<<< HEAD
        "x-ms-request-id": "5f19c458-901e-003b-4f31-f3d79f000000",
=======
        "x-ms-request-id": "28542d35-c01e-007b-1748-090f3c000000",
>>>>>>> 8d420312
        "x-ms-version": "2019-12-12"
      },
      "ResponseBody": []
    },
    {
      "RequestUri": "https://seanmcccanary.blob.core.windows.net/test-container-7ba1e813-e653-8bc8-21f4-adaaa31072f6?restype=container",
      "RequestMethod": "PUT",
      "RequestHeaders": {
        "Authorization": "Sanitized",
        "traceparent": "00-da9d0157f53b99478bc038191a585154-3fd8187e3754ac41-00",
        "User-Agent": [
          "azsdk-net-Storage.Blobs/12.5.0-dev.20200402.1",
          "(.NET Core 4.6.28325.01; Microsoft Windows 10.0.18362 )"
        ],
        "x-ms-blob-public-access": "container",
        "x-ms-client-request-id": "23e16070-a4b5-ad58-e70d-a0e8e8807243",
        "x-ms-date": "Thu, 02 Apr 2020 23:45:21 GMT",
        "x-ms-return-client-request-id": "true",
        "x-ms-version": "2019-12-12"
      },
      "RequestBody": null,
      "StatusCode": 201,
      "ResponseHeaders": {
        "Content-Length": "0",
        "Date": "Thu, 02 Apr 2020 23:45:20 GMT",
        "ETag": "\u00220x8D7D75FE82E3FE5\u0022",
        "Last-Modified": "Thu, 02 Apr 2020 23:45:21 GMT",
        "Server": [
          "Windows-Azure-Blob/1.0",
          "Microsoft-HTTPAPI/2.0"
        ],
        "x-ms-client-request-id": "23e16070-a4b5-ad58-e70d-a0e8e8807243",
<<<<<<< HEAD
        "x-ms-request-id": "589b1f34-e01e-0021-5e31-f3b640000000",
=======
        "x-ms-request-id": "e648429a-401e-0075-2748-09268c000000",
>>>>>>> 8d420312
        "x-ms-version": "2019-12-12"
      },
      "ResponseBody": []
    },
    {
      "RequestUri": "https://seanmcccanary.blob.core.windows.net/test-container-7ba1e813-e653-8bc8-21f4-adaaa31072f6/test-blob-927401bb-f9e3-23a9-3b60-ed5200fd57e6",
      "RequestMethod": "PUT",
      "RequestHeaders": {
        "Authorization": "Sanitized",
        "Content-Length": "1024",
        "traceparent": "00-f1cf28fc0de65e489ded3c4c37cd33fa-8816c69c13115f46-00",
        "User-Agent": [
          "azsdk-net-Storage.Blobs/12.5.0-dev.20200402.1",
          "(.NET Core 4.6.28325.01; Microsoft Windows 10.0.18362 )"
        ],
        "x-ms-blob-type": "BlockBlob",
        "x-ms-client-request-id": "847606ba-94ca-7f0e-29fe-c108e6ecb46f",
        "x-ms-date": "Thu, 02 Apr 2020 23:45:22 GMT",
        "x-ms-return-client-request-id": "true",
        "x-ms-version": "2019-12-12"
      },
      "RequestBody": "mOI6Qy5OQSEQsp0eT8RYDY6jDjLGyOZ2t77nVbcGreq1uU8GRS8UbcBSgjFcitR3CN/DXe8lIND7w4twZuxqCgSzaJV1UcdejqBxc0a1GizpcEzXQlD7kJl/C4KkowfU6HgtqSI/AbYYZc5Os6yJRqlfh/Wfk8ezt9f79UZEuuqZnYvOiHAKqm6Vvt2Crd3t9cTZRBwRNFSwefFKRAxw06rktBYgu704VdyHCtTqMQr6DQCBa3XNiGg2HQ5/v2ZiJesynfjGzDkGoe9AiSp/xkfmUDYL7mc1Fiuu6Z2vuJV2JOXpt5MRM0DGesqFjf8\u002Bt1fGmG4vVzaD/YfNGOObV\u002BhZymRFlg\u002B01Bz1RHOdr4ksbzJG6CAnRs2uZrkMRBtdKiPhK8Oa\u002BCBIEsNROhLC5U3\u002BoKiwVW7IMoOWli9VqJABmBlQu4TGkncR/tZc1Qy77IBsDaRyrdW0Gfk/A2Lx8mozUKH4cSnJOA4xnlaYa11326qv6Zrrj\u002BtEnKKKho4UIAtsKIVqw3pXotWVQA5/G66bxyi4QgnPR8C2tNWHPrF/HX5KK0LYDRgvV0bEVk7cxIDz779mW94CnOHEsw6kz2QkFSOQNPBrw7kQiOrDCvFy2u9Vk0/xGMGfSI9hE1kJi4jioEArTJCQhysGVtP0PpLvUtkfTzsUMvxi8OtgCrBfB/1h4GqwR41exAwk68Luqwn8ccGA6TtNzW1DyFukL317pk/Vkl4oPgpLwIov8Ec6c0XhZJju3x3BFBL8bX4yupWOqUVyGBir1DO2NCmxHd0mCFUVw8vljMYyE31LLNGMGAb0oEcBx1osNY9lN6r0EPc11WQoHfbKqRx\u002BQAWbYKhhKhsivHyWJUH66Y07f1QcPQKGFVdtY/sPKvcqg4dVkdXnAw2P0VR6nrAjLjRpjynHYgICFEpR9MYgE5KEa6G5pFe3U3tHjWyuDHanSTXHpZrOYyGEU32Klg9Gbr7B9TMOaYncsTutgNWWUwjTqqqRWG33tgiANFHaLb1rAB6t7RZDmOCr6/NfIOJM7v91tuxltRZRyj4qjjU4AoR9QX\u002B26GbxkBHK5m15mJYlM0VRZXbRBksHXCLXGAqqc\u002Blv4d5ilQaZgybam8\u002Bp1zGoBVrv5pwNrDs0r4tDGXcHH3KECra3wp4/uOFQ92t7XoXxLxOvu4xMYTWiLuZ7VWqv0nxcJMx68EK7sC27vbTQuFAFUuljV2PmN6mBFJS4w2N2oSTuHzm4dj/Q8wpfkaOA0nWVdQOAS3sYdu0j\u002BduuA\u002BzKRByQ4ZkWTduqkmNYhqYFAEIfIk5f9lap1qlMlHxjIvAelEyH7/Hbfygn1rgXv\u002B9GHviYjuGeak7G5wrvyrhfRg==",
      "StatusCode": 201,
      "ResponseHeaders": {
        "Content-Length": "0",
        "Content-MD5": "utqvaALNS\u002Br3n51UstF7fg==",
        "Date": "Thu, 02 Apr 2020 23:45:20 GMT",
        "ETag": "\u00220x8D7D75FE83C6AEE\u0022",
        "Last-Modified": "Thu, 02 Apr 2020 23:45:21 GMT",
        "Server": [
          "Windows-Azure-Blob/1.0",
          "Microsoft-HTTPAPI/2.0"
        ],
        "x-ms-client-request-id": "847606ba-94ca-7f0e-29fe-c108e6ecb46f",
        "x-ms-content-crc64": "yISBO7nNWnM=",
        "x-ms-request-id": "e64842a1-401e-0075-2b48-09268c000000",
        "x-ms-request-server-encrypted": "true",
        "x-ms-version": "2019-12-12"
      },
      "ResponseBody": []
    },
    {
      "RequestUri": "https://seanmcccanary.blob.core.windows.net/test-container-7ba1e813-e653-8bc8-21f4-adaaa31072f6/test-blob-927401bb-f9e3-23a9-3b60-ed5200fd57e6?comp=lease",
      "RequestMethod": "PUT",
      "RequestHeaders": {
        "Authorization": "Sanitized",
        "traceparent": "00-629c71fd5481e44e974a35ef56a3dfe7-58d328914e6f6d46-00",
        "User-Agent": [
          "azsdk-net-Storage.Blobs/12.5.0-dev.20200402.1",
          "(.NET Core 4.6.28325.01; Microsoft Windows 10.0.18362 )"
        ],
        "x-ms-client-request-id": "8f70b6ee-ed55-bd92-1ad4-9c8349cf07f7",
        "x-ms-date": "Thu, 02 Apr 2020 23:45:22 GMT",
        "x-ms-lease-action": "acquire",
        "x-ms-lease-duration": "15",
        "x-ms-proposed-lease-id": "a34890c8-fd84-a1ec-e747-4b3e78322e28",
        "x-ms-return-client-request-id": "true",
        "x-ms-version": "2019-12-12"
      },
      "RequestBody": null,
      "StatusCode": 201,
      "ResponseHeaders": {
        "Content-Length": "0",
        "Date": "Thu, 02 Apr 2020 23:45:20 GMT",
        "ETag": "\u00220x8D7D75FE83C6AEE\u0022",
        "Last-Modified": "Thu, 02 Apr 2020 23:45:21 GMT",
        "Server": [
          "Windows-Azure-Blob/1.0",
          "Microsoft-HTTPAPI/2.0"
        ],
        "x-ms-client-request-id": "8f70b6ee-ed55-bd92-1ad4-9c8349cf07f7",
        "x-ms-lease-id": "a34890c8-fd84-a1ec-e747-4b3e78322e28",
<<<<<<< HEAD
        "x-ms-request-id": "589b1f39-e01e-0021-6031-f3b640000000",
=======
        "x-ms-request-id": "e64842a9-401e-0075-3148-09268c000000",
>>>>>>> 8d420312
        "x-ms-version": "2019-12-12"
      },
      "ResponseBody": []
    },
    {
      "RequestUri": "https://seanmcccanary.blob.core.windows.net/test-container-7ba1e813-e653-8bc8-21f4-adaaa31072f6/test-blob-927401bb-f9e3-23a9-3b60-ed5200fd57e6?comp=lease",
      "RequestMethod": "PUT",
      "RequestHeaders": {
        "Authorization": "Sanitized",
        "If-Unmodified-Since": "Wed, 01 Apr 2020 23:45:21 GMT",
        "traceparent": "00-a6da3f239e963a49b4f8bfac4bc96285-9c8e6e2ba69db54a-00",
        "User-Agent": [
          "azsdk-net-Storage.Blobs/12.5.0-dev.20200402.1",
          "(.NET Core 4.6.28325.01; Microsoft Windows 10.0.18362 )"
        ],
        "x-ms-client-request-id": "c250f4dc-9fc2-68d2-6077-a96d3ef89295",
        "x-ms-date": "Thu, 02 Apr 2020 23:45:22 GMT",
        "x-ms-lease-action": "release",
        "x-ms-lease-id": "a34890c8-fd84-a1ec-e747-4b3e78322e28",
        "x-ms-return-client-request-id": "true",
        "x-ms-version": "2019-12-12"
      },
      "RequestBody": null,
      "StatusCode": 412,
      "ResponseHeaders": {
        "Content-Length": "252",
        "Content-Type": "application/xml",
        "Date": "Thu, 02 Apr 2020 23:45:20 GMT",
        "Server": [
          "Windows-Azure-Blob/1.0",
          "Microsoft-HTTPAPI/2.0"
        ],
        "x-ms-client-request-id": "c250f4dc-9fc2-68d2-6077-a96d3ef89295",
        "x-ms-error-code": "ConditionNotMet",
<<<<<<< HEAD
        "x-ms-request-id": "589b1f3a-e01e-0021-6131-f3b640000000",
=======
        "x-ms-request-id": "e64842aa-401e-0075-3248-09268c000000",
>>>>>>> 8d420312
        "x-ms-version": "2019-12-12"
      },
      "ResponseBody": [
        "\uFEFF\u003C?xml version=\u00221.0\u0022 encoding=\u0022utf-8\u0022?\u003E\u003CError\u003E\u003CCode\u003EConditionNotMet\u003C/Code\u003E\u003CMessage\u003EThe condition specified using HTTP conditional header(s) is not met.\n",
        "RequestId:e64842aa-401e-0075-3248-09268c000000\n",
        "Time:2020-04-02T23:45:21.6076499Z\u003C/Message\u003E\u003C/Error\u003E"
      ]
    },
    {
      "RequestUri": "https://seanmcccanary.blob.core.windows.net/test-container-7ba1e813-e653-8bc8-21f4-adaaa31072f6?restype=container",
      "RequestMethod": "DELETE",
      "RequestHeaders": {
        "Authorization": "Sanitized",
        "traceparent": "00-2405a551d49c9144b2bac0989594138c-3fc9294671ad544b-00",
        "User-Agent": [
          "azsdk-net-Storage.Blobs/12.5.0-dev.20200402.1",
          "(.NET Core 4.6.28325.01; Microsoft Windows 10.0.18362 )"
        ],
        "x-ms-client-request-id": "54a6beee-457f-3035-c749-914046bfae1c",
        "x-ms-date": "Thu, 02 Apr 2020 23:45:22 GMT",
        "x-ms-return-client-request-id": "true",
        "x-ms-version": "2019-12-12"
      },
      "RequestBody": null,
      "StatusCode": 202,
      "ResponseHeaders": {
        "Content-Length": "0",
        "Date": "Thu, 02 Apr 2020 23:45:20 GMT",
        "Server": [
          "Windows-Azure-Blob/1.0",
          "Microsoft-HTTPAPI/2.0"
        ],
        "x-ms-client-request-id": "54a6beee-457f-3035-c749-914046bfae1c",
<<<<<<< HEAD
        "x-ms-request-id": "589b1f3b-e01e-0021-6231-f3b640000000",
=======
        "x-ms-request-id": "e64842ab-401e-0075-3348-09268c000000",
>>>>>>> 8d420312
        "x-ms-version": "2019-12-12"
      },
      "ResponseBody": []
    },
    {
      "RequestUri": "https://seanmcccanary.blob.core.windows.net/test-container-6416a8d9-c404-6387-5552-393f24e8b997?restype=container",
      "RequestMethod": "PUT",
      "RequestHeaders": {
        "Authorization": "Sanitized",
        "traceparent": "00-2370102d6e77194c9779633095148c12-c87df47d56aefb49-00",
        "User-Agent": [
          "azsdk-net-Storage.Blobs/12.5.0-dev.20200402.1",
          "(.NET Core 4.6.28325.01; Microsoft Windows 10.0.18362 )"
        ],
        "x-ms-blob-public-access": "container",
        "x-ms-client-request-id": "06105ed4-24b2-2a84-3643-ff2c0bf60bde",
        "x-ms-date": "Thu, 02 Apr 2020 23:45:22 GMT",
        "x-ms-return-client-request-id": "true",
        "x-ms-version": "2019-12-12"
      },
      "RequestBody": null,
      "StatusCode": 201,
      "ResponseHeaders": {
        "Content-Length": "0",
        "Date": "Thu, 02 Apr 2020 23:45:21 GMT",
        "ETag": "\u00220x8D7D75FE8950B4D\u0022",
        "Last-Modified": "Thu, 02 Apr 2020 23:45:22 GMT",
        "Server": [
          "Windows-Azure-Blob/1.0",
          "Microsoft-HTTPAPI/2.0"
        ],
        "x-ms-client-request-id": "06105ed4-24b2-2a84-3643-ff2c0bf60bde",
<<<<<<< HEAD
        "x-ms-request-id": "ffaa5f10-301e-0040-0731-f39503000000",
=======
        "x-ms-request-id": "93b4f01e-d01e-0083-3248-0953c2000000",
>>>>>>> 8d420312
        "x-ms-version": "2019-12-12"
      },
      "ResponseBody": []
    },
    {
      "RequestUri": "https://seanmcccanary.blob.core.windows.net/test-container-6416a8d9-c404-6387-5552-393f24e8b997/test-blob-2651f98f-2e40-9bcb-91a9-c8a969797df6",
      "RequestMethod": "PUT",
      "RequestHeaders": {
        "Authorization": "Sanitized",
        "Content-Length": "1024",
        "traceparent": "00-2c51bdb0a26bb74eb8b06959edc01b5f-f3ea8fd147304d4e-00",
        "User-Agent": [
          "azsdk-net-Storage.Blobs/12.5.0-dev.20200402.1",
          "(.NET Core 4.6.28325.01; Microsoft Windows 10.0.18362 )"
        ],
        "x-ms-blob-type": "BlockBlob",
        "x-ms-client-request-id": "c8e46842-c24f-40d7-3250-d8600b909b0c",
        "x-ms-date": "Thu, 02 Apr 2020 23:45:22 GMT",
        "x-ms-return-client-request-id": "true",
        "x-ms-version": "2019-12-12"
      },
      "RequestBody": "nHFqxtiz5cqcVUkOPuphpVB8fe0MkIemk3V0CFvbwL3FCI\u002Bai0QF3BOHiuvkvF2nRyNY7PuQ6gzpxDNjPt1uwJSMSDVaxhkLdqHZhAWcwdYYzcA4g9PBNR6DsccRop42GclXV3QnTIAKTHZatmUGTQJdS3EcNT3AyxIW1xVR\u002BtQComs7RWph8IA/LTZdZn65fGTFtFYtGuOMloxiEXVruVKhWBT6ygiY\u002B1vw3AgHYmSTXVqxi0Z91YiHr67d/98K1HTjvA5qvrJcLbj7PD3bhTMnzrQbuS0MI4KLcxtZuvx85giTI6ZWKJ6oVV6NgZlKqyp6tjAq7xpH15iM30uWAnO7f1U1SGGN0aYVc2TOfqHoQMfx3wTMUfftS0sNyUlSEVPq0gJDFWPI7eSKFXu1eFj2o56EpCNv7y5eSPwVfwdcw2ER5KyfpStjKfEfQjx7N9PyFiaqzWwwe\u002BLT5M1nsm3cLVEapJSsV/5zIHsxT63y4xApImjhsfX04WjJzMBd/HaEQhTqYZM\u002BRr8oN63x/iw14AG9Po8F\u002B3tbJcIs44o9FSMErAyYCIJ96typuXpIA\u002BI7k\u002Bu/oL7nf0eZjjvQEmM06iGJ7FIgndh\u002BP1OyW0IBEyLg8U\u002BffnRkHC3E/3lGrNd5dM9YvxaQG/YSQGBqNCMFl3sZ8CEUlGusJNAkW55fOJN8OeZzqFMLT9VZjD4U\u002BecKv2f9LLy2Zd9jq5tGbL9XswjN7vs8ke8nDqBLuwgtmCroGps3YQvXxtQHD/y4xeMWAdk1RgvszS131R4baqnXNhJwXVIkIFH89igmNYLyb0i9Nbou91If\u002B0xtv4vtu1sqL9jpR2eR8eCHOVDixZirhWbWXjXvqD7AUWIFtmHFDzrN/AWpCCfgLEPZpr4CPDWzwjolF10mOoaaKfUFizp\u002BwioVFcmSAXw\u002B9THxFgKAvhUsUvQnoPfdp8F\u002BD98x26AIW\u002BST7SdsIMC95iErNCSEGWrg2TlFVyEyN20HFPKcDRqQ6Lod7NHuvzE0abnVsXOd\u002BfV0UAFnwgPCYbW5ZAzOIdkHmktpZyyZ8hkHEe1nXIX6ahr8J7wYKSa2WosbNFokZkjgzhcnM5LI217oX7EWWgQvvvrx0vkc73Elsgyhfb2\u002B46ulh45u0zaIM0xeL8l0oACG7HZgMpNOxN\u002BlAoCFJ16gKnwFcNN2wevDaZ6tvr\u002BnsBIMG5FHXbAXV8KvyNC1AgztvQVNbjAsECqLnMn0oQUf/lFueQvNWMzM7hkQxvgaDWeSvwC6WkHh3wpmvMHmIrW9j8p/R4gAIGU4gIAWG0kxcY5hYuEEZaMQjJoBZpwL5ctjUzYumsbekp6bgdrAysPANEsyhMDTuConbw==",
      "StatusCode": 201,
      "ResponseHeaders": {
        "Content-Length": "0",
        "Content-MD5": "fgl1S2X2RtnAt0EfhpRaSw==",
        "Date": "Thu, 02 Apr 2020 23:45:21 GMT",
        "ETag": "\u00220x8D7D75FE8A1CEC7\u0022",
        "Last-Modified": "Thu, 02 Apr 2020 23:45:22 GMT",
        "Server": [
          "Windows-Azure-Blob/1.0",
          "Microsoft-HTTPAPI/2.0"
        ],
        "x-ms-client-request-id": "c8e46842-c24f-40d7-3250-d8600b909b0c",
        "x-ms-content-crc64": "0GvGxuhEViY=",
        "x-ms-request-id": "93b4f029-d01e-0083-3948-0953c2000000",
        "x-ms-request-server-encrypted": "true",
        "x-ms-version": "2019-12-12"
      },
      "ResponseBody": []
    },
    {
      "RequestUri": "https://seanmcccanary.blob.core.windows.net/test-container-6416a8d9-c404-6387-5552-393f24e8b997/test-blob-2651f98f-2e40-9bcb-91a9-c8a969797df6?comp=lease",
      "RequestMethod": "PUT",
      "RequestHeaders": {
        "Authorization": "Sanitized",
        "traceparent": "00-2d54adde5d76d444a2a7f217851f7c2b-18485d7776d72648-00",
        "User-Agent": [
          "azsdk-net-Storage.Blobs/12.5.0-dev.20200402.1",
          "(.NET Core 4.6.28325.01; Microsoft Windows 10.0.18362 )"
        ],
        "x-ms-client-request-id": "aafc052c-92bb-5d3a-9691-8a43aadb9201",
        "x-ms-date": "Thu, 02 Apr 2020 23:45:23 GMT",
        "x-ms-lease-action": "acquire",
        "x-ms-lease-duration": "15",
        "x-ms-proposed-lease-id": "f00c2b07-e594-53d2-3e0b-17fbae30756a",
        "x-ms-return-client-request-id": "true",
        "x-ms-version": "2019-12-12"
      },
      "RequestBody": null,
      "StatusCode": 201,
      "ResponseHeaders": {
        "Content-Length": "0",
        "Date": "Thu, 02 Apr 2020 23:45:21 GMT",
        "ETag": "\u00220x8D7D75FE8A1CEC7\u0022",
        "Last-Modified": "Thu, 02 Apr 2020 23:45:22 GMT",
        "Server": [
          "Windows-Azure-Blob/1.0",
          "Microsoft-HTTPAPI/2.0"
        ],
        "x-ms-client-request-id": "aafc052c-92bb-5d3a-9691-8a43aadb9201",
        "x-ms-lease-id": "f00c2b07-e594-53d2-3e0b-17fbae30756a",
<<<<<<< HEAD
        "x-ms-request-id": "ffaa5f14-301e-0040-0931-f39503000000",
=======
        "x-ms-request-id": "93b4f02d-d01e-0083-3d48-0953c2000000",
>>>>>>> 8d420312
        "x-ms-version": "2019-12-12"
      },
      "ResponseBody": []
    },
    {
      "RequestUri": "https://seanmcccanary.blob.core.windows.net/test-container-6416a8d9-c404-6387-5552-393f24e8b997/test-blob-2651f98f-2e40-9bcb-91a9-c8a969797df6?comp=lease",
      "RequestMethod": "PUT",
      "RequestHeaders": {
        "Authorization": "Sanitized",
        "If-Match": "\u0022garbage\u0022",
        "traceparent": "00-43e95b9910cf9c458a46eaa5fe557d5b-fd0b5637f7f67746-00",
        "User-Agent": [
          "azsdk-net-Storage.Blobs/12.5.0-dev.20200402.1",
          "(.NET Core 4.6.28325.01; Microsoft Windows 10.0.18362 )"
        ],
        "x-ms-client-request-id": "a8cef462-ca34-6faf-b633-b9b4d4dc4d3b",
        "x-ms-date": "Thu, 02 Apr 2020 23:45:23 GMT",
        "x-ms-lease-action": "release",
        "x-ms-lease-id": "f00c2b07-e594-53d2-3e0b-17fbae30756a",
        "x-ms-return-client-request-id": "true",
        "x-ms-version": "2019-12-12"
      },
      "RequestBody": null,
      "StatusCode": 412,
      "ResponseHeaders": {
        "Content-Length": "252",
        "Content-Type": "application/xml",
        "Date": "Thu, 02 Apr 2020 23:45:21 GMT",
        "Server": [
          "Windows-Azure-Blob/1.0",
          "Microsoft-HTTPAPI/2.0"
        ],
        "x-ms-client-request-id": "a8cef462-ca34-6faf-b633-b9b4d4dc4d3b",
        "x-ms-error-code": "ConditionNotMet",
<<<<<<< HEAD
        "x-ms-request-id": "ffaa5f16-301e-0040-0b31-f39503000000",
=======
        "x-ms-request-id": "93b4f040-d01e-0083-4c48-0953c2000000",
>>>>>>> 8d420312
        "x-ms-version": "2019-12-12"
      },
      "ResponseBody": [
        "\uFEFF\u003C?xml version=\u00221.0\u0022 encoding=\u0022utf-8\u0022?\u003E\u003CError\u003E\u003CCode\u003EConditionNotMet\u003C/Code\u003E\u003CMessage\u003EThe condition specified using HTTP conditional header(s) is not met.\n",
        "RequestId:93b4f040-d01e-0083-4c48-0953c2000000\n",
        "Time:2020-04-02T23:45:22.2613091Z\u003C/Message\u003E\u003C/Error\u003E"
      ]
    },
    {
      "RequestUri": "https://seanmcccanary.blob.core.windows.net/test-container-6416a8d9-c404-6387-5552-393f24e8b997?restype=container",
      "RequestMethod": "DELETE",
      "RequestHeaders": {
        "Authorization": "Sanitized",
        "traceparent": "00-947a7ca81b0b744c8605b260341271fd-e1a42d0cfbb1894d-00",
        "User-Agent": [
          "azsdk-net-Storage.Blobs/12.5.0-dev.20200402.1",
          "(.NET Core 4.6.28325.01; Microsoft Windows 10.0.18362 )"
        ],
        "x-ms-client-request-id": "b6e18592-ea0c-10cc-beef-63cc9313d42f",
        "x-ms-date": "Thu, 02 Apr 2020 23:45:23 GMT",
        "x-ms-return-client-request-id": "true",
        "x-ms-version": "2019-12-12"
      },
      "RequestBody": null,
      "StatusCode": 202,
      "ResponseHeaders": {
        "Content-Length": "0",
        "Date": "Thu, 02 Apr 2020 23:45:21 GMT",
        "Server": [
          "Windows-Azure-Blob/1.0",
          "Microsoft-HTTPAPI/2.0"
        ],
        "x-ms-client-request-id": "b6e18592-ea0c-10cc-beef-63cc9313d42f",
<<<<<<< HEAD
        "x-ms-request-id": "ffaa5f19-301e-0040-0e31-f39503000000",
=======
        "x-ms-request-id": "93b4f045-d01e-0083-5148-0953c2000000",
>>>>>>> 8d420312
        "x-ms-version": "2019-12-12"
      },
      "ResponseBody": []
    },
    {
      "RequestUri": "https://seanmcccanary.blob.core.windows.net/test-container-d7a99ec6-16bd-d128-d0ee-69e02c08b651?restype=container",
      "RequestMethod": "PUT",
      "RequestHeaders": {
        "Authorization": "Sanitized",
        "traceparent": "00-88297eaa388533478bb2680f6a514e98-d24838841b06f341-00",
        "User-Agent": [
          "azsdk-net-Storage.Blobs/12.5.0-dev.20200402.1",
          "(.NET Core 4.6.28325.01; Microsoft Windows 10.0.18362 )"
        ],
        "x-ms-blob-public-access": "container",
        "x-ms-client-request-id": "1ae06f7f-28bb-7c7d-5d0f-e51d80ece3b5",
        "x-ms-date": "Thu, 02 Apr 2020 23:45:23 GMT",
        "x-ms-return-client-request-id": "true",
        "x-ms-version": "2019-12-12"
      },
      "RequestBody": null,
      "StatusCode": 201,
      "ResponseHeaders": {
        "Content-Length": "0",
        "Date": "Thu, 02 Apr 2020 23:45:21 GMT",
        "ETag": "\u00220x8D7D75FE8F87DB3\u0022",
        "Last-Modified": "Thu, 02 Apr 2020 23:45:22 GMT",
        "Server": [
          "Windows-Azure-Blob/1.0",
          "Microsoft-HTTPAPI/2.0"
        ],
        "x-ms-client-request-id": "1ae06f7f-28bb-7c7d-5d0f-e51d80ece3b5",
<<<<<<< HEAD
        "x-ms-request-id": "1b75c651-e01e-001e-1831-f37ee3000000",
=======
        "x-ms-request-id": "43076811-101e-001a-3e48-092c7f000000",
>>>>>>> 8d420312
        "x-ms-version": "2019-12-12"
      },
      "ResponseBody": []
    },
    {
      "RequestUri": "https://seanmcccanary.blob.core.windows.net/test-container-d7a99ec6-16bd-d128-d0ee-69e02c08b651/test-blob-15991238-86f1-2f33-7067-1d30ed3ba578",
      "RequestMethod": "PUT",
      "RequestHeaders": {
        "Authorization": "Sanitized",
        "Content-Length": "1024",
        "traceparent": "00-0fcebc9d0d25954998803c93980d2aac-ba34c38a66dd4143-00",
        "User-Agent": [
          "azsdk-net-Storage.Blobs/12.5.0-dev.20200402.1",
          "(.NET Core 4.6.28325.01; Microsoft Windows 10.0.18362 )"
        ],
        "x-ms-blob-type": "BlockBlob",
        "x-ms-client-request-id": "8e8a25a5-7bb7-b437-ea4b-a7ba268d28e6",
        "x-ms-date": "Thu, 02 Apr 2020 23:45:23 GMT",
        "x-ms-return-client-request-id": "true",
        "x-ms-version": "2019-12-12"
      },
      "RequestBody": "oj5hvCiclQkApfDrsRDBzahzsxq\u002BNzn5O7CqVApMjyJqbXtBiyeNnHyPFUyVR31fpVCHeYeKumoEZ4F38kD/sxXOgUSUgEGB5hedLyLtZPMzSq\u002B5xBWa37MQPSOlFqo8kGE2xsY5yiUPBpJw7YtIFwONRKeRRe4AM6KRg0Ie3NBtYZ7Atp0t\u002Bn\u002BJqr6DKvInyCUfGNECqktyNpMjp0bi8CnCAovsiGBmYEooB5owfAmwabsc/sP\u002Ba7ZTTYAKCVI4p7qUwCdmO0DFubiH2aOxQrmJcz6LxfJlw5fVmTrfXFb371/gm7ziSS57V0QLdpETogvHgJUUreLHLvyPkKIF5l1hkOpD0af9pykQD26tWk0GwvcvGNvA40J9GGy/UrmLdXHnquam0NFjydlsBJ5zGtSviM6q1s2Boayoxbg6PlRwhJn9xa9mYPImy04CVN\u002BjCv2YD8rq4Z6jZgk6/goYKYuF\u002B4AEdlQkSCjchAt\u002Bf0zNBLu6oi6KhqL6WV\u002BmLGHnDaLDfVlfn5Ooc8ehDVyTJea8bfpPXYZc\u002BnTdCRz1fhvG9XZpugLzbWQnEi9n6HhGZzR46r9nl7AbZoLkgpV2s/Wr2hjlKWrkyP\u002BVJ0tW9RL8lqLofZNcX13GTVSAD\u002BvOsF46vA1gYD3JkyLA0W9lxHBv6OvzjjVhTnu6H9wWZLgUxnfsHDkEmzVkHulwnI3tYIjjECf/2yIp2G2SpUFhsy9prAv4eKg3a0y2jm9L8LLtzb5TM1ORFOtUw0PMcfb0A2u6B/CC9Ojgq6XbSUyz3ee6pdiCDYDb2JcgpLVka/pVwosDkenCatjWc4eutcueoOVcEcsecfXq3y9YYlAyfECrhYfAr0v\u002B\u002BDoArJr5LCLMgQPPCFouN1CVGLK6aQiHo/dGAzBD3vCZXRmQHcRb8bIMjOFMY3PmfE42K5eZRI4yeAijsijyiKMSNapBnRmMOif/rd0nOkCDYIfhDbJZABmKXqS8uD\u002BJGgM\u002BOi3Jpd80qvFwmZawCz7HH1KhEHvwuTWRtj91z4HndpPa6AATurqnrWPB6WaD2lJm9Jjt5wmITYD4OO6fv9pviCMC1SI9tGWX\u002BWMYLs/ODdzsDtvo\u002Bo6KUpp/G4LMB\u002B2IUmFDgAQvKD8zVe2lcB\u002BxKSoSs7D\u002Bho2UeIOHvpniy/J1j9ttiozYvOWbtKWg5OJ7zvFXuVQ8isvUrgiAp2qmUYr7MOBDQ56dOvbLY9Ho9JSgDO\u002BnihGdOQUQmdyEVxV79WMapLQBN4pSun9ecSf57Lp035t6/sZ5XvbbM6nCGeLhUG1tzU/fn9VlVNCSP8feFq0hEHh5APadoUa9JQPgkKGcfCG5jB5qlEDFFar15x8v/R38oA==",
      "StatusCode": 201,
      "ResponseHeaders": {
        "Content-Length": "0",
        "Content-MD5": "Vjxvp0La68cOxuLtXUm7Lw==",
        "Date": "Thu, 02 Apr 2020 23:45:21 GMT",
        "ETag": "\u00220x8D7D75FE905ABB4\u0022",
        "Last-Modified": "Thu, 02 Apr 2020 23:45:22 GMT",
        "Server": [
          "Windows-Azure-Blob/1.0",
          "Microsoft-HTTPAPI/2.0"
        ],
        "x-ms-client-request-id": "8e8a25a5-7bb7-b437-ea4b-a7ba268d28e6",
        "x-ms-content-crc64": "bz9WKJnY7bk=",
        "x-ms-request-id": "4307681b-101e-001a-4448-092c7f000000",
        "x-ms-request-server-encrypted": "true",
        "x-ms-version": "2019-12-12"
      },
      "ResponseBody": []
    },
    {
      "RequestUri": "https://seanmcccanary.blob.core.windows.net/test-container-d7a99ec6-16bd-d128-d0ee-69e02c08b651/test-blob-15991238-86f1-2f33-7067-1d30ed3ba578",
      "RequestMethod": "HEAD",
      "RequestHeaders": {
        "Authorization": "Sanitized",
        "traceparent": "00-314f203f2f3b054895c268a8867f9741-135377b457c7dc46-00",
        "User-Agent": [
          "azsdk-net-Storage.Blobs/12.5.0-dev.20200402.1",
          "(.NET Core 4.6.28325.01; Microsoft Windows 10.0.18362 )"
        ],
        "x-ms-client-request-id": "d49fea50-c296-d4ac-e3ce-9c560970bf58",
        "x-ms-date": "Thu, 02 Apr 2020 23:45:23 GMT",
        "x-ms-return-client-request-id": "true",
        "x-ms-version": "2019-12-12"
      },
      "RequestBody": null,
      "StatusCode": 200,
      "ResponseHeaders": {
        "Accept-Ranges": "bytes",
        "Content-Length": "1024",
        "Content-MD5": "Vjxvp0La68cOxuLtXUm7Lw==",
        "Content-Type": "application/octet-stream",
        "Date": "Thu, 02 Apr 2020 23:45:21 GMT",
        "ETag": "\u00220x8D7D75FE905ABB4\u0022",
        "Last-Modified": "Thu, 02 Apr 2020 23:45:22 GMT",
        "Server": [
          "Windows-Azure-Blob/1.0",
          "Microsoft-HTTPAPI/2.0"
        ],
        "x-ms-access-tier": "Hot",
        "x-ms-access-tier-inferred": "true",
        "x-ms-blob-type": "BlockBlob",
        "x-ms-client-request-id": "d49fea50-c296-d4ac-e3ce-9c560970bf58",
        "x-ms-creation-time": "Thu, 02 Apr 2020 23:45:22 GMT",
        "x-ms-lease-state": "available",
        "x-ms-lease-status": "unlocked",
        "x-ms-request-id": "4307681f-101e-001a-4848-092c7f000000",
        "x-ms-server-encrypted": "true",
        "x-ms-version": "2019-12-12"
      },
      "ResponseBody": []
    },
    {
      "RequestUri": "https://seanmcccanary.blob.core.windows.net/test-container-d7a99ec6-16bd-d128-d0ee-69e02c08b651/test-blob-15991238-86f1-2f33-7067-1d30ed3ba578?comp=lease",
      "RequestMethod": "PUT",
      "RequestHeaders": {
        "Authorization": "Sanitized",
        "traceparent": "00-22a7c2d44f99f84694e3b393179a3548-ded36e8c29803040-00",
        "User-Agent": [
          "azsdk-net-Storage.Blobs/12.5.0-dev.20200402.1",
          "(.NET Core 4.6.28325.01; Microsoft Windows 10.0.18362 )"
        ],
        "x-ms-client-request-id": "0975dd7d-10f1-2f30-b0b5-f4c5d19383c1",
        "x-ms-date": "Thu, 02 Apr 2020 23:45:23 GMT",
        "x-ms-lease-action": "acquire",
        "x-ms-lease-duration": "15",
        "x-ms-proposed-lease-id": "3298efe4-d115-bb41-f260-72c6f491e5c6",
        "x-ms-return-client-request-id": "true",
        "x-ms-version": "2019-12-12"
      },
      "RequestBody": null,
      "StatusCode": 201,
      "ResponseHeaders": {
        "Content-Length": "0",
        "Date": "Thu, 02 Apr 2020 23:45:22 GMT",
        "ETag": "\u00220x8D7D75FE905ABB4\u0022",
        "Last-Modified": "Thu, 02 Apr 2020 23:45:22 GMT",
        "Server": [
          "Windows-Azure-Blob/1.0",
          "Microsoft-HTTPAPI/2.0"
        ],
        "x-ms-client-request-id": "0975dd7d-10f1-2f30-b0b5-f4c5d19383c1",
        "x-ms-lease-id": "3298efe4-d115-bb41-f260-72c6f491e5c6",
<<<<<<< HEAD
        "x-ms-request-id": "1b75c657-e01e-001e-1c31-f37ee3000000",
=======
        "x-ms-request-id": "43076828-101e-001a-5048-092c7f000000",
>>>>>>> 8d420312
        "x-ms-version": "2019-12-12"
      },
      "ResponseBody": []
    },
    {
      "RequestUri": "https://seanmcccanary.blob.core.windows.net/test-container-d7a99ec6-16bd-d128-d0ee-69e02c08b651/test-blob-15991238-86f1-2f33-7067-1d30ed3ba578?comp=lease",
      "RequestMethod": "PUT",
      "RequestHeaders": {
        "Authorization": "Sanitized",
        "If-None-Match": "\u00220x8D7D75FE905ABB4\u0022",
        "traceparent": "00-bc74581b96fbe54dbdd795518cb8844a-4c162ee60f07c74b-00",
        "User-Agent": [
          "azsdk-net-Storage.Blobs/12.5.0-dev.20200402.1",
          "(.NET Core 4.6.28325.01; Microsoft Windows 10.0.18362 )"
        ],
        "x-ms-client-request-id": "2bd81d3b-b5fa-5566-b199-194e5b8da472",
        "x-ms-date": "Thu, 02 Apr 2020 23:45:23 GMT",
        "x-ms-lease-action": "release",
        "x-ms-lease-id": "3298efe4-d115-bb41-f260-72c6f491e5c6",
        "x-ms-return-client-request-id": "true",
        "x-ms-version": "2019-12-12"
      },
      "RequestBody": null,
      "StatusCode": 412,
      "ResponseHeaders": {
        "Content-Length": "252",
        "Content-Type": "application/xml",
        "Date": "Thu, 02 Apr 2020 23:45:22 GMT",
        "Server": [
          "Windows-Azure-Blob/1.0",
          "Microsoft-HTTPAPI/2.0"
        ],
        "x-ms-client-request-id": "2bd81d3b-b5fa-5566-b199-194e5b8da472",
        "x-ms-error-code": "ConditionNotMet",
<<<<<<< HEAD
        "x-ms-request-id": "1b75c658-e01e-001e-1d31-f37ee3000000",
=======
        "x-ms-request-id": "43076832-101e-001a-5a48-092c7f000000",
>>>>>>> 8d420312
        "x-ms-version": "2019-12-12"
      },
      "ResponseBody": [
        "\uFEFF\u003C?xml version=\u00221.0\u0022 encoding=\u0022utf-8\u0022?\u003E\u003CError\u003E\u003CCode\u003EConditionNotMet\u003C/Code\u003E\u003CMessage\u003EThe condition specified using HTTP conditional header(s) is not met.\n",
        "RequestId:43076832-101e-001a-5a48-092c7f000000\n",
        "Time:2020-04-02T23:45:22.9961019Z\u003C/Message\u003E\u003C/Error\u003E"
      ]
    },
    {
      "RequestUri": "https://seanmcccanary.blob.core.windows.net/test-container-d7a99ec6-16bd-d128-d0ee-69e02c08b651?restype=container",
      "RequestMethod": "DELETE",
      "RequestHeaders": {
        "Authorization": "Sanitized",
        "traceparent": "00-6f13177b76e7a14981a296237a78b1e2-f9444b451282404b-00",
        "User-Agent": [
          "azsdk-net-Storage.Blobs/12.5.0-dev.20200402.1",
          "(.NET Core 4.6.28325.01; Microsoft Windows 10.0.18362 )"
        ],
        "x-ms-client-request-id": "b48a254d-57bb-3dc6-a670-96100041a609",
        "x-ms-date": "Thu, 02 Apr 2020 23:45:23 GMT",
        "x-ms-return-client-request-id": "true",
        "x-ms-version": "2019-12-12"
      },
      "RequestBody": null,
      "StatusCode": 202,
      "ResponseHeaders": {
        "Content-Length": "0",
        "Date": "Thu, 02 Apr 2020 23:45:22 GMT",
        "Server": [
          "Windows-Azure-Blob/1.0",
          "Microsoft-HTTPAPI/2.0"
        ],
        "x-ms-client-request-id": "b48a254d-57bb-3dc6-a670-96100041a609",
<<<<<<< HEAD
        "x-ms-request-id": "1b75c65a-e01e-001e-1e31-f37ee3000000",
=======
        "x-ms-request-id": "43076839-101e-001a-5f48-092c7f000000",
>>>>>>> 8d420312
        "x-ms-version": "2019-12-12"
      },
      "ResponseBody": []
    }
  ],
  "Variables": {
    "DateTimeOffsetNow": "2020-04-02T16:45:21.2878443-07:00",
    "RandomSeed": "556443923",
    "Storage_TestConfigDefault": "ProductionTenant\nseanmcccanary\nU2FuaXRpemVk\nhttps://seanmcccanary.blob.core.windows.net\nhttps://seanmcccanary.file.core.windows.net\nhttps://seanmcccanary.queue.core.windows.net\nhttps://seanmcccanary.table.core.windows.net\n\n\n\n\nhttps://seanmcccanary-secondary.blob.core.windows.net\nhttps://seanmcccanary-secondary.file.core.windows.net\nhttps://seanmcccanary-secondary.queue.core.windows.net\nhttps://seanmcccanary-secondary.table.core.windows.net\n\nSanitized\n\n\nCloud\nBlobEndpoint=https://seanmcccanary.blob.core.windows.net/;QueueEndpoint=https://seanmcccanary.queue.core.windows.net/;FileEndpoint=https://seanmcccanary.file.core.windows.net/;BlobSecondaryEndpoint=https://seanmcccanary-secondary.blob.core.windows.net/;QueueSecondaryEndpoint=https://seanmcccanary-secondary.queue.core.windows.net/;FileSecondaryEndpoint=https://seanmcccanary-secondary.file.core.windows.net/;AccountName=seanmcccanary;AccountKey=Sanitized\nseanscope1"
  }
}<|MERGE_RESOLUTION|>--- conflicted
+++ resolved
@@ -28,11 +28,7 @@
           "Microsoft-HTTPAPI/2.0"
         ],
         "x-ms-client-request-id": "63440fad-b501-74a6-8d34-1008d6fbdfde",
-<<<<<<< HEAD
-        "x-ms-request-id": "5f19c44e-901e-003b-4731-f3d79f000000",
-=======
         "x-ms-request-id": "28542cf2-c01e-007b-5b48-090f3c000000",
->>>>>>> 8d420312
         "x-ms-version": "2019-12-12"
       },
       "ResponseBody": []
@@ -105,11 +101,7 @@
         ],
         "x-ms-client-request-id": "cda34767-7eba-53cf-16b4-70505a2852c5",
         "x-ms-lease-id": "23d2ad5a-b1a1-b271-662b-2fb3043ea5bf",
-<<<<<<< HEAD
-        "x-ms-request-id": "5f19c452-901e-003b-4931-f3d79f000000",
-=======
         "x-ms-request-id": "28542d13-c01e-007b-7748-090f3c000000",
->>>>>>> 8d420312
         "x-ms-version": "2019-12-12"
       },
       "ResponseBody": []
@@ -144,11 +136,7 @@
         ],
         "x-ms-client-request-id": "bc4b98b7-d89a-7e05-4ee6-14f435c4b289",
         "x-ms-error-code": "ConditionNotMet",
-<<<<<<< HEAD
-        "x-ms-request-id": "5f19c455-901e-003b-4c31-f3d79f000000",
-=======
         "x-ms-request-id": "28542d29-c01e-007b-0b48-090f3c000000",
->>>>>>> 8d420312
         "x-ms-version": "2019-12-12"
       },
       "ResponseBody": [
@@ -182,11 +170,7 @@
           "Microsoft-HTTPAPI/2.0"
         ],
         "x-ms-client-request-id": "c298af94-96dc-162a-532e-f83afb447fd4",
-<<<<<<< HEAD
-        "x-ms-request-id": "5f19c458-901e-003b-4f31-f3d79f000000",
-=======
         "x-ms-request-id": "28542d35-c01e-007b-1748-090f3c000000",
->>>>>>> 8d420312
         "x-ms-version": "2019-12-12"
       },
       "ResponseBody": []
@@ -219,11 +203,7 @@
           "Microsoft-HTTPAPI/2.0"
         ],
         "x-ms-client-request-id": "23e16070-a4b5-ad58-e70d-a0e8e8807243",
-<<<<<<< HEAD
-        "x-ms-request-id": "589b1f34-e01e-0021-5e31-f3b640000000",
-=======
         "x-ms-request-id": "e648429a-401e-0075-2748-09268c000000",
->>>>>>> 8d420312
         "x-ms-version": "2019-12-12"
       },
       "ResponseBody": []
@@ -296,11 +276,7 @@
         ],
         "x-ms-client-request-id": "8f70b6ee-ed55-bd92-1ad4-9c8349cf07f7",
         "x-ms-lease-id": "a34890c8-fd84-a1ec-e747-4b3e78322e28",
-<<<<<<< HEAD
-        "x-ms-request-id": "589b1f39-e01e-0021-6031-f3b640000000",
-=======
         "x-ms-request-id": "e64842a9-401e-0075-3148-09268c000000",
->>>>>>> 8d420312
         "x-ms-version": "2019-12-12"
       },
       "ResponseBody": []
@@ -335,11 +311,7 @@
         ],
         "x-ms-client-request-id": "c250f4dc-9fc2-68d2-6077-a96d3ef89295",
         "x-ms-error-code": "ConditionNotMet",
-<<<<<<< HEAD
-        "x-ms-request-id": "589b1f3a-e01e-0021-6131-f3b640000000",
-=======
         "x-ms-request-id": "e64842aa-401e-0075-3248-09268c000000",
->>>>>>> 8d420312
         "x-ms-version": "2019-12-12"
       },
       "ResponseBody": [
@@ -373,11 +345,7 @@
           "Microsoft-HTTPAPI/2.0"
         ],
         "x-ms-client-request-id": "54a6beee-457f-3035-c749-914046bfae1c",
-<<<<<<< HEAD
-        "x-ms-request-id": "589b1f3b-e01e-0021-6231-f3b640000000",
-=======
         "x-ms-request-id": "e64842ab-401e-0075-3348-09268c000000",
->>>>>>> 8d420312
         "x-ms-version": "2019-12-12"
       },
       "ResponseBody": []
@@ -410,11 +378,7 @@
           "Microsoft-HTTPAPI/2.0"
         ],
         "x-ms-client-request-id": "06105ed4-24b2-2a84-3643-ff2c0bf60bde",
-<<<<<<< HEAD
-        "x-ms-request-id": "ffaa5f10-301e-0040-0731-f39503000000",
-=======
         "x-ms-request-id": "93b4f01e-d01e-0083-3248-0953c2000000",
->>>>>>> 8d420312
         "x-ms-version": "2019-12-12"
       },
       "ResponseBody": []
@@ -487,11 +451,7 @@
         ],
         "x-ms-client-request-id": "aafc052c-92bb-5d3a-9691-8a43aadb9201",
         "x-ms-lease-id": "f00c2b07-e594-53d2-3e0b-17fbae30756a",
-<<<<<<< HEAD
-        "x-ms-request-id": "ffaa5f14-301e-0040-0931-f39503000000",
-=======
         "x-ms-request-id": "93b4f02d-d01e-0083-3d48-0953c2000000",
->>>>>>> 8d420312
         "x-ms-version": "2019-12-12"
       },
       "ResponseBody": []
@@ -526,11 +486,7 @@
         ],
         "x-ms-client-request-id": "a8cef462-ca34-6faf-b633-b9b4d4dc4d3b",
         "x-ms-error-code": "ConditionNotMet",
-<<<<<<< HEAD
-        "x-ms-request-id": "ffaa5f16-301e-0040-0b31-f39503000000",
-=======
         "x-ms-request-id": "93b4f040-d01e-0083-4c48-0953c2000000",
->>>>>>> 8d420312
         "x-ms-version": "2019-12-12"
       },
       "ResponseBody": [
@@ -564,11 +520,7 @@
           "Microsoft-HTTPAPI/2.0"
         ],
         "x-ms-client-request-id": "b6e18592-ea0c-10cc-beef-63cc9313d42f",
-<<<<<<< HEAD
-        "x-ms-request-id": "ffaa5f19-301e-0040-0e31-f39503000000",
-=======
         "x-ms-request-id": "93b4f045-d01e-0083-5148-0953c2000000",
->>>>>>> 8d420312
         "x-ms-version": "2019-12-12"
       },
       "ResponseBody": []
@@ -601,11 +553,7 @@
           "Microsoft-HTTPAPI/2.0"
         ],
         "x-ms-client-request-id": "1ae06f7f-28bb-7c7d-5d0f-e51d80ece3b5",
-<<<<<<< HEAD
-        "x-ms-request-id": "1b75c651-e01e-001e-1831-f37ee3000000",
-=======
         "x-ms-request-id": "43076811-101e-001a-3e48-092c7f000000",
->>>>>>> 8d420312
         "x-ms-version": "2019-12-12"
       },
       "ResponseBody": []
@@ -720,11 +668,7 @@
         ],
         "x-ms-client-request-id": "0975dd7d-10f1-2f30-b0b5-f4c5d19383c1",
         "x-ms-lease-id": "3298efe4-d115-bb41-f260-72c6f491e5c6",
-<<<<<<< HEAD
-        "x-ms-request-id": "1b75c657-e01e-001e-1c31-f37ee3000000",
-=======
         "x-ms-request-id": "43076828-101e-001a-5048-092c7f000000",
->>>>>>> 8d420312
         "x-ms-version": "2019-12-12"
       },
       "ResponseBody": []
@@ -759,11 +703,7 @@
         ],
         "x-ms-client-request-id": "2bd81d3b-b5fa-5566-b199-194e5b8da472",
         "x-ms-error-code": "ConditionNotMet",
-<<<<<<< HEAD
-        "x-ms-request-id": "1b75c658-e01e-001e-1d31-f37ee3000000",
-=======
         "x-ms-request-id": "43076832-101e-001a-5a48-092c7f000000",
->>>>>>> 8d420312
         "x-ms-version": "2019-12-12"
       },
       "ResponseBody": [
@@ -797,11 +737,7 @@
           "Microsoft-HTTPAPI/2.0"
         ],
         "x-ms-client-request-id": "b48a254d-57bb-3dc6-a670-96100041a609",
-<<<<<<< HEAD
-        "x-ms-request-id": "1b75c65a-e01e-001e-1e31-f37ee3000000",
-=======
         "x-ms-request-id": "43076839-101e-001a-5f48-092c7f000000",
->>>>>>> 8d420312
         "x-ms-version": "2019-12-12"
       },
       "ResponseBody": []
