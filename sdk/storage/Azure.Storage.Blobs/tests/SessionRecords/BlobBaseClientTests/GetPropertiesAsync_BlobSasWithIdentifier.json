--- conflicted
+++ resolved
@@ -28,13 +28,8 @@
           "Microsoft-HTTPAPI/2.0"
         ],
         "x-ms-client-request-id": "ee3e99fc-5697-9825-9634-f4f99aa28038",
-<<<<<<< HEAD
-        "x-ms-request-id": "1b10046a-a01e-007d-5950-383c83000000",
+        "x-ms-request-id": "938b08cd-601e-0120-38df-69b882000000",
         "x-ms-version": "2020-02-10"
-=======
-        "x-ms-request-id": "938b08cd-601e-0120-38df-69b882000000",
-        "x-ms-version": "2019-12-12"
->>>>>>> 23bacf7a
       },
       "ResponseBody": []
     },
@@ -71,12 +66,7 @@
         "x-ms-content-crc64": "1ONXnoXrAVM=",
         "x-ms-request-id": "938b09a5-601e-0120-01df-69b882000000",
         "x-ms-request-server-encrypted": "true",
-<<<<<<< HEAD
-        "x-ms-version": "2020-02-10",
-        "x-ms-version-id": "2020-06-01T20:09:52.1916541Z"
-=======
-        "x-ms-version": "2019-12-12"
->>>>>>> 23bacf7a
+        "x-ms-version": "2020-02-10"
       },
       "ResponseBody": []
     },
@@ -109,22 +99,13 @@
           "Microsoft-HTTPAPI/2.0"
         ],
         "x-ms-client-request-id": "67aa5088-6960-cdc4-b769-a399a5049b7a",
-<<<<<<< HEAD
-        "x-ms-request-id": "1b1004b7-a01e-007d-2150-383c83000000",
+        "x-ms-request-id": "938b09eb-601e-0120-42df-69b882000000",
         "x-ms-version": "2020-02-10"
-=======
-        "x-ms-request-id": "938b09eb-601e-0120-42df-69b882000000",
-        "x-ms-version": "2019-12-12"
->>>>>>> 23bacf7a
       },
       "ResponseBody": []
     },
     {
-<<<<<<< HEAD
-      "RequestUri": "https://seanmcccanary.blob.core.windows.net/test-container-a642b2a7-0590-a5f4-f360-5d9ddbdd35dd/test-blob-bc2395c1-5166-1063-8c7e-702324e6363a?sv=2020-02-10\u0026si=vjryhefiabqymcnwcglm\u0026sr=b\u0026sig=Sanitized",
-=======
-      "RequestUri": "https://amandadev2.blob.core.windows.net/test-container-a642b2a7-0590-a5f4-f360-5d9ddbdd35dd/test-blob-bc2395c1-5166-1063-8c7e-702324e6363a?sv=2019-12-12\u0026si=vjryhefiabqymcnwcglm\u0026sr=b\u0026sig=Sanitized",
->>>>>>> 23bacf7a
+      "RequestUri": "https://amandadev2.blob.core.windows.net/test-container-a642b2a7-0590-a5f4-f360-5d9ddbdd35dd/test-blob-bc2395c1-5166-1063-8c7e-702324e6363a?sv=2020-02-10\u0026si=vjryhefiabqymcnwcglm\u0026sr=b\u0026sig=Sanitized",
       "RequestMethod": "HEAD",
       "RequestHeaders": {
         "traceparent": "00-241aca970e98d844a8ce7c1470edd02b-1b3dd4cb00d58e40-00",
@@ -159,12 +140,7 @@
         "x-ms-lease-status": "unlocked",
         "x-ms-request-id": "8278af50-601e-0049-48df-69a17b000000",
         "x-ms-server-encrypted": "true",
-<<<<<<< HEAD
-        "x-ms-version": "2020-02-10",
-        "x-ms-version-id": "2020-06-01T20:09:52.1916541Z"
-=======
-        "x-ms-version": "2019-12-12"
->>>>>>> 23bacf7a
+        "x-ms-version": "2020-02-10"
       },
       "ResponseBody": []
     },
@@ -193,13 +169,8 @@
           "Microsoft-HTTPAPI/2.0"
         ],
         "x-ms-client-request-id": "6d325488-2203-3ff9-e903-03172183eee0",
-<<<<<<< HEAD
-        "x-ms-request-id": "1b100539-a01e-007d-1e50-383c83000000",
+        "x-ms-request-id": "8278af72-601e-0049-67df-69a17b000000",
         "x-ms-version": "2020-02-10"
-=======
-        "x-ms-request-id": "8278af72-601e-0049-67df-69a17b000000",
-        "x-ms-version": "2019-12-12"
->>>>>>> 23bacf7a
       },
       "ResponseBody": []
     }
