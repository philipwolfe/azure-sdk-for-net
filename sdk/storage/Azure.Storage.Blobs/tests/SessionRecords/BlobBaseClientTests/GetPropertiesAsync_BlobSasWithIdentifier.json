{
  "Entries": [
    {
<<<<<<< HEAD
      "RequestUri": "https://seanmcccanary.blob.core.windows.net/test-container-a642b2a7-0590-a5f4-f360-5d9ddbdd35dd?restype=container",
      "RequestMethod": "PUT",
      "RequestHeaders": {
        "Authorization": "Sanitized",
        "traceparent": "00-55551713277571438ab64152b6cc0ffc-49f1ff6065b13546-00",
        "User-Agent": [
          "azsdk-net-Storage.Blobs/12.5.0-dev.20200601.1",
          "(.NET Core 4.6.28619.01; Microsoft Windows 10.0.18362 )"
        ],
        "x-ms-blob-public-access": "container",
        "x-ms-client-request-id": "ee3e99fc-5697-9825-9634-f4f99aa28038",
        "x-ms-date": "Mon, 01 Jun 2020 20:09:50 GMT",
=======
      "RequestUri": "https://amandadev2.blob.core.windows.net/test-container-a642b2a7-0590-a5f4-f360-5d9ddbdd35dd?restype=container",
      "RequestMethod": "PUT",
      "RequestHeaders": {
        "Authorization": "Sanitized",
        "traceparent": "00-94109e9733308f479981390bfd3fc348-ad64a5936f827b4e-00",
        "User-Agent": [
          "azsdk-net-Storage.Blobs/12.5.0-dev.20200803.1",
          "(.NET Core 4.6.29017.01; Microsoft Windows 10.0.18363 )"
        ],
        "x-ms-blob-public-access": "container",
        "x-ms-client-request-id": "ee3e99fc-5697-9825-9634-f4f99aa28038",
        "x-ms-date": "Mon, 03 Aug 2020 21:42:56 GMT",
>>>>>>> 994efc63
        "x-ms-return-client-request-id": "true",
        "x-ms-version": "2019-12-12"
      },
      "RequestBody": null,
      "StatusCode": 201,
      "ResponseHeaders": {
        "Content-Length": "0",
<<<<<<< HEAD
        "Date": "Mon, 01 Jun 2020 20:09:51 GMT",
        "ETag": "\u00220x8D80667BE8E08CD\u0022",
        "Last-Modified": "Mon, 01 Jun 2020 20:09:52 GMT",
=======
        "Date": "Mon, 03 Aug 2020 21:42:56 GMT",
        "ETag": "\u00220x8D837F62F8A33C9\u0022",
        "Last-Modified": "Mon, 03 Aug 2020 21:42:57 GMT",
>>>>>>> 994efc63
        "Server": [
          "Windows-Azure-Blob/1.0",
          "Microsoft-HTTPAPI/2.0"
        ],
        "x-ms-client-request-id": "ee3e99fc-5697-9825-9634-f4f99aa28038",
<<<<<<< HEAD
        "x-ms-request-id": "1b10046a-a01e-007d-5950-383c83000000",
=======
        "x-ms-request-id": "938b08cd-601e-0120-38df-69b882000000",
>>>>>>> 994efc63
        "x-ms-version": "2019-12-12"
      },
      "ResponseBody": []
    },
    {
<<<<<<< HEAD
      "RequestUri": "https://seanmcccanary.blob.core.windows.net/test-container-a642b2a7-0590-a5f4-f360-5d9ddbdd35dd/test-blob-bc2395c1-5166-1063-8c7e-702324e6363a",
=======
      "RequestUri": "https://amandadev2.blob.core.windows.net/test-container-a642b2a7-0590-a5f4-f360-5d9ddbdd35dd/test-blob-bc2395c1-5166-1063-8c7e-702324e6363a",
>>>>>>> 994efc63
      "RequestMethod": "PUT",
      "RequestHeaders": {
        "Authorization": "Sanitized",
        "Content-Length": "1024",
<<<<<<< HEAD
        "traceparent": "00-d44dd2db401b824094bbc5a2302a8cc8-91e6863772329944-00",
        "User-Agent": [
          "azsdk-net-Storage.Blobs/12.5.0-dev.20200601.1",
          "(.NET Core 4.6.28619.01; Microsoft Windows 10.0.18362 )"
        ],
        "x-ms-blob-type": "BlockBlob",
        "x-ms-client-request-id": "79d87861-1620-7aea-df55-208ac82b9129",
        "x-ms-date": "Mon, 01 Jun 2020 20:09:51 GMT",
=======
        "traceparent": "00-dfa9c5aaf2aecb47b8f0f0e6c99d23a2-c382d32d1e62454e-00",
        "User-Agent": [
          "azsdk-net-Storage.Blobs/12.5.0-dev.20200803.1",
          "(.NET Core 4.6.29017.01; Microsoft Windows 10.0.18363 )"
        ],
        "x-ms-blob-type": "BlockBlob",
        "x-ms-client-request-id": "79d87861-1620-7aea-df55-208ac82b9129",
        "x-ms-date": "Mon, 03 Aug 2020 21:42:57 GMT",
>>>>>>> 994efc63
        "x-ms-return-client-request-id": "true",
        "x-ms-version": "2019-12-12"
      },
      "RequestBody": "JP15XQWLTWy56jfGTa8F\u002Bdoy0Qmt0qFqYYy/Gj0fd/JQR\u002BcsqVuscUzSNKwfX0rnL/ofaNF2i1JbDvt4zDMvmnNEdQbH2E9\u002BhmC92530SwJC1\u002BpC/w4h2ryV0JpfNKQYopo52upEH1aroOJwua\u002B0ZsP5NfRI7ZpkI5tJMQe0H1G7pDgDu3AY/biTll8ssCAM4WrWZv6w0LUA1LdO\u002Bu1P9oGQtRR3sKtT4Tg8tFY7OHJ6PFCd3bhTC9SCAue4yQPKRKDdm/oLlTC\u002Bg4TGcxtfxZtF072dsRjIPKpA9K7Dmhg0cnC1XZ13bqcf3lo0jZe4Iz1Mc/VFLJKIFF5Qy6GC\u002BuhskQGrqWf\u002BzWUWfdK\u002BlK8Th9Bwdyci70XdLUk\u002BJ6MGneNxx/yVDXnVTaWQLq/AyX\u002BvPUPQEYPBSaG8znwev6bBEN/vTMyzfXpWmyqBksCVHWPJjulfNYxgr35a2T/9t47/zh7P0X2y/L/JeXZZQLfgJrAYVDC8YdpTjp1OWKM6WeObgcOixkzmF5IqlrsVB27GerOO5WNdQm1De0LgY6QcjiCSvb/0PmBkMT2eksofPoYuiN7wrHOAPj9WX0oJBrPuDQiag0qv0jxSKbMlv7CiJD28sdvGLOGtEX6And8WWyuJr4TChLo7frWhnYLAW3\u002BOszoMTVTYKOEm7XLMLzRdPM6HnA8r4J\u002BDgDMlJI5f7Lb\u002B8emkCg7WsYejm5dIb0\u002BBRGC0OL9wY9ObiMwhsgRSxwC8zT5KuTK/seqHh0QHOxDjpN8tqrT3jo0WCIFBtP\u002BDUNSXjKIQNosu9IfU6NyPlE27PQ4kJR1MxT\u002BxNLGxffzrBDdwcK9u021T/7UtIqWxhnMzhXfwXiu2SsZiXwHafXeK6eOkHiSeTWqg0CZnHqKZAK09ffiF\u002BqYMuSXoC3RreYE\u002BojjCDGhPlTgMT40ETywkyV5UnP9\u002BBe89mGX\u002BtkH2NVekKXtq1/RF7ui/eKoYB2r5xEIVF9yCv51JhHMDUN/2Fho2YCWwufJqDq4Xv4xEJZH6BfH/4B16IWneIFKAQp0JyGKQ4aZESApQqwgtawARBV/iCEvt9zX8vD670pmf6cwRDvYqs0PqtbznrjUVTLZpzBvznjlSG9AskyVoiXZwscE7HFwJ51Eb91OOBUkA52\u002BHUQV9q0qTv/Il/SAegixGdv102S9aYOXK2KfmwxaHK6u14Ddx8gV2p11q4\u002Bkw/XQmSI5LjA4/LfEfs9OjrfvcntF1aKH11YP3/THS73z8mdoyv3uHPJ\u002BddbJFUT8y0/phjUUXu5TSMXMKU47cbD11Ixr4ce6AVWIy1/Lvr4NExCo3cWE25N1GX40HfOgRwAh00C0kOmIL4Djj5Q==",
      "StatusCode": 201,
      "ResponseHeaders": {
        "Content-Length": "0",
        "Content-MD5": "1/SQ81st5PuP7K\u002BVLdf8aA==",
<<<<<<< HEAD
        "Date": "Mon, 01 Jun 2020 20:09:51 GMT",
        "ETag": "\u00220x8D80667BE97667D\u0022",
        "Last-Modified": "Mon, 01 Jun 2020 20:09:52 GMT",
=======
        "Date": "Mon, 03 Aug 2020 21:42:56 GMT",
        "ETag": "\u00220x8D837F62FA6093C\u0022",
        "Last-Modified": "Mon, 03 Aug 2020 21:42:57 GMT",
>>>>>>> 994efc63
        "Server": [
          "Windows-Azure-Blob/1.0",
          "Microsoft-HTTPAPI/2.0"
        ],
        "x-ms-client-request-id": "79d87861-1620-7aea-df55-208ac82b9129",
        "x-ms-content-crc64": "1ONXnoXrAVM=",
<<<<<<< HEAD
        "x-ms-request-id": "1b100491-a01e-007d-7e50-383c83000000",
        "x-ms-request-server-encrypted": "true",
        "x-ms-version": "2019-12-12",
        "x-ms-version-id": "2020-06-01T20:09:52.1916541Z"
=======
        "x-ms-request-id": "938b09a5-601e-0120-01df-69b882000000",
        "x-ms-request-server-encrypted": "true",
        "x-ms-version": "2019-12-12"
>>>>>>> 994efc63
      },
      "ResponseBody": []
    },
    {
<<<<<<< HEAD
      "RequestUri": "https://seanmcccanary.blob.core.windows.net/test-container-a642b2a7-0590-a5f4-f360-5d9ddbdd35dd?restype=container\u0026comp=acl",
=======
      "RequestUri": "https://amandadev2.blob.core.windows.net/test-container-a642b2a7-0590-a5f4-f360-5d9ddbdd35dd?restype=container\u0026comp=acl",
>>>>>>> 994efc63
      "RequestMethod": "PUT",
      "RequestHeaders": {
        "Authorization": "Sanitized",
        "Content-Length": "249",
        "Content-Type": "application/xml",
<<<<<<< HEAD
        "traceparent": "00-2b45b8171ee72b4a9e250b85cb9e1f91-e3c8e1771828194b-00",
        "User-Agent": [
          "azsdk-net-Storage.Blobs/12.5.0-dev.20200601.1",
          "(.NET Core 4.6.28619.01; Microsoft Windows 10.0.18362 )"
        ],
        "x-ms-client-request-id": "67aa5088-6960-cdc4-b769-a399a5049b7a",
        "x-ms-date": "Mon, 01 Jun 2020 20:09:51 GMT",
        "x-ms-return-client-request-id": "true",
        "x-ms-version": "2019-12-12"
      },
      "RequestBody": "\u003CSignedIdentifiers\u003E\u003CSignedIdentifier\u003E\u003CId\u003Evjryhefiabqymcnwcglm\u003C/Id\u003E\u003CAccessPolicy\u003E\u003CStart\u003E2020-06-01T19:09:51.2790909Z\u003C/Start\u003E\u003CExpiry\u003E2020-06-01T21:09:51.2790909Z\u003C/Expiry\u003E\u003CPermission\u003Erw\u003C/Permission\u003E\u003C/AccessPolicy\u003E\u003C/SignedIdentifier\u003E\u003C/SignedIdentifiers\u003E",
      "StatusCode": 200,
      "ResponseHeaders": {
        "Content-Length": "0",
        "Date": "Mon, 01 Jun 2020 20:09:51 GMT",
        "ETag": "\u00220x8D80667BEA0BA18\u0022",
        "Last-Modified": "Mon, 01 Jun 2020 20:09:52 GMT",
=======
        "traceparent": "00-370440e129fca84eb7e636e7a3659fbc-33826ac477440e44-00",
        "User-Agent": [
          "azsdk-net-Storage.Blobs/12.5.0-dev.20200803.1",
          "(.NET Core 4.6.29017.01; Microsoft Windows 10.0.18363 )"
        ],
        "x-ms-client-request-id": "67aa5088-6960-cdc4-b769-a399a5049b7a",
        "x-ms-date": "Mon, 03 Aug 2020 21:42:57 GMT",
        "x-ms-return-client-request-id": "true",
        "x-ms-version": "2019-12-12"
      },
      "RequestBody": "\u003CSignedIdentifiers\u003E\u003CSignedIdentifier\u003E\u003CId\u003Evjryhefiabqymcnwcglm\u003C/Id\u003E\u003CAccessPolicy\u003E\u003CStart\u003E2020-08-03T20:42:57.4152184Z\u003C/Start\u003E\u003CExpiry\u003E2020-08-03T22:42:57.4152184Z\u003C/Expiry\u003E\u003CPermission\u003Erw\u003C/Permission\u003E\u003C/AccessPolicy\u003E\u003C/SignedIdentifier\u003E\u003C/SignedIdentifiers\u003E",
      "StatusCode": 200,
      "ResponseHeaders": {
        "Content-Length": "0",
        "Date": "Mon, 03 Aug 2020 21:42:56 GMT",
        "ETag": "\u00220x8D837F62FAED8F1\u0022",
        "Last-Modified": "Mon, 03 Aug 2020 21:42:57 GMT",
>>>>>>> 994efc63
        "Server": [
          "Windows-Azure-Blob/1.0",
          "Microsoft-HTTPAPI/2.0"
        ],
        "x-ms-client-request-id": "67aa5088-6960-cdc4-b769-a399a5049b7a",
<<<<<<< HEAD
        "x-ms-request-id": "1b1004b7-a01e-007d-2150-383c83000000",
=======
        "x-ms-request-id": "938b09eb-601e-0120-42df-69b882000000",
>>>>>>> 994efc63
        "x-ms-version": "2019-12-12"
      },
      "ResponseBody": []
    },
    {
<<<<<<< HEAD
      "RequestUri": "https://seanmcccanary.blob.core.windows.net/test-container-a642b2a7-0590-a5f4-f360-5d9ddbdd35dd/test-blob-bc2395c1-5166-1063-8c7e-702324e6363a?sv=2019-12-12\u0026si=vjryhefiabqymcnwcglm\u0026sr=b\u0026sig=Sanitized",
      "RequestMethod": "HEAD",
      "RequestHeaders": {
        "traceparent": "00-068c73aa4d8f5741bc8f884b8aab1236-03c74aafbb7c6944-00",
        "User-Agent": [
          "azsdk-net-Storage.Blobs/12.5.0-dev.20200601.1",
          "(.NET Core 4.6.28619.01; Microsoft Windows 10.0.18362 )"
=======
      "RequestUri": "https://amandadev2.blob.core.windows.net/test-container-a642b2a7-0590-a5f4-f360-5d9ddbdd35dd/test-blob-bc2395c1-5166-1063-8c7e-702324e6363a?sv=2019-12-12\u0026si=vjryhefiabqymcnwcglm\u0026sr=b\u0026sig=Sanitized",
      "RequestMethod": "HEAD",
      "RequestHeaders": {
        "traceparent": "00-241aca970e98d844a8ce7c1470edd02b-1b3dd4cb00d58e40-00",
        "User-Agent": [
          "azsdk-net-Storage.Blobs/12.5.0-dev.20200803.1",
          "(.NET Core 4.6.29017.01; Microsoft Windows 10.0.18363 )"
>>>>>>> 994efc63
        ],
        "x-ms-client-request-id": "78013866-2a80-e8c9-3a2c-ec12677f1054",
        "x-ms-return-client-request-id": "true",
        "x-ms-version": "2019-12-12"
      },
      "RequestBody": null,
      "StatusCode": 200,
      "ResponseHeaders": {
        "Accept-Ranges": "bytes",
        "Content-Length": "0",
        "Content-MD5": "1/SQ81st5PuP7K\u002BVLdf8aA==",
        "Content-Type": "application/octet-stream",
<<<<<<< HEAD
        "Date": "Mon, 01 Jun 2020 20:09:51 GMT",
        "ETag": "\u00220x8D80667BE97667D\u0022",
        "Last-Modified": "Mon, 01 Jun 2020 20:09:52 GMT",
=======
        "Date": "Mon, 03 Aug 2020 21:42:57 GMT",
        "ETag": "\u00220x8D837F62FA6093C\u0022",
        "Last-Modified": "Mon, 03 Aug 2020 21:42:57 GMT",
>>>>>>> 994efc63
        "Server": [
          "Windows-Azure-Blob/1.0",
          "Microsoft-HTTPAPI/2.0"
        ],
        "x-ms-access-tier": "Hot",
        "x-ms-access-tier-inferred": "true",
        "x-ms-blob-type": "BlockBlob",
        "x-ms-client-request-id": "78013866-2a80-e8c9-3a2c-ec12677f1054",
<<<<<<< HEAD
        "x-ms-creation-time": "Mon, 01 Jun 2020 20:09:52 GMT",
        "x-ms-is-current-version": "true",
        "x-ms-lease-state": "available",
        "x-ms-lease-status": "unlocked",
        "x-ms-request-id": "0b056f57-301e-008b-5250-3849cd000000",
        "x-ms-server-encrypted": "true",
        "x-ms-version": "2019-12-12",
        "x-ms-version-id": "2020-06-01T20:09:52.1916541Z"
=======
        "x-ms-creation-time": "Mon, 03 Aug 2020 21:42:57 GMT",
        "x-ms-lease-state": "available",
        "x-ms-lease-status": "unlocked",
        "x-ms-request-id": "8278af50-601e-0049-48df-69a17b000000",
        "x-ms-server-encrypted": "true",
        "x-ms-version": "2019-12-12"
>>>>>>> 994efc63
      },
      "ResponseBody": []
    },
    {
<<<<<<< HEAD
      "RequestUri": "https://seanmcccanary.blob.core.windows.net/test-container-a642b2a7-0590-a5f4-f360-5d9ddbdd35dd?restype=container",
      "RequestMethod": "DELETE",
      "RequestHeaders": {
        "Authorization": "Sanitized",
        "traceparent": "00-008df0d3dd98db41b6689f4ec2ba09fe-3abac0a0aeea3b4f-00",
        "User-Agent": [
          "azsdk-net-Storage.Blobs/12.5.0-dev.20200601.1",
          "(.NET Core 4.6.28619.01; Microsoft Windows 10.0.18362 )"
        ],
        "x-ms-client-request-id": "6d325488-2203-3ff9-e903-03172183eee0",
        "x-ms-date": "Mon, 01 Jun 2020 20:09:51 GMT",
=======
      "RequestUri": "https://amandadev2.blob.core.windows.net/test-container-a642b2a7-0590-a5f4-f360-5d9ddbdd35dd?restype=container",
      "RequestMethod": "DELETE",
      "RequestHeaders": {
        "Authorization": "Sanitized",
        "traceparent": "00-bbcc5a351b5fae46ab14ada436dadcec-51cf0c349ae40648-00",
        "User-Agent": [
          "azsdk-net-Storage.Blobs/12.5.0-dev.20200803.1",
          "(.NET Core 4.6.29017.01; Microsoft Windows 10.0.18363 )"
        ],
        "x-ms-client-request-id": "6d325488-2203-3ff9-e903-03172183eee0",
        "x-ms-date": "Mon, 03 Aug 2020 21:42:57 GMT",
>>>>>>> 994efc63
        "x-ms-return-client-request-id": "true",
        "x-ms-version": "2019-12-12"
      },
      "RequestBody": null,
      "StatusCode": 202,
      "ResponseHeaders": {
        "Content-Length": "0",
<<<<<<< HEAD
        "Date": "Mon, 01 Jun 2020 20:09:52 GMT",
=======
        "Date": "Mon, 03 Aug 2020 21:42:57 GMT",
>>>>>>> 994efc63
        "Server": [
          "Windows-Azure-Blob/1.0",
          "Microsoft-HTTPAPI/2.0"
        ],
        "x-ms-client-request-id": "6d325488-2203-3ff9-e903-03172183eee0",
<<<<<<< HEAD
        "x-ms-request-id": "1b100539-a01e-007d-1e50-383c83000000",
=======
        "x-ms-request-id": "8278af72-601e-0049-67df-69a17b000000",
>>>>>>> 994efc63
        "x-ms-version": "2019-12-12"
      },
      "ResponseBody": []
    }
  ],
  "Variables": {
<<<<<<< HEAD
    "DateTimeOffsetNow": "2020-06-01T15:09:51.2790909-05:00",
    "RandomSeed": "977609487",
    "Storage_TestConfigDefault": "ProductionTenant\nseanmcccanary\nU2FuaXRpemVk\nhttps://seanmcccanary.blob.core.windows.net\nhttps://seanmcccanary.file.core.windows.net\nhttps://seanmcccanary.queue.core.windows.net\nhttps://seanmcccanary.table.core.windows.net\n\n\n\n\nhttps://seanmcccanary-secondary.blob.core.windows.net\nhttps://seanmcccanary-secondary.file.core.windows.net\nhttps://seanmcccanary-secondary.queue.core.windows.net\nhttps://seanmcccanary-secondary.table.core.windows.net\n\nSanitized\n\n\nCloud\nBlobEndpoint=https://seanmcccanary.blob.core.windows.net/;QueueEndpoint=https://seanmcccanary.queue.core.windows.net/;FileEndpoint=https://seanmcccanary.file.core.windows.net/;BlobSecondaryEndpoint=https://seanmcccanary-secondary.blob.core.windows.net/;QueueSecondaryEndpoint=https://seanmcccanary-secondary.queue.core.windows.net/;FileSecondaryEndpoint=https://seanmcccanary-secondary.file.core.windows.net/;AccountName=seanmcccanary;AccountKey=Sanitized\nseanscope1"
=======
    "DateTimeOffsetNow": "2020-08-03T14:42:57.4152184-07:00",
    "RandomSeed": "977609487",
    "Storage_TestConfigDefault": "ProductionTenant\namandadev2\nU2FuaXRpemVk\nhttps://amandadev2.blob.core.windows.net\nhttps://amandadev2.file.core.windows.net\nhttps://amandadev2.queue.core.windows.net\nhttps://amandadev2.table.core.windows.net\n\n\n\n\nhttps://amandadev2-secondary.blob.core.windows.net\nhttps://amandadev2-secondary.file.core.windows.net\nhttps://amandadev2-secondary.queue.core.windows.net\nhttps://amandadev2-secondary.table.core.windows.net\n\nSanitized\n\n\nCloud\nBlobEndpoint=https://amandadev2.blob.core.windows.net/;QueueEndpoint=https://amandadev2.queue.core.windows.net/;FileEndpoint=https://amandadev2.file.core.windows.net/;BlobSecondaryEndpoint=https://amandadev2-secondary.blob.core.windows.net/;QueueSecondaryEndpoint=https://amandadev2-secondary.queue.core.windows.net/;FileSecondaryEndpoint=https://amandadev2-secondary.file.core.windows.net/;AccountName=amandadev2;AccountKey=Kg==;\n"
>>>>>>> 994efc63
  }
}<|MERGE_RESOLUTION|>--- conflicted
+++ resolved
@@ -1,20 +1,6 @@
 {
   "Entries": [
     {
-<<<<<<< HEAD
-      "RequestUri": "https://seanmcccanary.blob.core.windows.net/test-container-a642b2a7-0590-a5f4-f360-5d9ddbdd35dd?restype=container",
-      "RequestMethod": "PUT",
-      "RequestHeaders": {
-        "Authorization": "Sanitized",
-        "traceparent": "00-55551713277571438ab64152b6cc0ffc-49f1ff6065b13546-00",
-        "User-Agent": [
-          "azsdk-net-Storage.Blobs/12.5.0-dev.20200601.1",
-          "(.NET Core 4.6.28619.01; Microsoft Windows 10.0.18362 )"
-        ],
-        "x-ms-blob-public-access": "container",
-        "x-ms-client-request-id": "ee3e99fc-5697-9825-9634-f4f99aa28038",
-        "x-ms-date": "Mon, 01 Jun 2020 20:09:50 GMT",
-=======
       "RequestUri": "https://amandadev2.blob.core.windows.net/test-container-a642b2a7-0590-a5f4-f360-5d9ddbdd35dd?restype=container",
       "RequestMethod": "PUT",
       "RequestHeaders": {
@@ -27,7 +13,6 @@
         "x-ms-blob-public-access": "container",
         "x-ms-client-request-id": "ee3e99fc-5697-9825-9634-f4f99aa28038",
         "x-ms-date": "Mon, 03 Aug 2020 21:42:56 GMT",
->>>>>>> 994efc63
         "x-ms-return-client-request-id": "true",
         "x-ms-version": "2019-12-12"
       },
@@ -35,49 +20,25 @@
       "StatusCode": 201,
       "ResponseHeaders": {
         "Content-Length": "0",
-<<<<<<< HEAD
-        "Date": "Mon, 01 Jun 2020 20:09:51 GMT",
-        "ETag": "\u00220x8D80667BE8E08CD\u0022",
-        "Last-Modified": "Mon, 01 Jun 2020 20:09:52 GMT",
-=======
         "Date": "Mon, 03 Aug 2020 21:42:56 GMT",
         "ETag": "\u00220x8D837F62F8A33C9\u0022",
         "Last-Modified": "Mon, 03 Aug 2020 21:42:57 GMT",
->>>>>>> 994efc63
         "Server": [
           "Windows-Azure-Blob/1.0",
           "Microsoft-HTTPAPI/2.0"
         ],
         "x-ms-client-request-id": "ee3e99fc-5697-9825-9634-f4f99aa28038",
-<<<<<<< HEAD
-        "x-ms-request-id": "1b10046a-a01e-007d-5950-383c83000000",
-=======
         "x-ms-request-id": "938b08cd-601e-0120-38df-69b882000000",
->>>>>>> 994efc63
         "x-ms-version": "2019-12-12"
       },
       "ResponseBody": []
     },
     {
-<<<<<<< HEAD
-      "RequestUri": "https://seanmcccanary.blob.core.windows.net/test-container-a642b2a7-0590-a5f4-f360-5d9ddbdd35dd/test-blob-bc2395c1-5166-1063-8c7e-702324e6363a",
-=======
       "RequestUri": "https://amandadev2.blob.core.windows.net/test-container-a642b2a7-0590-a5f4-f360-5d9ddbdd35dd/test-blob-bc2395c1-5166-1063-8c7e-702324e6363a",
->>>>>>> 994efc63
       "RequestMethod": "PUT",
       "RequestHeaders": {
         "Authorization": "Sanitized",
         "Content-Length": "1024",
-<<<<<<< HEAD
-        "traceparent": "00-d44dd2db401b824094bbc5a2302a8cc8-91e6863772329944-00",
-        "User-Agent": [
-          "azsdk-net-Storage.Blobs/12.5.0-dev.20200601.1",
-          "(.NET Core 4.6.28619.01; Microsoft Windows 10.0.18362 )"
-        ],
-        "x-ms-blob-type": "BlockBlob",
-        "x-ms-client-request-id": "79d87861-1620-7aea-df55-208ac82b9129",
-        "x-ms-date": "Mon, 01 Jun 2020 20:09:51 GMT",
-=======
         "traceparent": "00-dfa9c5aaf2aecb47b8f0f0e6c99d23a2-c382d32d1e62454e-00",
         "User-Agent": [
           "azsdk-net-Storage.Blobs/12.5.0-dev.20200803.1",
@@ -86,7 +47,6 @@
         "x-ms-blob-type": "BlockBlob",
         "x-ms-client-request-id": "79d87861-1620-7aea-df55-208ac82b9129",
         "x-ms-date": "Mon, 03 Aug 2020 21:42:57 GMT",
->>>>>>> 994efc63
         "x-ms-return-client-request-id": "true",
         "x-ms-version": "2019-12-12"
       },
@@ -95,64 +55,28 @@
       "ResponseHeaders": {
         "Content-Length": "0",
         "Content-MD5": "1/SQ81st5PuP7K\u002BVLdf8aA==",
-<<<<<<< HEAD
-        "Date": "Mon, 01 Jun 2020 20:09:51 GMT",
-        "ETag": "\u00220x8D80667BE97667D\u0022",
-        "Last-Modified": "Mon, 01 Jun 2020 20:09:52 GMT",
-=======
         "Date": "Mon, 03 Aug 2020 21:42:56 GMT",
         "ETag": "\u00220x8D837F62FA6093C\u0022",
         "Last-Modified": "Mon, 03 Aug 2020 21:42:57 GMT",
->>>>>>> 994efc63
         "Server": [
           "Windows-Azure-Blob/1.0",
           "Microsoft-HTTPAPI/2.0"
         ],
         "x-ms-client-request-id": "79d87861-1620-7aea-df55-208ac82b9129",
         "x-ms-content-crc64": "1ONXnoXrAVM=",
-<<<<<<< HEAD
-        "x-ms-request-id": "1b100491-a01e-007d-7e50-383c83000000",
-        "x-ms-request-server-encrypted": "true",
-        "x-ms-version": "2019-12-12",
-        "x-ms-version-id": "2020-06-01T20:09:52.1916541Z"
-=======
         "x-ms-request-id": "938b09a5-601e-0120-01df-69b882000000",
         "x-ms-request-server-encrypted": "true",
         "x-ms-version": "2019-12-12"
->>>>>>> 994efc63
       },
       "ResponseBody": []
     },
     {
-<<<<<<< HEAD
-      "RequestUri": "https://seanmcccanary.blob.core.windows.net/test-container-a642b2a7-0590-a5f4-f360-5d9ddbdd35dd?restype=container\u0026comp=acl",
-=======
       "RequestUri": "https://amandadev2.blob.core.windows.net/test-container-a642b2a7-0590-a5f4-f360-5d9ddbdd35dd?restype=container\u0026comp=acl",
->>>>>>> 994efc63
       "RequestMethod": "PUT",
       "RequestHeaders": {
         "Authorization": "Sanitized",
         "Content-Length": "249",
         "Content-Type": "application/xml",
-<<<<<<< HEAD
-        "traceparent": "00-2b45b8171ee72b4a9e250b85cb9e1f91-e3c8e1771828194b-00",
-        "User-Agent": [
-          "azsdk-net-Storage.Blobs/12.5.0-dev.20200601.1",
-          "(.NET Core 4.6.28619.01; Microsoft Windows 10.0.18362 )"
-        ],
-        "x-ms-client-request-id": "67aa5088-6960-cdc4-b769-a399a5049b7a",
-        "x-ms-date": "Mon, 01 Jun 2020 20:09:51 GMT",
-        "x-ms-return-client-request-id": "true",
-        "x-ms-version": "2019-12-12"
-      },
-      "RequestBody": "\u003CSignedIdentifiers\u003E\u003CSignedIdentifier\u003E\u003CId\u003Evjryhefiabqymcnwcglm\u003C/Id\u003E\u003CAccessPolicy\u003E\u003CStart\u003E2020-06-01T19:09:51.2790909Z\u003C/Start\u003E\u003CExpiry\u003E2020-06-01T21:09:51.2790909Z\u003C/Expiry\u003E\u003CPermission\u003Erw\u003C/Permission\u003E\u003C/AccessPolicy\u003E\u003C/SignedIdentifier\u003E\u003C/SignedIdentifiers\u003E",
-      "StatusCode": 200,
-      "ResponseHeaders": {
-        "Content-Length": "0",
-        "Date": "Mon, 01 Jun 2020 20:09:51 GMT",
-        "ETag": "\u00220x8D80667BEA0BA18\u0022",
-        "Last-Modified": "Mon, 01 Jun 2020 20:09:52 GMT",
-=======
         "traceparent": "00-370440e129fca84eb7e636e7a3659fbc-33826ac477440e44-00",
         "User-Agent": [
           "azsdk-net-Storage.Blobs/12.5.0-dev.20200803.1",
@@ -170,31 +94,17 @@
         "Date": "Mon, 03 Aug 2020 21:42:56 GMT",
         "ETag": "\u00220x8D837F62FAED8F1\u0022",
         "Last-Modified": "Mon, 03 Aug 2020 21:42:57 GMT",
->>>>>>> 994efc63
         "Server": [
           "Windows-Azure-Blob/1.0",
           "Microsoft-HTTPAPI/2.0"
         ],
         "x-ms-client-request-id": "67aa5088-6960-cdc4-b769-a399a5049b7a",
-<<<<<<< HEAD
-        "x-ms-request-id": "1b1004b7-a01e-007d-2150-383c83000000",
-=======
         "x-ms-request-id": "938b09eb-601e-0120-42df-69b882000000",
->>>>>>> 994efc63
         "x-ms-version": "2019-12-12"
       },
       "ResponseBody": []
     },
     {
-<<<<<<< HEAD
-      "RequestUri": "https://seanmcccanary.blob.core.windows.net/test-container-a642b2a7-0590-a5f4-f360-5d9ddbdd35dd/test-blob-bc2395c1-5166-1063-8c7e-702324e6363a?sv=2019-12-12\u0026si=vjryhefiabqymcnwcglm\u0026sr=b\u0026sig=Sanitized",
-      "RequestMethod": "HEAD",
-      "RequestHeaders": {
-        "traceparent": "00-068c73aa4d8f5741bc8f884b8aab1236-03c74aafbb7c6944-00",
-        "User-Agent": [
-          "azsdk-net-Storage.Blobs/12.5.0-dev.20200601.1",
-          "(.NET Core 4.6.28619.01; Microsoft Windows 10.0.18362 )"
-=======
       "RequestUri": "https://amandadev2.blob.core.windows.net/test-container-a642b2a7-0590-a5f4-f360-5d9ddbdd35dd/test-blob-bc2395c1-5166-1063-8c7e-702324e6363a?sv=2019-12-12\u0026si=vjryhefiabqymcnwcglm\u0026sr=b\u0026sig=Sanitized",
       "RequestMethod": "HEAD",
       "RequestHeaders": {
@@ -202,7 +112,6 @@
         "User-Agent": [
           "azsdk-net-Storage.Blobs/12.5.0-dev.20200803.1",
           "(.NET Core 4.6.29017.01; Microsoft Windows 10.0.18363 )"
->>>>>>> 994efc63
         ],
         "x-ms-client-request-id": "78013866-2a80-e8c9-3a2c-ec12677f1054",
         "x-ms-return-client-request-id": "true",
@@ -215,15 +124,9 @@
         "Content-Length": "0",
         "Content-MD5": "1/SQ81st5PuP7K\u002BVLdf8aA==",
         "Content-Type": "application/octet-stream",
-<<<<<<< HEAD
-        "Date": "Mon, 01 Jun 2020 20:09:51 GMT",
-        "ETag": "\u00220x8D80667BE97667D\u0022",
-        "Last-Modified": "Mon, 01 Jun 2020 20:09:52 GMT",
-=======
         "Date": "Mon, 03 Aug 2020 21:42:57 GMT",
         "ETag": "\u00220x8D837F62FA6093C\u0022",
         "Last-Modified": "Mon, 03 Aug 2020 21:42:57 GMT",
->>>>>>> 994efc63
         "Server": [
           "Windows-Azure-Blob/1.0",
           "Microsoft-HTTPAPI/2.0"
@@ -232,40 +135,16 @@
         "x-ms-access-tier-inferred": "true",
         "x-ms-blob-type": "BlockBlob",
         "x-ms-client-request-id": "78013866-2a80-e8c9-3a2c-ec12677f1054",
-<<<<<<< HEAD
-        "x-ms-creation-time": "Mon, 01 Jun 2020 20:09:52 GMT",
-        "x-ms-is-current-version": "true",
-        "x-ms-lease-state": "available",
-        "x-ms-lease-status": "unlocked",
-        "x-ms-request-id": "0b056f57-301e-008b-5250-3849cd000000",
-        "x-ms-server-encrypted": "true",
-        "x-ms-version": "2019-12-12",
-        "x-ms-version-id": "2020-06-01T20:09:52.1916541Z"
-=======
         "x-ms-creation-time": "Mon, 03 Aug 2020 21:42:57 GMT",
         "x-ms-lease-state": "available",
         "x-ms-lease-status": "unlocked",
         "x-ms-request-id": "8278af50-601e-0049-48df-69a17b000000",
         "x-ms-server-encrypted": "true",
         "x-ms-version": "2019-12-12"
->>>>>>> 994efc63
       },
       "ResponseBody": []
     },
     {
-<<<<<<< HEAD
-      "RequestUri": "https://seanmcccanary.blob.core.windows.net/test-container-a642b2a7-0590-a5f4-f360-5d9ddbdd35dd?restype=container",
-      "RequestMethod": "DELETE",
-      "RequestHeaders": {
-        "Authorization": "Sanitized",
-        "traceparent": "00-008df0d3dd98db41b6689f4ec2ba09fe-3abac0a0aeea3b4f-00",
-        "User-Agent": [
-          "azsdk-net-Storage.Blobs/12.5.0-dev.20200601.1",
-          "(.NET Core 4.6.28619.01; Microsoft Windows 10.0.18362 )"
-        ],
-        "x-ms-client-request-id": "6d325488-2203-3ff9-e903-03172183eee0",
-        "x-ms-date": "Mon, 01 Jun 2020 20:09:51 GMT",
-=======
       "RequestUri": "https://amandadev2.blob.core.windows.net/test-container-a642b2a7-0590-a5f4-f360-5d9ddbdd35dd?restype=container",
       "RequestMethod": "DELETE",
       "RequestHeaders": {
@@ -277,7 +156,6 @@
         ],
         "x-ms-client-request-id": "6d325488-2203-3ff9-e903-03172183eee0",
         "x-ms-date": "Mon, 03 Aug 2020 21:42:57 GMT",
->>>>>>> 994efc63
         "x-ms-return-client-request-id": "true",
         "x-ms-version": "2019-12-12"
       },
@@ -285,35 +163,21 @@
       "StatusCode": 202,
       "ResponseHeaders": {
         "Content-Length": "0",
-<<<<<<< HEAD
-        "Date": "Mon, 01 Jun 2020 20:09:52 GMT",
-=======
         "Date": "Mon, 03 Aug 2020 21:42:57 GMT",
->>>>>>> 994efc63
         "Server": [
           "Windows-Azure-Blob/1.0",
           "Microsoft-HTTPAPI/2.0"
         ],
         "x-ms-client-request-id": "6d325488-2203-3ff9-e903-03172183eee0",
-<<<<<<< HEAD
-        "x-ms-request-id": "1b100539-a01e-007d-1e50-383c83000000",
-=======
         "x-ms-request-id": "8278af72-601e-0049-67df-69a17b000000",
->>>>>>> 994efc63
         "x-ms-version": "2019-12-12"
       },
       "ResponseBody": []
     }
   ],
   "Variables": {
-<<<<<<< HEAD
-    "DateTimeOffsetNow": "2020-06-01T15:09:51.2790909-05:00",
-    "RandomSeed": "977609487",
-    "Storage_TestConfigDefault": "ProductionTenant\nseanmcccanary\nU2FuaXRpemVk\nhttps://seanmcccanary.blob.core.windows.net\nhttps://seanmcccanary.file.core.windows.net\nhttps://seanmcccanary.queue.core.windows.net\nhttps://seanmcccanary.table.core.windows.net\n\n\n\n\nhttps://seanmcccanary-secondary.blob.core.windows.net\nhttps://seanmcccanary-secondary.file.core.windows.net\nhttps://seanmcccanary-secondary.queue.core.windows.net\nhttps://seanmcccanary-secondary.table.core.windows.net\n\nSanitized\n\n\nCloud\nBlobEndpoint=https://seanmcccanary.blob.core.windows.net/;QueueEndpoint=https://seanmcccanary.queue.core.windows.net/;FileEndpoint=https://seanmcccanary.file.core.windows.net/;BlobSecondaryEndpoint=https://seanmcccanary-secondary.blob.core.windows.net/;QueueSecondaryEndpoint=https://seanmcccanary-secondary.queue.core.windows.net/;FileSecondaryEndpoint=https://seanmcccanary-secondary.file.core.windows.net/;AccountName=seanmcccanary;AccountKey=Sanitized\nseanscope1"
-=======
     "DateTimeOffsetNow": "2020-08-03T14:42:57.4152184-07:00",
     "RandomSeed": "977609487",
     "Storage_TestConfigDefault": "ProductionTenant\namandadev2\nU2FuaXRpemVk\nhttps://amandadev2.blob.core.windows.net\nhttps://amandadev2.file.core.windows.net\nhttps://amandadev2.queue.core.windows.net\nhttps://amandadev2.table.core.windows.net\n\n\n\n\nhttps://amandadev2-secondary.blob.core.windows.net\nhttps://amandadev2-secondary.file.core.windows.net\nhttps://amandadev2-secondary.queue.core.windows.net\nhttps://amandadev2-secondary.table.core.windows.net\n\nSanitized\n\n\nCloud\nBlobEndpoint=https://amandadev2.blob.core.windows.net/;QueueEndpoint=https://amandadev2.queue.core.windows.net/;FileEndpoint=https://amandadev2.file.core.windows.net/;BlobSecondaryEndpoint=https://amandadev2-secondary.blob.core.windows.net/;QueueSecondaryEndpoint=https://amandadev2-secondary.queue.core.windows.net/;FileSecondaryEndpoint=https://amandadev2-secondary.file.core.windows.net/;AccountName=amandadev2;AccountKey=Kg==;\n"
->>>>>>> 994efc63
   }
 }