{
  "Entries": [
    {
      "RequestUri": "http://emilydevtest.blob.core.windows.net/test-container-ffed0206-4978-20f0-2fb3-04096d5aee35?restype=container",
      "RequestMethod": "PUT",
      "RequestHeaders": {
        "Authorization": "Sanitized",
        "traceparent": "00-d19593bfaf7c484f97dc6f25f7408a5e-4c329afd74d2a04a-00",
        "User-Agent": [
          "azsdk-net-Storage.Blobs/12.7.0-alpha.20200903.1",
          "(.NET Core 4.6.29130.01; Microsoft Windows 10.0.19041 )"
        ],
        "x-ms-blob-public-access": "container",
        "x-ms-client-request-id": "31437227-74d2-6502-ef35-7caaaa4f17d5",
        "x-ms-date": "Thu, 03 Sep 2020 18:12:30 GMT",
        "x-ms-return-client-request-id": "true",
        "x-ms-version": "2020-02-10"
      },
      "RequestBody": null,
      "StatusCode": 201,
      "ResponseHeaders": {
        "Content-Length": "0",
        "Date": "Thu, 03 Sep 2020 18:12:29 GMT",
        "ETag": "\u00220x8D85034EC566DA2\u0022",
        "Last-Modified": "Thu, 03 Sep 2020 18:12:30 GMT",
        "Server": [
          "Windows-Azure-Blob/1.0",
          "Microsoft-HTTPAPI/2.0"
        ],
        "x-ms-client-request-id": "31437227-74d2-6502-ef35-7caaaa4f17d5",
<<<<<<< HEAD
        "x-ms-request-id": "8c230bca-901e-0068-5d63-563564000000",
        "x-ms-version": "2020-02-10"
=======
        "x-ms-request-id": "a3bc12a7-f01e-00e8-3e1d-82ca62000000",
        "x-ms-version": "2019-12-12"
>>>>>>> 548336e6
      },
      "ResponseBody": []
    },
    {
      "RequestUri": "http://emilydevtest.blob.core.windows.net/test-container-ffed0206-4978-20f0-2fb3-04096d5aee35/test-blob-701fd70a-2a98-ec91-371f-7b11db397d8b",
      "RequestMethod": "HEAD",
      "RequestHeaders": {
        "Authorization": "Sanitized",
        "traceparent": "00-13d50069d786234e98eaea44b49ea4d3-6d4fe27ac6be9f42-00",
        "User-Agent": [
          "azsdk-net-Storage.Blobs/12.7.0-alpha.20200903.1",
          "(.NET Core 4.6.29130.01; Microsoft Windows 10.0.19041 )"
        ],
        "x-ms-client-request-id": "ccac984f-9684-fdc1-e057-fab2f8f08ab5",
        "x-ms-date": "Thu, 03 Sep 2020 18:12:30 GMT",
        "x-ms-return-client-request-id": "true",
        "x-ms-version": "2020-02-10"
      },
      "RequestBody": null,
      "StatusCode": 404,
      "ResponseHeaders": {
        "Date": "Thu, 03 Sep 2020 18:12:29 GMT",
        "Server": [
          "Windows-Azure-Blob/1.0",
          "Microsoft-HTTPAPI/2.0"
        ],
        "Transfer-Encoding": "chunked",
        "Vary": "Origin",
        "x-ms-client-request-id": "ccac984f-9684-fdc1-e057-fab2f8f08ab5",
        "x-ms-error-code": "BlobNotFound",
<<<<<<< HEAD
        "x-ms-request-id": "8c230c05-901e-0068-1163-563564000000",
        "x-ms-version": "2020-02-10"
=======
        "x-ms-request-id": "a3bc12c3-f01e-00e8-541d-82ca62000000",
        "x-ms-version": "2019-12-12"
>>>>>>> 548336e6
      },
      "ResponseBody": []
    },
    {
      "RequestUri": "http://emilydevtest.blob.core.windows.net/test-container-ffed0206-4978-20f0-2fb3-04096d5aee35?restype=container",
      "RequestMethod": "DELETE",
      "RequestHeaders": {
        "Authorization": "Sanitized",
        "traceparent": "00-447162c526024a4c937b5d8998f60a31-d92b4c5b44d54f47-00",
        "User-Agent": [
          "azsdk-net-Storage.Blobs/12.7.0-alpha.20200903.1",
          "(.NET Core 4.6.29130.01; Microsoft Windows 10.0.19041 )"
        ],
        "x-ms-client-request-id": "42c147fd-b08d-1607-e9e5-1bbfc3b14f2a",
        "x-ms-date": "Thu, 03 Sep 2020 18:12:30 GMT",
        "x-ms-return-client-request-id": "true",
        "x-ms-version": "2020-02-10"
      },
      "RequestBody": null,
      "StatusCode": 202,
      "ResponseHeaders": {
        "Content-Length": "0",
        "Date": "Thu, 03 Sep 2020 18:12:30 GMT",
        "Server": [
          "Windows-Azure-Blob/1.0",
          "Microsoft-HTTPAPI/2.0"
        ],
        "x-ms-client-request-id": "42c147fd-b08d-1607-e9e5-1bbfc3b14f2a",
<<<<<<< HEAD
        "x-ms-request-id": "8c230c34-901e-0068-3e63-563564000000",
        "x-ms-version": "2020-02-10"
=======
        "x-ms-request-id": "a3bc12d5-f01e-00e8-631d-82ca62000000",
        "x-ms-version": "2019-12-12"
>>>>>>> 548336e6
      },
      "ResponseBody": []
    }
  ],
  "Variables": {
    "RandomSeed": "845867731",
    "Storage_TestConfigDefault": "ProductionTenant\nemilydevtest\nU2FuaXRpemVk\nhttp://emilydevtest.blob.core.windows.net\nhttp://emilydevtest.file.core.windows.net\nhttp://emilydevtest.queue.core.windows.net\nhttp://emilydevtest.table.core.windows.net\n\n\n\n\nhttp://emilydevtest-secondary.blob.core.windows.net\nhttp://emilydevtest-secondary.file.core.windows.net\nhttp://emilydevtest-secondary.queue.core.windows.net\nhttp://emilydevtest-secondary.table.core.windows.net\n\nSanitized\n\n\nCloud\nBlobEndpoint=http://emilydevtest.blob.core.windows.net/;QueueEndpoint=http://emilydevtest.queue.core.windows.net/;FileEndpoint=http://emilydevtest.file.core.windows.net/;BlobSecondaryEndpoint=http://emilydevtest-secondary.blob.core.windows.net/;QueueSecondaryEndpoint=http://emilydevtest-secondary.queue.core.windows.net/;FileSecondaryEndpoint=http://emilydevtest-secondary.file.core.windows.net/;AccountName=emilydevtest;AccountKey=Kg==;\nencryptionScope"
  }
}<|MERGE_RESOLUTION|>--- conflicted
+++ resolved
@@ -28,13 +28,8 @@
           "Microsoft-HTTPAPI/2.0"
         ],
         "x-ms-client-request-id": "31437227-74d2-6502-ef35-7caaaa4f17d5",
-<<<<<<< HEAD
-        "x-ms-request-id": "8c230bca-901e-0068-5d63-563564000000",
+        "x-ms-request-id": "a3bc12a7-f01e-00e8-3e1d-82ca62000000",
         "x-ms-version": "2020-02-10"
-=======
-        "x-ms-request-id": "a3bc12a7-f01e-00e8-3e1d-82ca62000000",
-        "x-ms-version": "2019-12-12"
->>>>>>> 548336e6
       },
       "ResponseBody": []
     },
@@ -65,13 +60,8 @@
         "Vary": "Origin",
         "x-ms-client-request-id": "ccac984f-9684-fdc1-e057-fab2f8f08ab5",
         "x-ms-error-code": "BlobNotFound",
-<<<<<<< HEAD
-        "x-ms-request-id": "8c230c05-901e-0068-1163-563564000000",
+        "x-ms-request-id": "a3bc12c3-f01e-00e8-541d-82ca62000000",
         "x-ms-version": "2020-02-10"
-=======
-        "x-ms-request-id": "a3bc12c3-f01e-00e8-541d-82ca62000000",
-        "x-ms-version": "2019-12-12"
->>>>>>> 548336e6
       },
       "ResponseBody": []
     },
@@ -100,13 +90,8 @@
           "Microsoft-HTTPAPI/2.0"
         ],
         "x-ms-client-request-id": "42c147fd-b08d-1607-e9e5-1bbfc3b14f2a",
-<<<<<<< HEAD
-        "x-ms-request-id": "8c230c34-901e-0068-3e63-563564000000",
+        "x-ms-request-id": "a3bc12d5-f01e-00e8-631d-82ca62000000",
         "x-ms-version": "2020-02-10"
-=======
-        "x-ms-request-id": "a3bc12d5-f01e-00e8-631d-82ca62000000",
-        "x-ms-version": "2019-12-12"
->>>>>>> 548336e6
       },
       "ResponseBody": []
     }
