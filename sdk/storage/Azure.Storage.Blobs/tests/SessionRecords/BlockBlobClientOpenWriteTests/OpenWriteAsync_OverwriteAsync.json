{
  "Entries": [
    {
      "RequestUri": "http://seanmcccanary3.blob.core.windows.net/test-container-da79d191-7194-24ea-13f0-34eea7683808?restype=container",
      "RequestMethod": "PUT",
      "RequestHeaders": {
        "Accept": "application/xml",
        "Authorization": "Sanitized",
        "traceparent": "00-887ac95853aaf740a793374ab5174f99-2ad76238254e714c-00",
        "User-Agent": "azsdk-net-Storage.Blobs/12.11.0-alpha.20220118.1 (.NET Framework 4.8.4420.0; Microsoft Windows 10.0.19044 )",
        "x-ms-blob-public-access": "container",
        "x-ms-client-request-id": "018a8e2f-b491-2b7c-d924-bc6b01eaa8ed",
        "x-ms-date": "Thu, 20 Jan 2022 20:45:50 GMT",
        "x-ms-return-client-request-id": "true",
        "x-ms-version": "2021-06-08"
      },
      "RequestBody": null,
      "StatusCode": 201,
      "ResponseHeaders": {
        "Content-Length": "0",
        "Date": "Thu, 20 Jan 2022 20:45:50 GMT",
        "ETag": "\u00220x8D9DC55D8179C48\u0022",
        "Last-Modified": "Thu, 20 Jan 2022 20:45:50 GMT",
        "Server": "Windows-Azure-Blob/1.0 Microsoft-HTTPAPI/2.0",
        "x-ms-client-request-id": "018a8e2f-b491-2b7c-d924-bc6b01eaa8ed",
<<<<<<< HEAD
        "x-ms-request-id": "e55a3b68-c01e-002b-490c-e75a0e000000",
        "x-ms-version": "2021-06-08"
=======
        "x-ms-request-id": "6ce89e66-001e-0046-4f3e-0eee45000000",
        "x-ms-version": "2021-04-10"
>>>>>>> bc50fe7b
      },
      "ResponseBody": []
    },
    {
      "RequestUri": "http://seanmcccanary3.blob.core.windows.net/test-container-da79d191-7194-24ea-13f0-34eea7683808/test-blob-405a07ed-e903-93b4-40ff-6db80e35df87",
      "RequestMethod": "PUT",
      "RequestHeaders": {
        "Accept": "application/xml",
        "Authorization": "Sanitized",
        "Content-Length": "0",
        "Content-Type": "application/octet-stream",
        "traceparent": "00-1ba3037382d65742a3177a5cb71eb9e0-3d65ef5078896f4a-00",
        "User-Agent": "azsdk-net-Storage.Blobs/12.11.0-alpha.20220118.1 (.NET Framework 4.8.4420.0; Microsoft Windows 10.0.19044 )",
        "x-ms-blob-type": "BlockBlob",
        "x-ms-client-request-id": "08360b03-93f3-c9a0-b6bc-29f9fcec2ab9",
        "x-ms-date": "Thu, 20 Jan 2022 20:45:50 GMT",
        "x-ms-return-client-request-id": "true",
        "x-ms-version": "2021-06-08"
      },
      "RequestBody": [],
      "StatusCode": 201,
      "ResponseHeaders": {
        "Content-Length": "0",
        "Content-MD5": "1B2M2Y8AsgTpgAmY7PhCfg==",
        "Date": "Thu, 20 Jan 2022 20:45:50 GMT",
        "ETag": "\u00220x8D9DC55D82A72BC\u0022",
        "Last-Modified": "Thu, 20 Jan 2022 20:45:50 GMT",
        "Server": "Windows-Azure-Blob/1.0 Microsoft-HTTPAPI/2.0",
        "x-ms-client-request-id": "08360b03-93f3-c9a0-b6bc-29f9fcec2ab9",
        "x-ms-content-crc64": "AAAAAAAAAAA=",
        "x-ms-request-id": "6ce89e78-001e-0046-5c3e-0eee45000000",
        "x-ms-request-server-encrypted": "true",
        "x-ms-version": "2021-04-10",
        "x-ms-version-id": "2022-01-20T20:45:50.6627260Z"
      },
      "ResponseBody": []
    },
    {
      "RequestUri": "http://seanmcccanary3.blob.core.windows.net/test-container-da79d191-7194-24ea-13f0-34eea7683808/test-blob-405a07ed-e903-93b4-40ff-6db80e35df87?comp=block\u0026blockid=AAQAAAAAAAAAAAAAAAAAAAAAAAAAAAAAAAAAAAAAAAAAAAAAAAAAAAAAAAAAAAAA",
      "RequestMethod": "PUT",
      "RequestHeaders": {
        "Accept": "application/xml",
        "Authorization": "Sanitized",
        "Content-Length": "1024",
        "Content-Type": "application/octet-stream",
        "User-Agent": "azsdk-net-Storage.Blobs/12.11.0-alpha.20220118.1 (.NET Framework 4.8.4420.0; Microsoft Windows 10.0.19044 )",
        "x-ms-client-request-id": "2ee00088-4247-bead-383f-07e7fd2e8f4f",
        "x-ms-date": "Thu, 20 Jan 2022 20:45:50 GMT",
        "x-ms-return-client-request-id": "true",
        "x-ms-version": "2021-04-10"
      },
      "RequestBody": "kF2\u002BGN42dtpk/FEVQSV5gjN1xzwyH9NF2vbAkkfEHaRENdqjLI8OtpF/2weXnlEahuqFmG2jVXGJeD7nduOToN\u002Bt0AtL1VakZhGqskTMrjukpgxdPoQ2oeBpGrNQJ0Ct7Don6s1Gz7CT4TJc\u002BKItvcoCQs/XNmJbdy8r4rujUz/R/cYJpMNtXtZbyV1S2qg9PFzoTeRw1bXYzHKeGu318I3yivvbIxgGlOT4fGwECZ2G7aZeugVbYScQMNhRz0TpZtnPX0\u002BtYRhE4bj/d1lJ1MPVFyxHljWIlinTy/JAtcWfDhaTNKlN2YuNGtlMW\u002BrNx1wUe7gXos\u002BjR8gm2ZYlAyzzX2hDtp8ZiD6huXtcOzs\u002BBgSWKzoNiGxG7\u002B3hJgD1ZxesWfuBihG9\u002B/N6dulTRwuN59OSj9fy5tf8/MayOGE9q1Fkr\u002BI/vHvz2DBGkxKC86fhUz4sYtg/unIkhY1KC8KRPMqX7pcpTipXn7anq1PFeQke0OQiEUl4JfRvGjfuqM1ttFZH6gQPuAUT1cMhmA8fXwyEKzrebiuBHsmjuTPzafboOfb8fY4FDhjeDjuGV4zlT7sqaX2Tj0Urxss6bP7SIGvMOF8YI\u002BF9fhwhAGDv\u002Bsc8vWp4yP95Vaqw0LfCyqIaC\u002B7PuR4tzCvZretgco/lPMsE/a6TWldsU\u002BO0Z1MqurR6BvRxH0GpDvA\u002BnhsUGOIay5Prvszzh7GXY2Y7eGXXr/I25WybdB2KW\u002B\u002B9VLs7VzoAmpzAPvvnh39C2bvbbZWLZu4p3TN2f1Z2YWPdNTL1WwsrOt7IF3D2T13sWJphru1ZMu7NEnoHiRpFStyYCVJNTH6vrzO2wk99Mo3Viie7FLJ2hAJDKEmRJLDEgs2UXkULnwwcsf\u002B5om\u002BeT9/sMf/zijYpIYVPCSM1HoqC8kCC6dRIyesbn2KzvOGTpdlppfKx0fiXajzAu5Xo55N0N7AvHGULpGgU2OrTdmSjvGRKy3mX0SBH63\u002BXhw5VM7jOP4UxZIh0XQCKnPkNw/TXHP8xnRsa3GaP5zHlcxxav6UyBTffclfb1W14DTQnOSeLv2sOI5Wcs2Ifon1XjurkMN1U2728\u002BKqoVcetos8xZ60JWrOwS5sPllHUv8/ahEeDk9xW015qzsfBZs3N7hGT7TrPTTQ3NORCREVs6DnazdGAKg7y2pRPn4vs7\u002BXNQqdAQdGVCzcSTF/3FI4Y/eaO55j8TMQCoBKmf62pS0T/dAKeLKZnRcKabt6v\u002BsYFNqGkXghM0fXiPaC\u002B7ouJaAAa\u002BKCMetFAJqHWYt7mUqZMoEgLBOw8s6MNu\u002B4FqFY2EAXdlAImeLvQZDdmdW4W/Or6ck1DfWQU3UX8f7/jOn5LoA==",
      "StatusCode": 201,
      "ResponseHeaders": {
        "Content-Length": "0",
        "Date": "Thu, 20 Jan 2022 20:45:50 GMT",
        "Server": "Windows-Azure-Blob/1.0 Microsoft-HTTPAPI/2.0",
        "x-ms-client-request-id": "2ee00088-4247-bead-383f-07e7fd2e8f4f",
        "x-ms-content-crc64": "WRSDqX2Y3\u002Bo=",
        "x-ms-request-id": "6ce89e84-001e-0046-663e-0eee45000000",
        "x-ms-request-server-encrypted": "true",
        "x-ms-version": "2021-04-10"
      },
      "ResponseBody": []
    },
    {
      "RequestUri": "http://seanmcccanary3.blob.core.windows.net/test-container-da79d191-7194-24ea-13f0-34eea7683808/test-blob-405a07ed-e903-93b4-40ff-6db80e35df87?comp=blocklist",
      "RequestMethod": "PUT",
      "RequestHeaders": {
        "Accept": "application/xml",
        "Authorization": "Sanitized",
        "Content-Length": "107",
        "Content-Type": "application/xml",
        "If-Match": "\u00220x8D9DC55D82A72BC\u0022",
        "User-Agent": "azsdk-net-Storage.Blobs/12.11.0-alpha.20220118.1 (.NET Framework 4.8.4420.0; Microsoft Windows 10.0.19044 )",
        "x-ms-client-request-id": "fc7060b5-fb0c-d871-275e-04b3256e4ff6",
        "x-ms-date": "Thu, 20 Jan 2022 20:45:50 GMT",
        "x-ms-return-client-request-id": "true",
        "x-ms-version": "2021-04-10"
      },
      "RequestBody": "\uFEFF\u003CBlockList\u003E\u003CLatest\u003EAAQAAAAAAAAAAAAAAAAAAAAAAAAAAAAAAAAAAAAAAAAAAAAAAAAAAAAAAAAAAAAA\u003C/Latest\u003E\u003C/BlockList\u003E",
      "StatusCode": 201,
      "ResponseHeaders": {
        "Content-Length": "0",
        "Date": "Thu, 20 Jan 2022 20:45:50 GMT",
        "ETag": "\u00220x8D9DC55D858CF04\u0022",
        "Last-Modified": "Thu, 20 Jan 2022 20:45:50 GMT",
        "Server": "Windows-Azure-Blob/1.0 Microsoft-HTTPAPI/2.0",
        "x-ms-client-request-id": "fc7060b5-fb0c-d871-275e-04b3256e4ff6",
        "x-ms-content-crc64": "17m5j6ScWgM=",
        "x-ms-request-id": "6ce89ea5-001e-0046-033e-0eee45000000",
        "x-ms-request-server-encrypted": "true",
<<<<<<< HEAD
        "x-ms-version": "2021-06-08",
        "x-ms-version-id": "2021-12-01T23:37:49.7701712Z"
=======
        "x-ms-version": "2021-04-10",
        "x-ms-version-id": "2022-01-20T20:45:50.9675540Z"
>>>>>>> bc50fe7b
      },
      "ResponseBody": []
    },
    {
      "RequestUri": "http://seanmcccanary3.blob.core.windows.net/test-container-da79d191-7194-24ea-13f0-34eea7683808/test-blob-405a07ed-e903-93b4-40ff-6db80e35df87",
      "RequestMethod": "PUT",
      "RequestHeaders": {
        "Accept": "application/xml",
        "Authorization": "Sanitized",
        "Content-Length": "0",
        "Content-Type": "application/octet-stream",
        "traceparent": "00-496c3321c4b39440a64007e18f193b97-900f7d0069930244-00",
        "User-Agent": "azsdk-net-Storage.Blobs/12.11.0-alpha.20220118.1 (.NET Framework 4.8.4420.0; Microsoft Windows 10.0.19044 )",
        "x-ms-blob-type": "BlockBlob",
        "x-ms-client-request-id": "0b88d5f6-4d9e-f916-8494-99843e993dcd",
        "x-ms-date": "Thu, 20 Jan 2022 20:45:50 GMT",
        "x-ms-return-client-request-id": "true",
        "x-ms-version": "2021-06-08"
      },
      "RequestBody": [],
      "StatusCode": 201,
      "ResponseHeaders": {
        "Content-Length": "0",
        "Content-MD5": "1B2M2Y8AsgTpgAmY7PhCfg==",
        "Date": "Thu, 20 Jan 2022 20:45:50 GMT",
        "ETag": "\u00220x8D9DC55D8626A8F\u0022",
        "Last-Modified": "Thu, 20 Jan 2022 20:45:51 GMT",
        "Server": "Windows-Azure-Blob/1.0 Microsoft-HTTPAPI/2.0",
        "x-ms-client-request-id": "0b88d5f6-4d9e-f916-8494-99843e993dcd",
        "x-ms-content-crc64": "AAAAAAAAAAA=",
        "x-ms-request-id": "6ce89ebe-001e-0046-1a3e-0eee45000000",
        "x-ms-request-server-encrypted": "true",
<<<<<<< HEAD
        "x-ms-version": "2021-06-08",
        "x-ms-version-id": "2021-12-01T23:37:49.8351346Z"
=======
        "x-ms-version": "2021-04-10",
        "x-ms-version-id": "2022-01-20T20:45:51.0305183Z"
>>>>>>> bc50fe7b
      },
      "ResponseBody": []
    },
    {
      "RequestUri": "http://seanmcccanary3.blob.core.windows.net/test-container-da79d191-7194-24ea-13f0-34eea7683808/test-blob-405a07ed-e903-93b4-40ff-6db80e35df87?comp=block\u0026blockid=AAQAAAAAAAAAAAAAAAAAAAAAAAAAAAAAAAAAAAAAAAAAAAAAAAAAAAAAAAAAAAAA",
      "RequestMethod": "PUT",
      "RequestHeaders": {
        "Accept": "application/xml",
        "Authorization": "Sanitized",
        "Content-Length": "1024",
        "Content-Type": "application/octet-stream",
        "User-Agent": "azsdk-net-Storage.Blobs/12.11.0-alpha.20220118.1 (.NET Framework 4.8.4420.0; Microsoft Windows 10.0.19044 )",
        "x-ms-client-request-id": "9e03c63b-4979-b36b-4d6f-1368df6f73f2",
        "x-ms-date": "Thu, 20 Jan 2022 20:45:51 GMT",
        "x-ms-return-client-request-id": "true",
        "x-ms-version": "2021-06-08"
      },
      "RequestBody": "JvJOYkyesM80CnldX3BtW9RXMZy\u002Bk0N6iuJAubUXsEab7BZfjgdjFq\u002BhyAGBFHm38KjfzjyyOJOu1NhpXfcZHFkzwnNaDs3N9BrsHctB\u002BHZpicgNOOIJ6LSDsLov\u002Bbi4h6uoTlEFXOLaEdkhxhrIbdti/9QvDOR3Kdq/110TnfthM5UfmaokYyzlMiYI5yGZukPfzPnkiHvHMCV3RoWEx3TewJOFqNMwPZynSdm9bkG5JhwaNNEBfaoZWGiFrR2nYWuyKieOExJvro5dPT\u002BiCcLjviBpaZOj3ELoa09rq5B\u002B/\u002BhuC0MaKhIJq4ZCpD9rd0\u002Bmoe/8PvfYD07kpqfCAwL\u002B3j1WNP5\u002ByZMOX74NYTgDfPQAxQqggsHxlvv1NYRqR6iDQ8UBFUNQKNhc7t45y64V4SmzwT74XVx8ZJ0CiJQOoxgViR1zAWaxr50xRJTiuMtN4FNat4Vpi\u002BVphbClTp9ETUrGI0GQot/DARKhxhnImqzStKhAs\u002BuSrP03Cny2DGD97fZJG5SJvD50l7VzyMTMoOoE0pr3BJlfNHZEWJhiDfWxo9kif34XSfdpyxw1H\u002BQ4a2mRsTnGBulc6uceRWSlEorAwiTrqiFs7ImijTh9KRWSC\u002B0v0Fu76p3vxZSX\u002BQOTxLmRdVy/TcFHJcWvJHiw38HRizl2dkEvBNeG\u002B\u002BWM1fOFDsl\u002B7LO4074s56qVDMYlPubTxW7KHE13YnCFOVHculDSKhWvMfINGbh7So6WmfgRYbz\u002BuQ\u002BEu/F8B4pCM5lsTy1aw\u002BGwdgzzxqu2TtK\u002B4Mh4c9eU3QFATW8jMypoyuYeDvphPNUWYeuvC/JjzmwfvSbByr/C2HIsGXZyjULii/vFmEDXXKTyYRLs5NEO3X4CA3UDpgAmWzWHNCNfpNOozYD2njYsR2CCz2it1fOgHTz3b4nN3uT7njwKTyiBk7w\u002BQxdRFz5I1rsUgdeXeIVC5xfmaDVK2u6b\u002BwD6Ifg4ATyrb5LcTgX9r5nNuV0MYyW2yGgQmiqH9Ggothw\u002BTbTD23\u002Bb7AnzZZgR6LibfCGRjpjaRFmPJ2cRI3sptJjpv2HkCt3ecXcbwmLQ/7Fx7HdHlieEYwlaM7MYisiOyrD/JylXt3FEsx0gvoL2vyi1nzcD4h1xZFxYidYpxeeujfey0NeIGjQFAuMKY6SGZHSLYuuRi\u002BiSjcPM/i2bGu02cjGKRO5QLYQC/d86ZwG30SVinmP8HQIPH0MUuxsGauf21PBy/CCFOjVmjo4JWCXBFC0IOXyKOVUveySrO3Fo/JL3Q5MQRdUF3GMtlY90BsYdUqbu/jBqbJqbQ4D72v/E/ZH7ERWSsc9XA10ZXKTGu3VdjejKef1hjNb5dAFUCQ==",
      "StatusCode": 201,
      "ResponseHeaders": {
        "Content-Length": "0",
        "Date": "Thu, 20 Jan 2022 20:45:51 GMT",
        "Server": "Windows-Azure-Blob/1.0 Microsoft-HTTPAPI/2.0",
        "x-ms-client-request-id": "9e03c63b-4979-b36b-4d6f-1368df6f73f2",
        "x-ms-content-crc64": "Xg\u002B\u002BOfvveB0=",
        "x-ms-request-id": "6ce89ecf-001e-0046-283e-0eee45000000",
        "x-ms-request-server-encrypted": "true",
        "x-ms-version": "2021-06-08"
      },
      "ResponseBody": []
    },
    {
      "RequestUri": "http://seanmcccanary3.blob.core.windows.net/test-container-da79d191-7194-24ea-13f0-34eea7683808/test-blob-405a07ed-e903-93b4-40ff-6db80e35df87?comp=blocklist",
      "RequestMethod": "PUT",
      "RequestHeaders": {
        "Accept": "application/xml",
        "Authorization": "Sanitized",
        "Content-Length": "107",
        "Content-Type": "application/xml",
        "If-Match": "\u00220x8D9DC55D8626A8F\u0022",
        "User-Agent": "azsdk-net-Storage.Blobs/12.11.0-alpha.20220118.1 (.NET Framework 4.8.4420.0; Microsoft Windows 10.0.19044 )",
        "x-ms-client-request-id": "77490b92-9e95-b954-8da8-6883f85f6311",
        "x-ms-date": "Thu, 20 Jan 2022 20:45:51 GMT",
        "x-ms-return-client-request-id": "true",
        "x-ms-version": "2021-06-08"
      },
      "RequestBody": "\uFEFF\u003CBlockList\u003E\u003CLatest\u003EAAQAAAAAAAAAAAAAAAAAAAAAAAAAAAAAAAAAAAAAAAAAAAAAAAAAAAAAAAAAAAAA\u003C/Latest\u003E\u003C/BlockList\u003E",
      "StatusCode": 201,
      "ResponseHeaders": {
        "Content-Length": "0",
        "Date": "Thu, 20 Jan 2022 20:45:51 GMT",
        "ETag": "\u00220x8D9DC55D89003A8\u0022",
        "Last-Modified": "Thu, 20 Jan 2022 20:45:51 GMT",
        "Server": "Windows-Azure-Blob/1.0 Microsoft-HTTPAPI/2.0",
        "x-ms-client-request-id": "77490b92-9e95-b954-8da8-6883f85f6311",
        "x-ms-content-crc64": "17m5j6ScWgM=",
        "x-ms-request-id": "6ce89eef-001e-0046-413e-0eee45000000",
        "x-ms-request-server-encrypted": "true",
<<<<<<< HEAD
        "x-ms-version": "2021-06-08",
        "x-ms-version-id": "2021-12-01T23:37:50.1349637Z"
=======
        "x-ms-version": "2021-04-10",
        "x-ms-version-id": "2022-01-20T20:45:51.3293496Z"
>>>>>>> bc50fe7b
      },
      "ResponseBody": []
    },
    {
      "RequestUri": "http://seanmcccanary3.blob.core.windows.net/test-container-da79d191-7194-24ea-13f0-34eea7683808/test-blob-405a07ed-e903-93b4-40ff-6db80e35df87?comp=blocklist",
      "RequestMethod": "PUT",
      "RequestHeaders": {
        "Accept": "application/xml",
        "Authorization": "Sanitized",
        "Content-Length": "107",
        "Content-Type": "application/xml",
        "If-Match": "\u00220x8D9DC55D89003A8\u0022",
        "User-Agent": "azsdk-net-Storage.Blobs/12.11.0-alpha.20220118.1 (.NET Framework 4.8.4420.0; Microsoft Windows 10.0.19044 )",
        "x-ms-client-request-id": "d3d67169-fb26-c65c-b5db-74ce329af0ad",
        "x-ms-date": "Thu, 20 Jan 2022 20:45:51 GMT",
        "x-ms-return-client-request-id": "true",
        "x-ms-version": "2021-06-08"
      },
      "RequestBody": "\uFEFF\u003CBlockList\u003E\u003CLatest\u003EAAQAAAAAAAAAAAAAAAAAAAAAAAAAAAAAAAAAAAAAAAAAAAAAAAAAAAAAAAAAAAAA\u003C/Latest\u003E\u003C/BlockList\u003E",
      "StatusCode": 201,
      "ResponseHeaders": {
        "Content-Length": "0",
        "Date": "Thu, 20 Jan 2022 20:45:51 GMT",
        "ETag": "\u00220x8D9DC55D8A77FDF\u0022",
        "Last-Modified": "Thu, 20 Jan 2022 20:45:51 GMT",
        "Server": "Windows-Azure-Blob/1.0 Microsoft-HTTPAPI/2.0",
        "x-ms-client-request-id": "d3d67169-fb26-c65c-b5db-74ce329af0ad",
        "x-ms-content-crc64": "17m5j6ScWgM=",
        "x-ms-request-id": "6ce89f0b-001e-0046-5b3e-0eee45000000",
        "x-ms-request-server-encrypted": "true",
<<<<<<< HEAD
        "x-ms-version": "2021-06-08",
        "x-ms-version-id": "2021-12-01T23:37:50.2898746Z"
=======
        "x-ms-version": "2021-04-10",
        "x-ms-version-id": "2022-01-20T20:45:51.4832623Z"
>>>>>>> bc50fe7b
      },
      "ResponseBody": []
    },
    {
      "RequestUri": "http://seanmcccanary3.blob.core.windows.net/test-container-da79d191-7194-24ea-13f0-34eea7683808/test-blob-405a07ed-e903-93b4-40ff-6db80e35df87",
      "RequestMethod": "GET",
      "RequestHeaders": {
        "Accept": "application/xml",
        "Authorization": "Sanitized",
        "traceparent": "00-e2a0dceb305d3442a256e67c76c30106-ebc9b8e31674114f-00",
        "User-Agent": "azsdk-net-Storage.Blobs/12.11.0-alpha.20220118.1 (.NET Framework 4.8.4420.0; Microsoft Windows 10.0.19044 )",
        "x-ms-client-request-id": "871ae93f-8f88-3cea-b41c-34718b486d0f",
        "x-ms-date": "Thu, 20 Jan 2022 20:45:51 GMT",
        "x-ms-return-client-request-id": "true",
        "x-ms-version": "2021-06-08"
      },
      "RequestBody": null,
      "StatusCode": 200,
      "ResponseHeaders": {
        "Accept-Ranges": "bytes",
        "Content-Length": "1024",
        "Content-Type": "application/octet-stream",
        "Date": "Thu, 20 Jan 2022 20:45:51 GMT",
        "ETag": "\u00220x8D9DC55D8A77FDF\u0022",
        "Last-Modified": "Thu, 20 Jan 2022 20:45:51 GMT",
        "Server": "Windows-Azure-Blob/1.0 Microsoft-HTTPAPI/2.0",
        "Vary": "Origin",
        "x-ms-blob-type": "BlockBlob",
        "x-ms-client-request-id": "871ae93f-8f88-3cea-b41c-34718b486d0f",
        "x-ms-creation-time": "Thu, 20 Jan 2022 20:45:51 GMT",
        "x-ms-is-current-version": "true",
        "x-ms-last-access-time": "Thu, 20 Jan 2022 20:45:51 GMT",
        "x-ms-lease-state": "available",
        "x-ms-lease-status": "unlocked",
        "x-ms-request-id": "6ce89f2f-001e-0046-753e-0eee45000000",
        "x-ms-server-encrypted": "true",
<<<<<<< HEAD
        "x-ms-version": "2021-06-08",
        "x-ms-version-id": "2021-12-01T23:37:50.2898746Z"
=======
        "x-ms-version": "2021-04-10",
        "x-ms-version-id": "2022-01-20T20:45:51.4832623Z"
>>>>>>> bc50fe7b
      },
      "ResponseBody": "JvJOYkyesM80CnldX3BtW9RXMZy\u002Bk0N6iuJAubUXsEab7BZfjgdjFq\u002BhyAGBFHm38KjfzjyyOJOu1NhpXfcZHFkzwnNaDs3N9BrsHctB\u002BHZpicgNOOIJ6LSDsLov\u002Bbi4h6uoTlEFXOLaEdkhxhrIbdti/9QvDOR3Kdq/110TnfthM5UfmaokYyzlMiYI5yGZukPfzPnkiHvHMCV3RoWEx3TewJOFqNMwPZynSdm9bkG5JhwaNNEBfaoZWGiFrR2nYWuyKieOExJvro5dPT\u002BiCcLjviBpaZOj3ELoa09rq5B\u002B/\u002BhuC0MaKhIJq4ZCpD9rd0\u002Bmoe/8PvfYD07kpqfCAwL\u002B3j1WNP5\u002ByZMOX74NYTgDfPQAxQqggsHxlvv1NYRqR6iDQ8UBFUNQKNhc7t45y64V4SmzwT74XVx8ZJ0CiJQOoxgViR1zAWaxr50xRJTiuMtN4FNat4Vpi\u002BVphbClTp9ETUrGI0GQot/DARKhxhnImqzStKhAs\u002BuSrP03Cny2DGD97fZJG5SJvD50l7VzyMTMoOoE0pr3BJlfNHZEWJhiDfWxo9kif34XSfdpyxw1H\u002BQ4a2mRsTnGBulc6uceRWSlEorAwiTrqiFs7ImijTh9KRWSC\u002B0v0Fu76p3vxZSX\u002BQOTxLmRdVy/TcFHJcWvJHiw38HRizl2dkEvBNeG\u002B\u002BWM1fOFDsl\u002B7LO4074s56qVDMYlPubTxW7KHE13YnCFOVHculDSKhWvMfINGbh7So6WmfgRYbz\u002BuQ\u002BEu/F8B4pCM5lsTy1aw\u002BGwdgzzxqu2TtK\u002B4Mh4c9eU3QFATW8jMypoyuYeDvphPNUWYeuvC/JjzmwfvSbByr/C2HIsGXZyjULii/vFmEDXXKTyYRLs5NEO3X4CA3UDpgAmWzWHNCNfpNOozYD2njYsR2CCz2it1fOgHTz3b4nN3uT7njwKTyiBk7w\u002BQxdRFz5I1rsUgdeXeIVC5xfmaDVK2u6b\u002BwD6Ifg4ATyrb5LcTgX9r5nNuV0MYyW2yGgQmiqH9Ggothw\u002BTbTD23\u002Bb7AnzZZgR6LibfCGRjpjaRFmPJ2cRI3sptJjpv2HkCt3ecXcbwmLQ/7Fx7HdHlieEYwlaM7MYisiOyrD/JylXt3FEsx0gvoL2vyi1nzcD4h1xZFxYidYpxeeujfey0NeIGjQFAuMKY6SGZHSLYuuRi\u002BiSjcPM/i2bGu02cjGKRO5QLYQC/d86ZwG30SVinmP8HQIPH0MUuxsGauf21PBy/CCFOjVmjo4JWCXBFC0IOXyKOVUveySrO3Fo/JL3Q5MQRdUF3GMtlY90BsYdUqbu/jBqbJqbQ4D72v/E/ZH7ERWSsc9XA10ZXKTGu3VdjejKef1hjNb5dAFUCQ=="
    },
    {
      "RequestUri": "http://seanmcccanary3.blob.core.windows.net/test-container-da79d191-7194-24ea-13f0-34eea7683808?restype=container",
      "RequestMethod": "DELETE",
      "RequestHeaders": {
        "Accept": "application/xml",
        "Authorization": "Sanitized",
        "traceparent": "00-44b56a109b376942b9c44682cc32ad7c-f2058084c1289347-00",
        "User-Agent": "azsdk-net-Storage.Blobs/12.11.0-alpha.20220118.1 (.NET Framework 4.8.4420.0; Microsoft Windows 10.0.19044 )",
        "x-ms-client-request-id": "498f60e0-6980-5124-8e7c-86cee8e306ab",
        "x-ms-date": "Thu, 20 Jan 2022 20:45:51 GMT",
        "x-ms-return-client-request-id": "true",
        "x-ms-version": "2021-06-08"
      },
      "RequestBody": null,
      "StatusCode": 202,
      "ResponseHeaders": {
        "Content-Length": "0",
        "Date": "Thu, 20 Jan 2022 20:45:51 GMT",
        "Server": "Windows-Azure-Blob/1.0 Microsoft-HTTPAPI/2.0",
<<<<<<< HEAD
        "x-ms-client-request-id": "d3d67169-fb26-c65c-b5db-74ce329af0ad",
        "x-ms-request-id": "e55a3ca0-c01e-002b-530c-e75a0e000000",
        "x-ms-version": "2021-06-08"
=======
        "x-ms-client-request-id": "498f60e0-6980-5124-8e7c-86cee8e306ab",
        "x-ms-request-id": "6ce89f41-001e-0046-043e-0eee45000000",
        "x-ms-version": "2021-04-10"
>>>>>>> bc50fe7b
      },
      "ResponseBody": []
    }
  ],
  "Variables": {
    "RandomSeed": "1245319785",
    "Storage_TestConfigDefault": "ProductionTenant\nseanmcccanary3\nU2FuaXRpemVk\nhttp://seanmcccanary3.blob.core.windows.net\nhttp://seanmcccanary3.file.core.windows.net\nhttp://seanmcccanary3.queue.core.windows.net\nhttp://seanmcccanary3.table.core.windows.net\n\n\n\n\nhttp://seanmcccanary3-secondary.blob.core.windows.net\nhttp://seanmcccanary3-secondary.file.core.windows.net\nhttp://seanmcccanary3-secondary.queue.core.windows.net\nhttp://seanmcccanary3-secondary.table.core.windows.net\n\nSanitized\n\n\nCloud\nBlobEndpoint=http://seanmcccanary3.blob.core.windows.net/;QueueEndpoint=http://seanmcccanary3.queue.core.windows.net/;FileEndpoint=http://seanmcccanary3.file.core.windows.net/;BlobSecondaryEndpoint=http://seanmcccanary3-secondary.blob.core.windows.net/;QueueSecondaryEndpoint=http://seanmcccanary3-secondary.queue.core.windows.net/;FileSecondaryEndpoint=http://seanmcccanary3-secondary.file.core.windows.net/;AccountName=seanmcccanary3;AccountKey=Kg==;\n[encryption scope]\n\n"
  }
}<|MERGE_RESOLUTION|>--- conflicted
+++ resolved
@@ -23,13 +23,8 @@
         "Last-Modified": "Thu, 20 Jan 2022 20:45:50 GMT",
         "Server": "Windows-Azure-Blob/1.0 Microsoft-HTTPAPI/2.0",
         "x-ms-client-request-id": "018a8e2f-b491-2b7c-d924-bc6b01eaa8ed",
-<<<<<<< HEAD
-        "x-ms-request-id": "e55a3b68-c01e-002b-490c-e75a0e000000",
-        "x-ms-version": "2021-06-08"
-=======
         "x-ms-request-id": "6ce89e66-001e-0046-4f3e-0eee45000000",
-        "x-ms-version": "2021-04-10"
->>>>>>> bc50fe7b
+        "x-ms-version": "2021-06-08"
       },
       "ResponseBody": []
     },
@@ -62,7 +57,7 @@
         "x-ms-content-crc64": "AAAAAAAAAAA=",
         "x-ms-request-id": "6ce89e78-001e-0046-5c3e-0eee45000000",
         "x-ms-request-server-encrypted": "true",
-        "x-ms-version": "2021-04-10",
+        "x-ms-version": "2021-06-08",
         "x-ms-version-id": "2022-01-20T20:45:50.6627260Z"
       },
       "ResponseBody": []
@@ -79,7 +74,7 @@
         "x-ms-client-request-id": "2ee00088-4247-bead-383f-07e7fd2e8f4f",
         "x-ms-date": "Thu, 20 Jan 2022 20:45:50 GMT",
         "x-ms-return-client-request-id": "true",
-        "x-ms-version": "2021-04-10"
+        "x-ms-version": "2021-06-08"
       },
       "RequestBody": "kF2\u002BGN42dtpk/FEVQSV5gjN1xzwyH9NF2vbAkkfEHaRENdqjLI8OtpF/2weXnlEahuqFmG2jVXGJeD7nduOToN\u002Bt0AtL1VakZhGqskTMrjukpgxdPoQ2oeBpGrNQJ0Ct7Don6s1Gz7CT4TJc\u002BKItvcoCQs/XNmJbdy8r4rujUz/R/cYJpMNtXtZbyV1S2qg9PFzoTeRw1bXYzHKeGu318I3yivvbIxgGlOT4fGwECZ2G7aZeugVbYScQMNhRz0TpZtnPX0\u002BtYRhE4bj/d1lJ1MPVFyxHljWIlinTy/JAtcWfDhaTNKlN2YuNGtlMW\u002BrNx1wUe7gXos\u002BjR8gm2ZYlAyzzX2hDtp8ZiD6huXtcOzs\u002BBgSWKzoNiGxG7\u002B3hJgD1ZxesWfuBihG9\u002B/N6dulTRwuN59OSj9fy5tf8/MayOGE9q1Fkr\u002BI/vHvz2DBGkxKC86fhUz4sYtg/unIkhY1KC8KRPMqX7pcpTipXn7anq1PFeQke0OQiEUl4JfRvGjfuqM1ttFZH6gQPuAUT1cMhmA8fXwyEKzrebiuBHsmjuTPzafboOfb8fY4FDhjeDjuGV4zlT7sqaX2Tj0Urxss6bP7SIGvMOF8YI\u002BF9fhwhAGDv\u002Bsc8vWp4yP95Vaqw0LfCyqIaC\u002B7PuR4tzCvZretgco/lPMsE/a6TWldsU\u002BO0Z1MqurR6BvRxH0GpDvA\u002BnhsUGOIay5Prvszzh7GXY2Y7eGXXr/I25WybdB2KW\u002B\u002B9VLs7VzoAmpzAPvvnh39C2bvbbZWLZu4p3TN2f1Z2YWPdNTL1WwsrOt7IF3D2T13sWJphru1ZMu7NEnoHiRpFStyYCVJNTH6vrzO2wk99Mo3Viie7FLJ2hAJDKEmRJLDEgs2UXkULnwwcsf\u002B5om\u002BeT9/sMf/zijYpIYVPCSM1HoqC8kCC6dRIyesbn2KzvOGTpdlppfKx0fiXajzAu5Xo55N0N7AvHGULpGgU2OrTdmSjvGRKy3mX0SBH63\u002BXhw5VM7jOP4UxZIh0XQCKnPkNw/TXHP8xnRsa3GaP5zHlcxxav6UyBTffclfb1W14DTQnOSeLv2sOI5Wcs2Ifon1XjurkMN1U2728\u002BKqoVcetos8xZ60JWrOwS5sPllHUv8/ahEeDk9xW015qzsfBZs3N7hGT7TrPTTQ3NORCREVs6DnazdGAKg7y2pRPn4vs7\u002BXNQqdAQdGVCzcSTF/3FI4Y/eaO55j8TMQCoBKmf62pS0T/dAKeLKZnRcKabt6v\u002BsYFNqGkXghM0fXiPaC\u002B7ouJaAAa\u002BKCMetFAJqHWYt7mUqZMoEgLBOw8s6MNu\u002B4FqFY2EAXdlAImeLvQZDdmdW4W/Or6ck1DfWQU3UX8f7/jOn5LoA==",
       "StatusCode": 201,
@@ -91,7 +86,7 @@
         "x-ms-content-crc64": "WRSDqX2Y3\u002Bo=",
         "x-ms-request-id": "6ce89e84-001e-0046-663e-0eee45000000",
         "x-ms-request-server-encrypted": "true",
-        "x-ms-version": "2021-04-10"
+        "x-ms-version": "2021-06-08"
       },
       "ResponseBody": []
     },
@@ -108,7 +103,7 @@
         "x-ms-client-request-id": "fc7060b5-fb0c-d871-275e-04b3256e4ff6",
         "x-ms-date": "Thu, 20 Jan 2022 20:45:50 GMT",
         "x-ms-return-client-request-id": "true",
-        "x-ms-version": "2021-04-10"
+        "x-ms-version": "2021-06-08"
       },
       "RequestBody": "\uFEFF\u003CBlockList\u003E\u003CLatest\u003EAAQAAAAAAAAAAAAAAAAAAAAAAAAAAAAAAAAAAAAAAAAAAAAAAAAAAAAAAAAAAAAA\u003C/Latest\u003E\u003C/BlockList\u003E",
       "StatusCode": 201,
@@ -122,13 +117,8 @@
         "x-ms-content-crc64": "17m5j6ScWgM=",
         "x-ms-request-id": "6ce89ea5-001e-0046-033e-0eee45000000",
         "x-ms-request-server-encrypted": "true",
-<<<<<<< HEAD
-        "x-ms-version": "2021-06-08",
-        "x-ms-version-id": "2021-12-01T23:37:49.7701712Z"
-=======
-        "x-ms-version": "2021-04-10",
+        "x-ms-version": "2021-06-08",
         "x-ms-version-id": "2022-01-20T20:45:50.9675540Z"
->>>>>>> bc50fe7b
       },
       "ResponseBody": []
     },
@@ -161,13 +151,8 @@
         "x-ms-content-crc64": "AAAAAAAAAAA=",
         "x-ms-request-id": "6ce89ebe-001e-0046-1a3e-0eee45000000",
         "x-ms-request-server-encrypted": "true",
-<<<<<<< HEAD
-        "x-ms-version": "2021-06-08",
-        "x-ms-version-id": "2021-12-01T23:37:49.8351346Z"
-=======
-        "x-ms-version": "2021-04-10",
+        "x-ms-version": "2021-06-08",
         "x-ms-version-id": "2022-01-20T20:45:51.0305183Z"
->>>>>>> bc50fe7b
       },
       "ResponseBody": []
     },
@@ -226,13 +211,8 @@
         "x-ms-content-crc64": "17m5j6ScWgM=",
         "x-ms-request-id": "6ce89eef-001e-0046-413e-0eee45000000",
         "x-ms-request-server-encrypted": "true",
-<<<<<<< HEAD
-        "x-ms-version": "2021-06-08",
-        "x-ms-version-id": "2021-12-01T23:37:50.1349637Z"
-=======
-        "x-ms-version": "2021-04-10",
+        "x-ms-version": "2021-06-08",
         "x-ms-version-id": "2022-01-20T20:45:51.3293496Z"
->>>>>>> bc50fe7b
       },
       "ResponseBody": []
     },
@@ -263,13 +243,8 @@
         "x-ms-content-crc64": "17m5j6ScWgM=",
         "x-ms-request-id": "6ce89f0b-001e-0046-5b3e-0eee45000000",
         "x-ms-request-server-encrypted": "true",
-<<<<<<< HEAD
-        "x-ms-version": "2021-06-08",
-        "x-ms-version-id": "2021-12-01T23:37:50.2898746Z"
-=======
-        "x-ms-version": "2021-04-10",
+        "x-ms-version": "2021-06-08",
         "x-ms-version-id": "2022-01-20T20:45:51.4832623Z"
->>>>>>> bc50fe7b
       },
       "ResponseBody": []
     },
@@ -306,13 +281,8 @@
         "x-ms-lease-status": "unlocked",
         "x-ms-request-id": "6ce89f2f-001e-0046-753e-0eee45000000",
         "x-ms-server-encrypted": "true",
-<<<<<<< HEAD
-        "x-ms-version": "2021-06-08",
-        "x-ms-version-id": "2021-12-01T23:37:50.2898746Z"
-=======
-        "x-ms-version": "2021-04-10",
+        "x-ms-version": "2021-06-08",
         "x-ms-version-id": "2022-01-20T20:45:51.4832623Z"
->>>>>>> bc50fe7b
       },
       "ResponseBody": "JvJOYkyesM80CnldX3BtW9RXMZy\u002Bk0N6iuJAubUXsEab7BZfjgdjFq\u002BhyAGBFHm38KjfzjyyOJOu1NhpXfcZHFkzwnNaDs3N9BrsHctB\u002BHZpicgNOOIJ6LSDsLov\u002Bbi4h6uoTlEFXOLaEdkhxhrIbdti/9QvDOR3Kdq/110TnfthM5UfmaokYyzlMiYI5yGZukPfzPnkiHvHMCV3RoWEx3TewJOFqNMwPZynSdm9bkG5JhwaNNEBfaoZWGiFrR2nYWuyKieOExJvro5dPT\u002BiCcLjviBpaZOj3ELoa09rq5B\u002B/\u002BhuC0MaKhIJq4ZCpD9rd0\u002Bmoe/8PvfYD07kpqfCAwL\u002B3j1WNP5\u002ByZMOX74NYTgDfPQAxQqggsHxlvv1NYRqR6iDQ8UBFUNQKNhc7t45y64V4SmzwT74XVx8ZJ0CiJQOoxgViR1zAWaxr50xRJTiuMtN4FNat4Vpi\u002BVphbClTp9ETUrGI0GQot/DARKhxhnImqzStKhAs\u002BuSrP03Cny2DGD97fZJG5SJvD50l7VzyMTMoOoE0pr3BJlfNHZEWJhiDfWxo9kif34XSfdpyxw1H\u002BQ4a2mRsTnGBulc6uceRWSlEorAwiTrqiFs7ImijTh9KRWSC\u002B0v0Fu76p3vxZSX\u002BQOTxLmRdVy/TcFHJcWvJHiw38HRizl2dkEvBNeG\u002B\u002BWM1fOFDsl\u002B7LO4074s56qVDMYlPubTxW7KHE13YnCFOVHculDSKhWvMfINGbh7So6WmfgRYbz\u002BuQ\u002BEu/F8B4pCM5lsTy1aw\u002BGwdgzzxqu2TtK\u002B4Mh4c9eU3QFATW8jMypoyuYeDvphPNUWYeuvC/JjzmwfvSbByr/C2HIsGXZyjULii/vFmEDXXKTyYRLs5NEO3X4CA3UDpgAmWzWHNCNfpNOozYD2njYsR2CCz2it1fOgHTz3b4nN3uT7njwKTyiBk7w\u002BQxdRFz5I1rsUgdeXeIVC5xfmaDVK2u6b\u002BwD6Ifg4ATyrb5LcTgX9r5nNuV0MYyW2yGgQmiqH9Ggothw\u002BTbTD23\u002Bb7AnzZZgR6LibfCGRjpjaRFmPJ2cRI3sptJjpv2HkCt3ecXcbwmLQ/7Fx7HdHlieEYwlaM7MYisiOyrD/JylXt3FEsx0gvoL2vyi1nzcD4h1xZFxYidYpxeeujfey0NeIGjQFAuMKY6SGZHSLYuuRi\u002BiSjcPM/i2bGu02cjGKRO5QLYQC/d86ZwG30SVinmP8HQIPH0MUuxsGauf21PBy/CCFOjVmjo4JWCXBFC0IOXyKOVUveySrO3Fo/JL3Q5MQRdUF3GMtlY90BsYdUqbu/jBqbJqbQ4D72v/E/ZH7ERWSsc9XA10ZXKTGu3VdjejKef1hjNb5dAFUCQ=="
     },
@@ -335,15 +305,9 @@
         "Content-Length": "0",
         "Date": "Thu, 20 Jan 2022 20:45:51 GMT",
         "Server": "Windows-Azure-Blob/1.0 Microsoft-HTTPAPI/2.0",
-<<<<<<< HEAD
-        "x-ms-client-request-id": "d3d67169-fb26-c65c-b5db-74ce329af0ad",
-        "x-ms-request-id": "e55a3ca0-c01e-002b-530c-e75a0e000000",
-        "x-ms-version": "2021-06-08"
-=======
         "x-ms-client-request-id": "498f60e0-6980-5124-8e7c-86cee8e306ab",
         "x-ms-request-id": "6ce89f41-001e-0046-043e-0eee45000000",
-        "x-ms-version": "2021-04-10"
->>>>>>> bc50fe7b
+        "x-ms-version": "2021-06-08"
       },
       "ResponseBody": []
     }
