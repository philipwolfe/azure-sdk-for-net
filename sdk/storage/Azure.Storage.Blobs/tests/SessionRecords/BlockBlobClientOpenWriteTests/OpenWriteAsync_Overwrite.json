--- conflicted
+++ resolved
@@ -23,13 +23,8 @@
         "Last-Modified": "Thu, 20 Jan 2022 20:45:24 GMT",
         "Server": "Windows-Azure-Blob/1.0 Microsoft-HTTPAPI/2.0",
         "x-ms-client-request-id": "9fd49e59-cae4-8723-ee5c-40d48fb3a191",
-<<<<<<< HEAD
-        "x-ms-request-id": "e55a263a-c01e-002b-300c-e75a0e000000",
-        "x-ms-version": "2021-06-08"
-=======
         "x-ms-request-id": "6ce87d62-001e-0046-273e-0eee45000000",
-        "x-ms-version": "2021-04-10"
->>>>>>> bc50fe7b
+        "x-ms-version": "2021-06-08"
       },
       "ResponseBody": []
     },
@@ -62,7 +57,7 @@
         "x-ms-content-crc64": "AAAAAAAAAAA=",
         "x-ms-request-id": "6ce87d80-001e-0046-3f3e-0eee45000000",
         "x-ms-request-server-encrypted": "true",
-        "x-ms-version": "2021-04-10",
+        "x-ms-version": "2021-06-08",
         "x-ms-version-id": "2022-01-20T20:45:24.6164701Z"
       },
       "ResponseBody": []
@@ -79,7 +74,7 @@
         "x-ms-client-request-id": "48e8fe4c-24d9-62f6-fd0e-b569d2bb949d",
         "x-ms-date": "Thu, 20 Jan 2022 20:45:24 GMT",
         "x-ms-return-client-request-id": "true",
-        "x-ms-version": "2021-04-10"
+        "x-ms-version": "2021-06-08"
       },
       "RequestBody": "BWRrWIvQUG7/x1fbRevYIsZLDI6x6W9e6IqUXmp3Gae1Qc4rSEkFZzL/3YOj2wQfrTzkIzoYTBv1DXABPPIDh66vJgQcrdp9RqVcsQzruwyGdLAtk/VtnPSzNjrYAytA/FbU87T/AgBiZ92VvJsPCVJje8dB1fS4QYkPaXafpEJ5G7W2F8dYhnKvyysY2OBZoy3odYhk/idhG7Ir8JiKw8OaG6DlWfKLC/VUkgrIoGmotcZIti66FR2OVPsVLJbaJAdofbxAdEo7XWqTEGscmHtIgjrSQQ2U4AaDVwX2dd5eem0DYCKsaEF7DVjEJwWxcbt/zKlbB\u002BP50522vRxFROeLNJX\u002BGThZmxr4VjS10LkB0eVJdqk0AnKKCY2E9qskNshwOfNvs1eDJjGPY7GvRAPktes3\u002B84\u002BVjEjcw\u002Br1KVv0yBrRJfGkR6Nxk94pZ/B2sWJoEC/7Tv6MeLBSz9H11KLIJCRQ/9sHiPNqTR\u002BxrGRYphKITRkr\u002BXkcRK0BEbeRe/97IQPMJbGHYEd8UMHe2sxMOmm/bYdJnCqrNLstxrd72NFgdksgjIBhAOyR76h3fWmg9RdN0g438UUZIPE2WVnPwLgwfqSBK22pHmya9\u002ByCM/cRTRGgLcbDKETGB2uPaqeSwi8wRv7FH4mppLPhnTmYVy055MxIb9KxLVYfuuPCGfOFCDX9kaz4TC1H9okTIYtLbbB\u002BVUXbSlIcf1mopaTlp0rAXJTDmsVAQZiewHlJXguK1A0zg4Rtqb2joRJTD6aIog8\u002BUoU2R5Kq/hOtPEoY0uEN3ZFXsiOGUrLXYDnzLTHyFh5qCwtGlIy6SMWwgK0zSs4xBTIVcTArd8ASHueY95Dh\u002ByYr7ofVh0kE3SkeFZHFo9Vrgef/3OUuPpMLdHWlIZE0jsWHB5wGW73o0JQGzWJuDLrSLXXo4d4BPa/0ylMTX7tX6UaMfpx5ZWZqFwwRJzFw3Wf6kvRbS\u002B0nRcosEVEq1XDYruQboc4emMfPfsrSL9a\u002BhC0rGMzHPJ2ZpPiSTVPVP0GbeLgNVTtZ3DnsTAziVVXzbU1kP7yj0XJGQjzVTEu0Oj9JNrdecS7xkXzS2vCQtw\u002Bint/GcT/FN2dFhtM\u002BhE\u002BueBHNmR7elTxesq4/0TZB9crtcq2r7Yk/hD8QGKobss0tJGKegx4whAmjp/6RhWZww9EIUVGhwoqIzdUfjnySAv\u002BhEqyTo3Ks/K6kCAWKbf7Y31TZE2G7S2HYFfUI0TXNEaU/MLK5nSBeW5TjPfpFPmAWRq8nuO\u002Bd5YcK\u002B429o\u002Bt41vagi30MH0I0ereM2E1nUxdVMkqGpVi1oQsrbuGS4PepambD5HMiymdtMz530Q1542i2aLFgw==",
       "StatusCode": 201,
@@ -91,7 +86,7 @@
         "x-ms-content-crc64": "T5ot7HHvZwc=",
         "x-ms-request-id": "6ce87da1-001e-0046-5c3e-0eee45000000",
         "x-ms-request-server-encrypted": "true",
-        "x-ms-version": "2021-04-10"
+        "x-ms-version": "2021-06-08"
       },
       "ResponseBody": []
     },
@@ -108,7 +103,7 @@
         "x-ms-client-request-id": "2f7a7889-2afb-f407-2b7e-d8882fbaf0eb",
         "x-ms-date": "Thu, 20 Jan 2022 20:45:24 GMT",
         "x-ms-return-client-request-id": "true",
-        "x-ms-version": "2021-04-10"
+        "x-ms-version": "2021-06-08"
       },
       "RequestBody": "\uFEFF\u003CBlockList\u003E\u003CLatest\u003EAAQAAAAAAAAAAAAAAAAAAAAAAAAAAAAAAAAAAAAAAAAAAAAAAAAAAAAAAAAAAAAA\u003C/Latest\u003E\u003C/BlockList\u003E",
       "StatusCode": 201,
@@ -122,13 +117,8 @@
         "x-ms-content-crc64": "17m5j6ScWgM=",
         "x-ms-request-id": "6ce87dd8-001e-0046-053e-0eee45000000",
         "x-ms-request-server-encrypted": "true",
-<<<<<<< HEAD
-        "x-ms-version": "2021-06-08",
-        "x-ms-version-id": "2021-12-01T23:37:36.0400173Z"
-=======
-        "x-ms-version": "2021-04-10",
+        "x-ms-version": "2021-06-08",
         "x-ms-version-id": "2022-01-20T20:45:24.9133027Z"
->>>>>>> bc50fe7b
       },
       "ResponseBody": []
     },
@@ -161,13 +151,8 @@
         "x-ms-content-crc64": "AAAAAAAAAAA=",
         "x-ms-request-id": "6ce87e14-001e-0046-343e-0eee45000000",
         "x-ms-request-server-encrypted": "true",
-<<<<<<< HEAD
-        "x-ms-version": "2021-06-08",
-        "x-ms-version-id": "2021-12-01T23:37:36.1039812Z"
-=======
-        "x-ms-version": "2021-04-10",
+        "x-ms-version": "2021-06-08",
         "x-ms-version-id": "2022-01-20T20:45:24.9742680Z"
->>>>>>> bc50fe7b
       },
       "ResponseBody": []
     },
@@ -226,13 +211,8 @@
         "x-ms-content-crc64": "17m5j6ScWgM=",
         "x-ms-request-id": "6ce87e63-001e-0046-7d3e-0eee45000000",
         "x-ms-request-server-encrypted": "true",
-<<<<<<< HEAD
-        "x-ms-version": "2021-06-08",
-        "x-ms-version-id": "2021-12-01T23:37:36.4008116Z"
-=======
-        "x-ms-version": "2021-04-10",
+        "x-ms-version": "2021-06-08",
         "x-ms-version-id": "2022-01-20T20:45:25.2800946Z"
->>>>>>> bc50fe7b
       },
       "ResponseBody": []
     },
@@ -263,13 +243,8 @@
         "x-ms-content-crc64": "17m5j6ScWgM=",
         "x-ms-request-id": "6ce87e91-001e-0046-253e-0eee45000000",
         "x-ms-request-server-encrypted": "true",
-<<<<<<< HEAD
-        "x-ms-version": "2021-06-08",
-        "x-ms-version-id": "2021-12-01T23:37:36.5517253Z"
-=======
-        "x-ms-version": "2021-04-10",
+        "x-ms-version": "2021-06-08",
         "x-ms-version-id": "2022-01-20T20:45:25.4310095Z"
->>>>>>> bc50fe7b
       },
       "ResponseBody": []
     },
@@ -306,13 +281,8 @@
         "x-ms-lease-status": "unlocked",
         "x-ms-request-id": "6ce87ec9-001e-0046-553e-0eee45000000",
         "x-ms-server-encrypted": "true",
-<<<<<<< HEAD
-        "x-ms-version": "2021-06-08",
-        "x-ms-version-id": "2021-12-01T23:37:36.5517253Z"
-=======
-        "x-ms-version": "2021-04-10",
+        "x-ms-version": "2021-06-08",
         "x-ms-version-id": "2022-01-20T20:45:25.4310095Z"
->>>>>>> bc50fe7b
       },
       "ResponseBody": "RpQyC/hKpYcHEtrUK0Quejae31lBZaLpf/JAWe1vpbMUDWufT8seP9LyKOhPMsjnUF1RkdqXquHySYwGCkyal20nvx3Yjipqf5\u002BGTj25mUwpWAmPHRTYfWOKrQY/GDWGWJB7KHKrDsEy5hE6EFukOa9A3LFDCnlZTkK5TuEjK2Zq//asPXDZfklHXTcCnWwH5XNX/zyDQ00WItow8b/gDrqr0BBl9/s\u002BZl5n\u002B61CVrHVsmhtzCwq57yolhuWqIyKZ058Vs1bou54GJjeG0eg08soWj9WckKOgehUvGDgqL3R3ZNexgDjehB69LOTTMt0CMJPbU5NM/QM7dXkB\u002BWOl3DaDD6zQQ3LReAu3H2O\u002BjUc37OekDpvhKqfUdgq/nMq611CuUCNwca0hChtHlZ3fvOgyCcx8Ac2aoeTFPA1oEZtBPEgS0H1jh7t6QwRAWZUKNLkijZL\u002BftVDE64\u002BqzWf\u002BTiABlkVjKxqzkJRAb7JGkgP\u002BwdUBYPIQv1yz7zPJRxFmooLwFM79GfM978QbT0Wujll7u/uC7N0t4Ob4v0vm6lly2c0/Rn1E8afR03E\u002BBWAXBWDaTYsV47WlwjPYBGq3RvVqqGV4fzfcNrpToQlr/\u002BuG0anbDKzOXPYHiYRJbP09Kox7w1z6npYpDhbQwkKsOcJIUSLA7EpYnEt/YOWzksm9FoZ88DyOjEMTog6V/Yqja1/B8RvafE5CEycRiy2gdWtNE7u8L0mFudTfrTo7wq6wzAWV8ZG94ppIOt0VfPEVczyTSNne9zwGPEdG\u002Bt8EFkCIUL8oGoPZjzEhc/RscEzTyjn9qHnU4dTZj8VadufLNCSMnSxB/VioucmYvXM3mbwKYzCVFm3Go37qTorOjxhJVk/f7\u002BMQkczRVO6wPCRhoeYJQAO3Ji22tem9V77d6jqxX1cjV7nI6dFjw8F/FndKeKyUtT8EgjAiKSoJYzoeA2q0DuzdPko8QGYyU1JsN69ict8SOST7rM0XAS6Pv3anRcBWyweabUpSWGTI0j7txfGKpvBbC8pFyGIftj0rrJDviw2SBXynyAWUz\u002BCwItqOOTs9BRiGXDoGAQKleqcdNqvT6UchS7CE0t76tkvphZWHkYzx7qeIaS7DnARqAk1eh5k03EmDXO16uCI5m5X\u002BLIttHekqG0gEW3AYXb\u002B8GtCBnD6ypKlL9DSfdyZ1Tt2Y1W\u002BI/ORkNGxBIIDZav8tzq1RuA9nO3fSERm0ipQhnxySj4hAMx38LVfCcYQocpk1Ybh5I5beMan3puvKr7nYH5F0Nut27ZufZYqnlMnjqa6AjxjrqHt1xF3uSIwyIX2d\u002BlHypEutvoQc6b4MJpzQE/09SiCg7Hcl/mKNmJUA=="
     },
@@ -335,15 +305,9 @@
         "Content-Length": "0",
         "Date": "Thu, 20 Jan 2022 20:45:25 GMT",
         "Server": "Windows-Azure-Blob/1.0 Microsoft-HTTPAPI/2.0",
-<<<<<<< HEAD
-        "x-ms-client-request-id": "c5ba35cc-01ab-55e6-efef-713ee063b807",
-        "x-ms-request-id": "e55a276e-c01e-002b-320c-e75a0e000000",
-        "x-ms-version": "2021-06-08"
-=======
         "x-ms-client-request-id": "7bff7778-fe5c-f0bc-ad43-4ce85609b2ad",
         "x-ms-request-id": "6ce87ee3-001e-0046-6c3e-0eee45000000",
-        "x-ms-version": "2021-04-10"
->>>>>>> bc50fe7b
+        "x-ms-version": "2021-06-08"
       },
       "ResponseBody": []
     }
