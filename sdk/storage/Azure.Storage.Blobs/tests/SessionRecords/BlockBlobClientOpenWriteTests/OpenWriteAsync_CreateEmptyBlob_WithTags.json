--- conflicted
+++ resolved
@@ -23,13 +23,8 @@
         "Last-Modified": "Thu, 20 Jan 2022 20:45:15 GMT",
         "Server": "Windows-Azure-Blob/1.0 Microsoft-HTTPAPI/2.0",
         "x-ms-client-request-id": "0c9c311c-b249-446e-5f34-09ef11014446",
-<<<<<<< HEAD
-        "x-ms-request-id": "f233a893-201e-001c-5d5e-0588a2000000",
+        "x-ms-request-id": "6ce8734e-001e-0046-673e-0eee45000000",
         "x-ms-version": "2021-06-08"
-=======
-        "x-ms-request-id": "6ce8734e-001e-0046-673e-0eee45000000",
-        "x-ms-version": "2021-04-10"
->>>>>>> bc50fe7b
       },
       "ResponseBody": []
     },
@@ -45,51 +40,7 @@
         "User-Agent": "azsdk-net-Storage.Blobs/12.11.0-alpha.20220118.1 (.NET Framework 4.8.4420.0; Microsoft Windows 10.0.19044 )",
         "x-ms-blob-type": "BlockBlob",
         "x-ms-client-request-id": "8876cbdb-51ae-b25f-df81-d350fc06bc8f",
-<<<<<<< HEAD
-        "x-ms-date": "Wed, 17 Feb 2021 18:56:32 GMT",
-        "x-ms-return-client-request-id": "true",
-        "x-ms-version": "2021-06-08"
-      },
-      "RequestBody": [],
-      "StatusCode": 201,
-      "ResponseHeaders": {
-        "Content-Length": "0",
-        "Content-MD5": "1B2M2Y8AsgTpgAmY7PhCfg==",
-        "Date": "Wed, 17 Feb 2021 18:56:32 GMT",
-        "ETag": "\"0x8D8D375BDBF37F8\"",
-        "Last-Modified": "Wed, 17 Feb 2021 18:56:32 GMT",
-        "Server": [
-          "Windows-Azure-Blob/1.0",
-          "Microsoft-HTTPAPI/2.0"
-        ],
-        "x-ms-client-request-id": "8876cbdb-51ae-b25f-df81-d350fc06bc8f",
-        "x-ms-content-crc64": "AAAAAAAAAAA=",
-        "x-ms-request-id": "f233a8a5-201e-001c-675e-0588a2000000",
-        "x-ms-request-server-encrypted": "true",
-        "x-ms-version": "2021-06-08",
-        "x-ms-version-id": "2021-02-17T18:56:32.098508Z"
-      },
-      "ResponseBody": []
-    },
-    {
-      "RequestUri": "https://seanmcccanary3.blob.core.windows.net/test-container-feb40611-9987-1b64-13e0-0c58b97c827e/test-blob-95e2f51e-69a6-1b52-38f9-b66787cf9d83",
-      "RequestMethod": "PUT",
-      "RequestHeaders": {
-        "Accept": "application/xml",
-        "Authorization": "Sanitized",
-        "Content-Length": "0",
-        "Content-Type": "application/octet-stream",
-        "traceparent": "00-8a754f78a8b7e24b99c4f9a6aa0e4cf1-f22a8ef4330f6b43-00",
-        "User-Agent": [
-          "azsdk-net-Storage.Blobs/12.9.0-alpha.20210217.1",
-          "(.NET 5.0.3; Microsoft Windows 10.0.19042)"
-        ],
-        "x-ms-blob-type": "BlockBlob",
-        "x-ms-client-request-id": "bb8b6e4f-1559-a7d4-a689-a85fa2e56bc7",
-        "x-ms-date": "Wed, 17 Feb 2021 18:56:32 GMT",
-=======
         "x-ms-date": "Thu, 20 Jan 2022 20:45:15 GMT",
->>>>>>> bc50fe7b
         "x-ms-return-client-request-id": "true",
         "x-ms-tags": "testkey=testvalue",
         "x-ms-version": "2021-06-08"
@@ -107,13 +58,8 @@
         "x-ms-content-crc64": "AAAAAAAAAAA=",
         "x-ms-request-id": "6ce87368-001e-0046-753e-0eee45000000",
         "x-ms-request-server-encrypted": "true",
-<<<<<<< HEAD
         "x-ms-version": "2021-06-08",
-        "x-ms-version-id": "2021-02-17T18:56:32.1705588Z"
-=======
-        "x-ms-version": "2021-04-10",
         "x-ms-version-id": "2022-01-20T20:45:15.4596526Z"
->>>>>>> bc50fe7b
       },
       "ResponseBody": []
     },
@@ -135,23 +81,12 @@
       "ResponseHeaders": {
         "Content-Length": "125",
         "Content-Type": "application/xml",
-<<<<<<< HEAD
-        "Date": "Wed, 17 Feb 2021 18:56:32 GMT",
-        "Server": [
-          "Windows-Azure-Blob/1.0",
-          "Microsoft-HTTPAPI/2.0"
-        ],
-        "x-ms-client-request-id": "8d007952-017a-8036-b24f-643a130705da",
-        "x-ms-request-id": "f233a8ce-201e-001c-085e-0588a2000000",
-        "x-ms-version": "2021-06-08"
-=======
         "Date": "Thu, 20 Jan 2022 20:45:15 GMT",
         "Server": "Windows-Azure-Blob/1.0 Microsoft-HTTPAPI/2.0",
         "Vary": "Origin",
         "x-ms-client-request-id": "bb8b6e4f-1559-a7d4-a689-a85fa2e56bc7",
         "x-ms-request-id": "6ce87375-001e-0046-023e-0eee45000000",
-        "x-ms-version": "2021-04-10"
->>>>>>> bc50fe7b
+        "x-ms-version": "2021-06-08"
       },
       "ResponseBody": [
         "\uFEFF\u003C?xml version=\u00221.0\u0022 encoding=\u0022utf-8\u0022?\u003E\n",
@@ -175,22 +110,11 @@
       "StatusCode": 202,
       "ResponseHeaders": {
         "Content-Length": "0",
-<<<<<<< HEAD
-        "Date": "Wed, 17 Feb 2021 18:56:32 GMT",
-        "Server": [
-          "Windows-Azure-Blob/1.0",
-          "Microsoft-HTTPAPI/2.0"
-        ],
-        "x-ms-client-request-id": "290c6c2f-dde4-f74c-4b97-b3973a480b5e",
-        "x-ms-request-id": "f233a8df-201e-001c-165e-0588a2000000",
-        "x-ms-version": "2021-06-08"
-=======
         "Date": "Thu, 20 Jan 2022 20:45:15 GMT",
         "Server": "Windows-Azure-Blob/1.0 Microsoft-HTTPAPI/2.0",
         "x-ms-client-request-id": "8d007952-017a-8036-b24f-643a130705da",
         "x-ms-request-id": "6ce8737f-001e-0046-0b3e-0eee45000000",
-        "x-ms-version": "2021-04-10"
->>>>>>> bc50fe7b
+        "x-ms-version": "2021-06-08"
       },
       "ResponseBody": []
     }
