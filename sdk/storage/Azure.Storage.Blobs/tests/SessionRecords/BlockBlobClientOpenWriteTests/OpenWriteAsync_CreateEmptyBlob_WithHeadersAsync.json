--- conflicted
+++ resolved
@@ -23,13 +23,8 @@
         "Last-Modified": "Thu, 20 Jan 2022 20:45:40 GMT",
         "Server": "Windows-Azure-Blob/1.0 Microsoft-HTTPAPI/2.0",
         "x-ms-client-request-id": "58745681-ce81-a4fc-76e6-52514712b30d",
-<<<<<<< HEAD
-        "x-ms-request-id": "e55a337b-c01e-002b-560c-e75a0e000000",
+        "x-ms-request-id": "6ce89210-001e-0046-453e-0eee45000000",
         "x-ms-version": "2021-06-08"
-=======
-        "x-ms-request-id": "6ce89210-001e-0046-453e-0eee45000000",
-        "x-ms-version": "2021-04-10"
->>>>>>> bc50fe7b
       },
       "ResponseBody": []
     },
@@ -41,47 +36,8 @@
         "Authorization": "Sanitized",
         "Content-Length": "0",
         "Content-Type": "application/octet-stream",
-<<<<<<< HEAD
-        "traceparent": "00-4665adab5bb1544ba5322a867e91e787-135b70950009d540-00",
-        "User-Agent": "azsdk-net-Storage.Blobs/12.11.0-alpha.20211201.1 (.NET Framework 4.8.4300.0; Microsoft Windows 10.0.19044 )",
-        "x-ms-blob-type": "BlockBlob",
-        "x-ms-client-request-id": "645961a8-75d1-8f60-3646-9617b0af271c",
-        "x-ms-date": "Wed, 01 Dec 2021 23:37:44 GMT",
-        "x-ms-return-client-request-id": "true",
-        "x-ms-version": "2021-06-08"
-      },
-      "RequestBody": [],
-      "StatusCode": 201,
-      "ResponseHeaders": {
-        "Content-Length": "0",
-        "Content-MD5": "1B2M2Y8AsgTpgAmY7PhCfg==",
-        "Date": "Wed, 01 Dec 2021 23:37:43 GMT",
-        "ETag": "\u00220x8D9B52392E07988\u0022",
-        "Last-Modified": "Wed, 01 Dec 2021 23:37:44 GMT",
-        "Server": "Windows-Azure-Blob/1.0 Microsoft-HTTPAPI/2.0",
-        "x-ms-client-request-id": "645961a8-75d1-8f60-3646-9617b0af271c",
-        "x-ms-content-crc64": "AAAAAAAAAAA=",
-        "x-ms-request-id": "e55a3387-c01e-002b-600c-e75a0e000000",
-        "x-ms-request-server-encrypted": "true",
-        "x-ms-version": "2021-06-08",
-        "x-ms-version-id": "2021-12-01T23:37:44.2303368Z"
-      },
-      "ResponseBody": []
-    },
-    {
-      "RequestUri": "http://seanmcccanary3.blob.core.windows.net/test-container-c7080322-eca8-83a0-f95a-79a0a9ca8299/test-blob-a02db7ed-f276-2d20-c16a-1e4c7d5a67fa",
-      "RequestMethod": "PUT",
-      "RequestHeaders": {
-        "Accept": "application/xml",
-        "Authorization": "Sanitized",
-        "Content-Length": "0",
-        "Content-Type": "application/octet-stream",
-        "traceparent": "00-66ae8c68d158e540a38ced1ddc41446c-ef85f9f8634e214b-00",
-        "User-Agent": "azsdk-net-Storage.Blobs/12.11.0-alpha.20211201.1 (.NET Framework 4.8.4300.0; Microsoft Windows 10.0.19044 )",
-=======
         "traceparent": "00-8a295b4bd6960640a36aeb0c1bd28c6e-e3f44da6d541aa45-00",
         "User-Agent": "azsdk-net-Storage.Blobs/12.11.0-alpha.20220118.1 (.NET Framework 4.8.4420.0; Microsoft Windows 10.0.19044 )",
->>>>>>> bc50fe7b
         "x-ms-blob-content-language": "en",
         "x-ms-blob-content-type": "application/json",
         "x-ms-blob-type": "BlockBlob",
@@ -103,13 +59,8 @@
         "x-ms-content-crc64": "AAAAAAAAAAA=",
         "x-ms-request-id": "6ce8921e-001e-0046-503e-0eee45000000",
         "x-ms-request-server-encrypted": "true",
-<<<<<<< HEAD
         "x-ms-version": "2021-06-08",
-        "x-ms-version-id": "2021-12-01T23:37:44.2923021Z"
-=======
-        "x-ms-version": "2021-04-10",
         "x-ms-version-id": "2022-01-20T20:45:40.8502815Z"
->>>>>>> bc50fe7b
       },
       "ResponseBody": []
     },
@@ -142,13 +93,8 @@
         "x-ms-content-crc64": "g0vf2Kdg954=",
         "x-ms-request-id": "6ce89234-001e-0046-603e-0eee45000000",
         "x-ms-request-server-encrypted": "true",
-<<<<<<< HEAD
         "x-ms-version": "2021-06-08",
-        "x-ms-version-id": "2021-12-01T23:37:44.4562088Z"
-=======
-        "x-ms-version": "2021-04-10",
         "x-ms-version-id": "2022-01-20T20:45:41.0021951Z"
->>>>>>> bc50fe7b
       },
       "ResponseBody": []
     },
@@ -188,13 +134,8 @@
         "x-ms-lease-status": "unlocked",
         "x-ms-request-id": "6ce8925e-001e-0046-803e-0eee45000000",
         "x-ms-server-encrypted": "true",
-<<<<<<< HEAD
         "x-ms-version": "2021-06-08",
-        "x-ms-version-id": "2021-12-01T23:37:44.4562088Z"
-=======
-        "x-ms-version": "2021-04-10",
         "x-ms-version-id": "2022-01-20T20:45:41.0021951Z"
->>>>>>> bc50fe7b
       },
       "ResponseBody": []
     },
@@ -217,15 +158,9 @@
         "Content-Length": "0",
         "Date": "Thu, 20 Jan 2022 20:45:40 GMT",
         "Server": "Windows-Azure-Blob/1.0 Microsoft-HTTPAPI/2.0",
-<<<<<<< HEAD
-        "x-ms-client-request-id": "7ae4b3d8-6255-68a0-4ec9-e1dd22480f9e",
-        "x-ms-request-id": "e55a33f6-c01e-002b-340c-e75a0e000000",
-        "x-ms-version": "2021-06-08"
-=======
         "x-ms-client-request-id": "cd52c87d-94fd-79d8-3f44-1ca552430501",
         "x-ms-request-id": "6ce89277-001e-0046-133e-0eee45000000",
-        "x-ms-version": "2021-04-10"
->>>>>>> bc50fe7b
+        "x-ms-version": "2021-06-08"
       },
       "ResponseBody": []
     }
