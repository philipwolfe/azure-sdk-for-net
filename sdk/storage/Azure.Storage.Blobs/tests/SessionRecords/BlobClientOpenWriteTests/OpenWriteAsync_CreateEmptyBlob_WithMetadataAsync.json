--- conflicted
+++ resolved
@@ -23,13 +23,8 @@
         "Last-Modified": "Thu, 20 Jan 2022 20:44:48 GMT",
         "Server": "Windows-Azure-Blob/1.0 Microsoft-HTTPAPI/2.0",
         "x-ms-client-request-id": "a0a06477-b69a-b7f1-68be-77584c0f26a5",
-<<<<<<< HEAD
-        "x-ms-request-id": "e559f327-c01e-002b-6a0c-e75a0e000000",
-        "x-ms-version": "2021-06-08"
-=======
         "x-ms-request-id": "6ce85216-001e-0046-333e-0eee45000000",
-        "x-ms-version": "2021-04-10"
->>>>>>> bc50fe7b
+        "x-ms-version": "2021-06-08"
       },
       "ResponseBody": []
     },
@@ -45,45 +40,7 @@
         "User-Agent": "azsdk-net-Storage.Blobs/12.11.0-alpha.20220118.1 (.NET Framework 4.8.4420.0; Microsoft Windows 10.0.19044 )",
         "x-ms-blob-type": "BlockBlob",
         "x-ms-client-request-id": "806dd6f7-958f-33f3-4538-7caac79ac4c0",
-<<<<<<< HEAD
-        "x-ms-date": "Wed, 01 Dec 2021 23:37:02 GMT",
-        "x-ms-return-client-request-id": "true",
-        "x-ms-version": "2021-06-08"
-      },
-      "RequestBody": [],
-      "StatusCode": 201,
-      "ResponseHeaders": {
-        "Content-Length": "0",
-        "Content-MD5": "1B2M2Y8AsgTpgAmY7PhCfg==",
-        "Date": "Wed, 01 Dec 2021 23:37:02 GMT",
-        "ETag": "\u00220x8D9B5237A336FBB\u0022",
-        "Last-Modified": "Wed, 01 Dec 2021 23:37:02 GMT",
-        "Server": "Windows-Azure-Blob/1.0 Microsoft-HTTPAPI/2.0",
-        "x-ms-client-request-id": "806dd6f7-958f-33f3-4538-7caac79ac4c0",
-        "x-ms-content-crc64": "AAAAAAAAAAA=",
-        "x-ms-request-id": "e559f339-c01e-002b-780c-e75a0e000000",
-        "x-ms-request-server-encrypted": "true",
-        "x-ms-version": "2021-06-08",
-        "x-ms-version-id": "2021-12-01T23:37:02.8309947Z"
-      },
-      "ResponseBody": []
-    },
-    {
-      "RequestUri": "http://seanmcccanary3.blob.core.windows.net/test-container-462d03fc-6f73-3120-124e-856fab8712f8/test-blob-73d97009-44ee-671e-24f0-ef56f3a840a8",
-      "RequestMethod": "PUT",
-      "RequestHeaders": {
-        "Accept": "application/xml",
-        "Authorization": "Sanitized",
-        "Content-Length": "0",
-        "Content-Type": "application/octet-stream",
-        "traceparent": "00-ab58646748ec364caf9a6609dcf4b00e-e86a27652f303745-00",
-        "User-Agent": "azsdk-net-Storage.Blobs/12.11.0-alpha.20211201.1 (.NET Framework 4.8.4300.0; Microsoft Windows 10.0.19044 )",
-        "x-ms-blob-type": "BlockBlob",
-        "x-ms-client-request-id": "1c5ea7fe-c03a-af19-b0c4-01adf5b47381",
-        "x-ms-date": "Wed, 01 Dec 2021 23:37:02 GMT",
-=======
-        "x-ms-date": "Thu, 20 Jan 2022 20:44:48 GMT",
->>>>>>> bc50fe7b
+        "x-ms-date": "Thu, 20 Jan 2022 20:44:48 GMT",
         "x-ms-meta-testkey": "testvalue",
         "x-ms-return-client-request-id": "true",
         "x-ms-version": "2021-06-08"
@@ -101,13 +58,8 @@
         "x-ms-content-crc64": "AAAAAAAAAAA=",
         "x-ms-request-id": "6ce85226-001e-0046-413e-0eee45000000",
         "x-ms-request-server-encrypted": "true",
-<<<<<<< HEAD
-        "x-ms-version": "2021-06-08",
-        "x-ms-version-id": "2021-12-01T23:37:02.8929595Z"
-=======
-        "x-ms-version": "2021-04-10",
+        "x-ms-version": "2021-06-08",
         "x-ms-version-id": "2022-01-20T20:44:48.6028530Z"
->>>>>>> bc50fe7b
       },
       "ResponseBody": []
     },
@@ -139,13 +91,8 @@
         "x-ms-content-crc64": "g0vf2Kdg954=",
         "x-ms-request-id": "6ce85236-001e-0046-4f3e-0eee45000000",
         "x-ms-request-server-encrypted": "true",
-<<<<<<< HEAD
-        "x-ms-version": "2021-06-08",
-        "x-ms-version-id": "2021-12-01T23:37:03.0548674Z"
-=======
-        "x-ms-version": "2021-04-10",
+        "x-ms-version": "2021-06-08",
         "x-ms-version-id": "2022-01-20T20:44:48.7537683Z"
->>>>>>> bc50fe7b
       },
       "ResponseBody": []
     },
@@ -185,13 +132,8 @@
         "x-ms-meta-testkey": "testvalue",
         "x-ms-request-id": "6ce85251-001e-0046-683e-0eee45000000",
         "x-ms-server-encrypted": "true",
-<<<<<<< HEAD
-        "x-ms-version": "2021-06-08",
-        "x-ms-version-id": "2021-12-01T23:37:03.0548674Z"
-=======
-        "x-ms-version": "2021-04-10",
+        "x-ms-version": "2021-06-08",
         "x-ms-version-id": "2022-01-20T20:44:48.7537683Z"
->>>>>>> bc50fe7b
       },
       "ResponseBody": []
     },
@@ -231,13 +173,8 @@
         "x-ms-meta-testkey": "testvalue",
         "x-ms-request-id": "6ce8525c-001e-0046-723e-0eee45000000",
         "x-ms-server-encrypted": "true",
-<<<<<<< HEAD
-        "x-ms-version": "2021-06-08",
-        "x-ms-version-id": "2021-12-01T23:37:03.0548674Z"
-=======
-        "x-ms-version": "2021-04-10",
+        "x-ms-version": "2021-06-08",
         "x-ms-version-id": "2022-01-20T20:44:48.7537683Z"
->>>>>>> bc50fe7b
       },
       "ResponseBody": []
     },
@@ -260,15 +197,9 @@
         "Content-Length": "0",
         "Date": "Thu, 20 Jan 2022 20:44:48 GMT",
         "Server": "Windows-Azure-Blob/1.0 Microsoft-HTTPAPI/2.0",
-<<<<<<< HEAD
-        "x-ms-client-request-id": "9a1f0d88-08c0-a7b3-bbed-d7b85ac592a1",
-        "x-ms-request-id": "e559f39f-c01e-002b-4b0c-e75a0e000000",
-        "x-ms-version": "2021-06-08"
-=======
         "x-ms-client-request-id": "311db7f2-8c52-d754-90dc-6d4e60166498",
         "x-ms-request-id": "6ce85268-001e-0046-7c3e-0eee45000000",
-        "x-ms-version": "2021-04-10"
->>>>>>> bc50fe7b
+        "x-ms-version": "2021-06-08"
       },
       "ResponseBody": []
     }
