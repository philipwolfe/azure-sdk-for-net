{
  "Entries": [
    {
      "RequestUri": "http://seanmcccanary3.blob.core.windows.net/test-container-14bc6151-df81-5990-d26e-29fce9aed070?restype=container",
      "RequestMethod": "PUT",
      "RequestHeaders": {
        "Accept": "application/xml",
        "Authorization": "Sanitized",
        "traceparent": "00-46a50c70a8ac6c4981a5c071e2a5f9ab-6df8c18633e8aa43-00",
        "User-Agent": "azsdk-net-Storage.Blobs/12.11.0-alpha.20220118.1 (.NET Framework 4.8.4420.0; Microsoft Windows 10.0.19044 )",
        "x-ms-blob-public-access": "container",
        "x-ms-client-request-id": "6bf362fd-427d-48f8-c540-191e76bacbfc",
        "x-ms-date": "Thu, 20 Jan 2022 20:44:59 GMT",
        "x-ms-return-client-request-id": "true",
        "x-ms-version": "2021-06-08"
      },
      "RequestBody": null,
      "StatusCode": 201,
      "ResponseHeaders": {
        "Content-Length": "0",
        "Date": "Thu, 20 Jan 2022 20:44:59 GMT",
        "ETag": "\u00220x8D9DC55B9817C4A\u0022",
        "Last-Modified": "Thu, 20 Jan 2022 20:44:59 GMT",
        "Server": "Windows-Azure-Blob/1.0 Microsoft-HTTPAPI/2.0",
        "x-ms-client-request-id": "6bf362fd-427d-48f8-c540-191e76bacbfc",
<<<<<<< HEAD
        "x-ms-request-id": "e55a0182-c01e-002b-350c-e75a0e000000",
        "x-ms-version": "2021-06-08"
=======
        "x-ms-request-id": "6ce85e6b-001e-0046-6c3e-0eee45000000",
        "x-ms-version": "2021-04-10"
>>>>>>> bc50fe7b
      },
      "ResponseBody": []
    },
    {
      "RequestUri": "http://seanmcccanary3.blob.core.windows.net/test-container-14bc6151-df81-5990-d26e-29fce9aed070/test-blob-f46095e6-172a-bd69-1c1f-b6eae76c7aaa",
      "RequestMethod": "PUT",
      "RequestHeaders": {
        "Accept": "application/xml",
        "Authorization": "Sanitized",
        "Content-Length": "0",
        "Content-Type": "application/octet-stream",
        "traceparent": "00-e88604cd36a13844be3d423afd144d6d-0cb37358047e6d4f-00",
        "User-Agent": "azsdk-net-Storage.Blobs/12.11.0-alpha.20220118.1 (.NET Framework 4.8.4420.0; Microsoft Windows 10.0.19044 )",
        "x-ms-blob-type": "BlockBlob",
        "x-ms-client-request-id": "f902ff1b-5355-6b18-1735-ef718480b362",
        "x-ms-date": "Thu, 20 Jan 2022 20:44:59 GMT",
        "x-ms-return-client-request-id": "true",
        "x-ms-version": "2021-06-08"
      },
      "RequestBody": [],
      "StatusCode": 201,
      "ResponseHeaders": {
        "Content-Length": "0",
        "Content-MD5": "1B2M2Y8AsgTpgAmY7PhCfg==",
        "Date": "Thu, 20 Jan 2022 20:44:59 GMT",
        "ETag": "\u00220x8D9DC55B98ACCCC\u0022",
        "Last-Modified": "Thu, 20 Jan 2022 20:44:59 GMT",
        "Server": "Windows-Azure-Blob/1.0 Microsoft-HTTPAPI/2.0",
        "x-ms-client-request-id": "f902ff1b-5355-6b18-1735-ef718480b362",
        "x-ms-content-crc64": "AAAAAAAAAAA=",
        "x-ms-request-id": "6ce85e7b-001e-0046-783e-0eee45000000",
        "x-ms-request-server-encrypted": "true",
<<<<<<< HEAD
        "x-ms-version": "2021-06-08",
        "x-ms-version-id": "2021-12-01T23:37:12.1286815Z"
=======
        "x-ms-version": "2021-04-10",
        "x-ms-version-id": "2022-01-20T20:44:59.2858072Z"
>>>>>>> bc50fe7b
      },
      "ResponseBody": []
    },
    {
      "RequestUri": "http://seanmcccanary3.blob.core.windows.net/test-container-14bc6151-df81-5990-d26e-29fce9aed070/test-blob-f46095e6-172a-bd69-1c1f-b6eae76c7aaa?comp=block\u0026blockid=AAIAAAAAAAAAAAAAAAAAAAAAAAAAAAAAAAAAAAAAAAAAAAAAAAAAAAAAAAAAAAAA",
      "RequestMethod": "PUT",
      "RequestHeaders": {
        "Accept": "application/xml",
        "Authorization": "Sanitized",
        "Content-Length": "512",
        "Content-Type": "application/octet-stream",
        "User-Agent": "azsdk-net-Storage.Blobs/12.11.0-alpha.20220118.1 (.NET Framework 4.8.4420.0; Microsoft Windows 10.0.19044 )",
        "x-ms-client-request-id": "68e921be-96bf-cb10-6ae2-a0caff858d09",
        "x-ms-date": "Thu, 20 Jan 2022 20:44:59 GMT",
        "x-ms-return-client-request-id": "true",
        "x-ms-version": "2021-06-08"
      },
      "RequestBody": "2hL/h7tl8rf4JpvfeyYmo8v7PUnGn\u002Bzm\u002BDZPXosNYFnFbkNku0NBgaOp\u002BwR7ikH1\u002BBIe7C8x5DsmGY6EFpMr68VCGg3jwuiIurymHaPnam70WWZ57nMqk4oHPaG0vGsPfRA\u002BOW80ETYpljJyi8aXPq4gkLwtsfxRF4aC24RH0/1Rlp\u002BTqTD\u002Bv0gvUFdBtwjDcP/ylCyu4cwT7CHpsTWx4sM0IfQnBJV\u002BIdB0/WGlEGB\u002Bv2uFVD7RorXTgLwPFQ0Sfm6TDZUTm2tpdHNbOuRrbtzBa/LKLI2FYn8/VITYbgvDYn/yEQPKaiT/G9/KdmfRaBHgTqobR1LgDqoW1EfnkQVnmNhkeF3Z9gDOyhCuu\u002BwXbuxy\u002BCBhpxosEgJYtJXcGIrZYt2PbO\u002B0B1ipTX1BMlO\u002B/mZadZnlBfC\u002BN2VagEFr8bKF1FgOiAL8vfDIuFqc6\u002BCvmrYvgaLx9Fzs0DSKWYYWPVzLu136r3VkXreoHEyWIUyFquaKO28PlOD7IrjOcmNpsnr90S\u002BDtOtByyPrSdgPVa7nBa\u002BgjALsuyd9/429luxTPmrSmVAdAfX6SXBMJEsH68wJ5m20ySV4ERUHBrVegzQ3lwpuPbxeyQO5pUKRoJfcdRPAs69\u002Bn3VEWYc6FftAnMU8FY1Ama0Pqx1q\u002ByPj53B\u002BK5CindCFuPiVKeQ=",
      "StatusCode": 201,
      "ResponseHeaders": {
        "Content-Length": "0",
        "Date": "Thu, 20 Jan 2022 20:44:59 GMT",
        "Server": "Windows-Azure-Blob/1.0 Microsoft-HTTPAPI/2.0",
        "x-ms-client-request-id": "68e921be-96bf-cb10-6ae2-a0caff858d09",
        "x-ms-content-crc64": "/Z/ez4vNJ5s=",
        "x-ms-request-id": "6ce85e8f-001e-0046-083e-0eee45000000",
        "x-ms-request-server-encrypted": "true",
        "x-ms-version": "2021-06-08"
      },
      "ResponseBody": []
    },
    {
      "RequestUri": "http://seanmcccanary3.blob.core.windows.net/test-container-14bc6151-df81-5990-d26e-29fce9aed070/test-blob-f46095e6-172a-bd69-1c1f-b6eae76c7aaa?comp=block\u0026blockid=AAQAAAAAAAAAAAAAAAAAAAAAAAAAAAAAAAAAAAAAAAAAAAAAAAAAAAAAAAAAAAAA",
      "RequestMethod": "PUT",
      "RequestHeaders": {
        "Accept": "application/xml",
        "Authorization": "Sanitized",
        "Content-Length": "512",
        "Content-Type": "application/octet-stream",
        "User-Agent": "azsdk-net-Storage.Blobs/12.11.0-alpha.20220118.1 (.NET Framework 4.8.4420.0; Microsoft Windows 10.0.19044 )",
        "x-ms-client-request-id": "63b3f5d0-4b96-34a2-78cd-a8721829b4b4",
        "x-ms-date": "Thu, 20 Jan 2022 20:44:59 GMT",
        "x-ms-return-client-request-id": "true",
        "x-ms-version": "2021-06-08"
      },
      "RequestBody": "NCOzB3gJfVWLCpvbZbAIkhSjUWFxFrzqap3/9bZdlKpvyduHaWKCGmWS5XSQtTzsx/OjVUPIch1nyZzbCYeeLnXwbJzVgSiyIDf73zFIWrVhEi3CuT9npla9H5/FpxDe87f\u002Bn0ifFkbK8TQMzZPsH2/nefdZ23Q1icVFGGGJ7HgmHet5Sbpswfvn\u002BMgLWtnD0AAw3i4ZhBhDyBWDWv7kQQS75q\u002BnctW1erf7cuOsKi/rgkdhWQ5KDZnTNoGk6Gf9A7bDT3MpHF0qemN2HRI0l53ml9e2g\u002Bj2cdgW1DxUEJJP/W4s6Nu7wmbpNt6q0\u002B\u002BGnp/jvlGPR4DOzd2bEkch1WrRJh\u002BjB67CK9VxzEwKS57okDWdcVJAwLbuXhv\u002BIK8eyGBz2azP45fwIZJ7Hnszw4E/soIShGQYkGZptKiTwwomUwPrlnHxGKyerFC/xaI7u5uZv20sC0T8W0lGZi7uXF2HVMp3RywPTpnVdNcUWcrELvkN\u002BgSd\u002BUi/7zsoqrJ\u002Br0/zN3HXw3NuiXDUV5ds6AF\u002BgTg04GJY6luCt1jw56PmV8SHICFZ7GqGnnGTyKKwUgY6qSl6Sc7tmkwWVQsafqHN7f/S5MffJZTNrkLxxCK40WRStj55bA71mobVQ5debCDPxtuj3m4/WoOUrJqM/NUqXYSmyMdjU4Dx3UpBCuE=",
      "StatusCode": 201,
      "ResponseHeaders": {
        "Content-Length": "0",
        "Date": "Thu, 20 Jan 2022 20:44:59 GMT",
        "Server": "Windows-Azure-Blob/1.0 Microsoft-HTTPAPI/2.0",
        "x-ms-client-request-id": "63b3f5d0-4b96-34a2-78cd-a8721829b4b4",
        "x-ms-content-crc64": "1zN3wIWZkj0=",
        "x-ms-request-id": "6ce85ec4-001e-0046-303e-0eee45000000",
        "x-ms-request-server-encrypted": "true",
        "x-ms-version": "2021-06-08"
      },
      "ResponseBody": []
    },
    {
      "RequestUri": "http://seanmcccanary3.blob.core.windows.net/test-container-14bc6151-df81-5990-d26e-29fce9aed070/test-blob-f46095e6-172a-bd69-1c1f-b6eae76c7aaa?comp=block\u0026blockid=AAYAAAAAAAAAAAAAAAAAAAAAAAAAAAAAAAAAAAAAAAAAAAAAAAAAAAAAAAAAAAAA",
      "RequestMethod": "PUT",
      "RequestHeaders": {
        "Accept": "application/xml",
        "Authorization": "Sanitized",
        "Content-Length": "512",
        "Content-Type": "application/octet-stream",
        "User-Agent": "azsdk-net-Storage.Blobs/12.11.0-alpha.20220118.1 (.NET Framework 4.8.4420.0; Microsoft Windows 10.0.19044 )",
        "x-ms-client-request-id": "09fa2280-2ad1-5072-2db3-622528bd4ae2",
        "x-ms-date": "Thu, 20 Jan 2022 20:44:59 GMT",
        "x-ms-return-client-request-id": "true",
        "x-ms-version": "2021-06-08"
      },
      "RequestBody": "/W5CISL\u002BRxXy9hJcuuW/c2idsKvlErijWGtyWrEBI/5PoZY9WGra1\u002BNIkbC1a6luwH50rJBf/Ou2nsm2jOxj8dIUDBhOghr\u002Bw9jInYEH7u3CBJkzjHdt8KWrh7qhI0v25J/doF6RHz5jdei3l15prq/b9IhTMGVbpxxyo/pfXJ\u002BN0bnhKk2PMeRazxaOtVlHQdgKxi/DorM6gflCHnxDBBlJKsWliIRiTMOj\u002BWFOzfLCK2EiVZZwyi4FpqlTTRJoFsv9RYqToblUp3psH6lS7LQHf/MaIa6D2F\u002BWoOHaDv6wOuKWUIdnLomnzq0bA6qFsrr0TM4eTfQcemwr/QHXeZl7u\u002BXGvJssoFBpclMBZ9W1EO0m5sIwkeztetYbPDGIz1UUoEfFv/Yex6x9tdqhGhKWduwTsJLWSin42EHFEWQe4aL97ceN71H3CB4VstwRTGDDhMVEdR7CPVUdzOa0WbVIX9M3oyxLCIaaG6h0wJdN5ozhAY2e2myEO7BxcCJrQq5pzVMJ2qgzeHs/qVl2Tny90OZa0lgoqoVns2h82ZhjL9j6C/NEQwzkrogSXjATDe0ztJ88EXBWQCLOoiY/tp/i3HqAfEOIeYzZdSTPFUtUVKV6SSX4Jx5oo8rQdaHmpPjpL4K2kpGqqjoSYptMhivXeU2AxW156bVbF9h4uAM=",
      "StatusCode": 201,
      "ResponseHeaders": {
        "Content-Length": "0",
        "Date": "Thu, 20 Jan 2022 20:44:59 GMT",
        "Server": "Windows-Azure-Blob/1.0 Microsoft-HTTPAPI/2.0",
        "x-ms-client-request-id": "09fa2280-2ad1-5072-2db3-622528bd4ae2",
        "x-ms-content-crc64": "Fsbp6MPwwDA=",
        "x-ms-request-id": "6ce85ee9-001e-0046-513e-0eee45000000",
        "x-ms-request-server-encrypted": "true",
        "x-ms-version": "2021-06-08"
      },
      "ResponseBody": []
    },
    {
      "RequestUri": "http://seanmcccanary3.blob.core.windows.net/test-container-14bc6151-df81-5990-d26e-29fce9aed070/test-blob-f46095e6-172a-bd69-1c1f-b6eae76c7aaa?comp=block\u0026blockid=AAgAAAAAAAAAAAAAAAAAAAAAAAAAAAAAAAAAAAAAAAAAAAAAAAAAAAAAAAAAAAAA",
      "RequestMethod": "PUT",
      "RequestHeaders": {
        "Accept": "application/xml",
        "Authorization": "Sanitized",
        "Content-Length": "512",
        "Content-Type": "application/octet-stream",
        "User-Agent": "azsdk-net-Storage.Blobs/12.11.0-alpha.20220118.1 (.NET Framework 4.8.4420.0; Microsoft Windows 10.0.19044 )",
        "x-ms-client-request-id": "f5f2ce51-ab2f-9de2-879b-0cfe27e0c433",
        "x-ms-date": "Thu, 20 Jan 2022 20:44:59 GMT",
        "x-ms-return-client-request-id": "true",
        "x-ms-version": "2021-06-08"
      },
      "RequestBody": "6/PRK\u002BbmyZ7BFM\u002Be6uXEgxwdn/n8U2XfinBGzVp7uTHyNyduyiCgRA3ajGv1zo4D8Nj6u9m\u002BBpeN8aB2oPxDRlueq7O9Vbj8fFrsIcf56bvhQtyCgP1XNDCQ4Nh/KqQQl0UQVyPbRZof/j5/0uXPkwfllF0gwcZdRneDLXXgfVK124qB6ZKYBvxBY4K\u002B2GJKwU3QmpVG8NV/sxCsWBglPoDsyvZbTap1TI5h3l5Dn20VOGsoEOO8buu0AjaB7K7jHCQB0Q5r73OiW00H5RF3OxOjliCs/S6dMFsKpkt082DgfcI6Qs1fqUj4hbWVtInZPcYi3lWONh71ZKGyYEkoLWftJ2dPPflGQ\u002B3XtHd5B3vSMWiEUhQKUUejRN0rrEj\u002Bz1dNqI0higDM25totoKnfF0l4C/go9tT4tUgq/gbGpek2eUfK17usKZouHZ5opvE/MeABswZHix8\u002Bca3Ad4HscAExN2dh1H\u002BNy\u002BJd\u002Btk2kA6W68xmxTKi7q4ozKYNq7IYQa1dN69J3V2gc6ckKZAFx\u002BFfaYv1hasOTgi5OMeZgCBwBbkr2VifDM5uhlFLvoUeIwTErkImIvwCTulm0OSVxvOGs\u002BPXGi5IwBy9Rv9Zgo9DmtWC1NGeSiL86UqvODwp2P9dxMrhBwkWe\u002B5laNw86IwZ43XO0vIh6GmBGjCj2Y=",
      "StatusCode": 201,
      "ResponseHeaders": {
        "Content-Length": "0",
        "Date": "Thu, 20 Jan 2022 20:44:59 GMT",
        "Server": "Windows-Azure-Blob/1.0 Microsoft-HTTPAPI/2.0",
        "x-ms-client-request-id": "f5f2ce51-ab2f-9de2-879b-0cfe27e0c433",
        "x-ms-content-crc64": "cjZJbZqjaew=",
        "x-ms-request-id": "6ce85efa-001e-0046-5f3e-0eee45000000",
        "x-ms-request-server-encrypted": "true",
        "x-ms-version": "2021-06-08"
      },
      "ResponseBody": []
    },
    {
      "RequestUri": "http://seanmcccanary3.blob.core.windows.net/test-container-14bc6151-df81-5990-d26e-29fce9aed070/test-blob-f46095e6-172a-bd69-1c1f-b6eae76c7aaa?comp=blocklist",
      "RequestMethod": "PUT",
      "RequestHeaders": {
        "Accept": "application/xml",
        "Authorization": "Sanitized",
        "Content-Length": "350",
        "Content-Type": "application/xml",
        "If-Match": "\u00220x8D9DC55B98ACCCC\u0022",
        "User-Agent": "azsdk-net-Storage.Blobs/12.11.0-alpha.20220118.1 (.NET Framework 4.8.4420.0; Microsoft Windows 10.0.19044 )",
        "x-ms-client-request-id": "5ad4fa55-54cb-eeb3-289a-ce091bcc1f0d",
        "x-ms-date": "Thu, 20 Jan 2022 20:44:59 GMT",
        "x-ms-return-client-request-id": "true",
        "x-ms-version": "2021-06-08"
      },
      "RequestBody": "\uFEFF\u003CBlockList\u003E\u003CLatest\u003EAAIAAAAAAAAAAAAAAAAAAAAAAAAAAAAAAAAAAAAAAAAAAAAAAAAAAAAAAAAAAAAA\u003C/Latest\u003E\u003CLatest\u003EAAQAAAAAAAAAAAAAAAAAAAAAAAAAAAAAAAAAAAAAAAAAAAAAAAAAAAAAAAAAAAAA\u003C/Latest\u003E\u003CLatest\u003EAAYAAAAAAAAAAAAAAAAAAAAAAAAAAAAAAAAAAAAAAAAAAAAAAAAAAAAAAAAAAAAA\u003C/Latest\u003E\u003CLatest\u003EAAgAAAAAAAAAAAAAAAAAAAAAAAAAAAAAAAAAAAAAAAAAAAAAAAAAAAAAAAAAAAAA\u003C/Latest\u003E\u003C/BlockList\u003E",
      "StatusCode": 201,
      "ResponseHeaders": {
        "Content-Length": "0",
        "Date": "Thu, 20 Jan 2022 20:44:59 GMT",
        "ETag": "\u00220x8D9DC55BA0394CC\u0022",
        "Last-Modified": "Thu, 20 Jan 2022 20:45:00 GMT",
        "Server": "Windows-Azure-Blob/1.0 Microsoft-HTTPAPI/2.0",
        "x-ms-client-request-id": "5ad4fa55-54cb-eeb3-289a-ce091bcc1f0d",
        "x-ms-content-crc64": "k4J\u002B5OfMTOY=",
        "x-ms-request-id": "6ce85f14-001e-0046-763e-0eee45000000",
        "x-ms-request-server-encrypted": "true",
<<<<<<< HEAD
        "x-ms-version": "2021-06-08",
        "x-ms-version-id": "2021-12-01T23:37:12.8982423Z"
=======
        "x-ms-version": "2021-04-10",
        "x-ms-version-id": "2022-01-20T20:45:00.0783591Z"
>>>>>>> bc50fe7b
      },
      "ResponseBody": []
    },
    {
      "RequestUri": "http://seanmcccanary3.blob.core.windows.net/test-container-14bc6151-df81-5990-d26e-29fce9aed070/test-blob-f46095e6-172a-bd69-1c1f-b6eae76c7aaa?comp=blocklist",
      "RequestMethod": "PUT",
      "RequestHeaders": {
        "Accept": "application/xml",
        "Authorization": "Sanitized",
        "Content-Length": "350",
        "Content-Type": "application/xml",
        "If-Match": "\u00220x8D9DC55BA0394CC\u0022",
        "User-Agent": "azsdk-net-Storage.Blobs/12.11.0-alpha.20220118.1 (.NET Framework 4.8.4420.0; Microsoft Windows 10.0.19044 )",
        "x-ms-client-request-id": "2ca91139-690c-e768-c6e8-a23d572b3b89",
        "x-ms-date": "Thu, 20 Jan 2022 20:45:00 GMT",
        "x-ms-return-client-request-id": "true",
        "x-ms-version": "2021-06-08"
      },
      "RequestBody": "\uFEFF\u003CBlockList\u003E\u003CLatest\u003EAAIAAAAAAAAAAAAAAAAAAAAAAAAAAAAAAAAAAAAAAAAAAAAAAAAAAAAAAAAAAAAA\u003C/Latest\u003E\u003CLatest\u003EAAQAAAAAAAAAAAAAAAAAAAAAAAAAAAAAAAAAAAAAAAAAAAAAAAAAAAAAAAAAAAAA\u003C/Latest\u003E\u003CLatest\u003EAAYAAAAAAAAAAAAAAAAAAAAAAAAAAAAAAAAAAAAAAAAAAAAAAAAAAAAAAAAAAAAA\u003C/Latest\u003E\u003CLatest\u003EAAgAAAAAAAAAAAAAAAAAAAAAAAAAAAAAAAAAAAAAAAAAAAAAAAAAAAAAAAAAAAAA\u003C/Latest\u003E\u003C/BlockList\u003E",
      "StatusCode": 201,
      "ResponseHeaders": {
        "Content-Length": "0",
        "Date": "Thu, 20 Jan 2022 20:45:00 GMT",
        "ETag": "\u00220x8D9DC55BA1AE9FE\u0022",
        "Last-Modified": "Thu, 20 Jan 2022 20:45:00 GMT",
        "Server": "Windows-Azure-Blob/1.0 Microsoft-HTTPAPI/2.0",
        "x-ms-client-request-id": "2ca91139-690c-e768-c6e8-a23d572b3b89",
        "x-ms-content-crc64": "k4J\u002B5OfMTOY=",
        "x-ms-request-id": "6ce85f40-001e-0046-1e3e-0eee45000000",
        "x-ms-request-server-encrypted": "true",
<<<<<<< HEAD
        "x-ms-version": "2021-06-08",
        "x-ms-version-id": "2021-12-01T23:37:13.0521546Z"
=======
        "x-ms-version": "2021-04-10",
        "x-ms-version-id": "2022-01-20T20:45:00.2302734Z"
>>>>>>> bc50fe7b
      },
      "ResponseBody": []
    },
    {
      "RequestUri": "http://seanmcccanary3.blob.core.windows.net/test-container-14bc6151-df81-5990-d26e-29fce9aed070/test-blob-f46095e6-172a-bd69-1c1f-b6eae76c7aaa",
      "RequestMethod": "HEAD",
      "RequestHeaders": {
        "Accept": "application/xml",
        "Authorization": "Sanitized",
        "traceparent": "00-9175161f24698946967f6e8652cfd0d1-af3d9179702ffb41-00",
        "User-Agent": "azsdk-net-Storage.Blobs/12.11.0-alpha.20220118.1 (.NET Framework 4.8.4420.0; Microsoft Windows 10.0.19044 )",
        "x-ms-client-request-id": "0ad0aab5-f223-9800-d5eb-ae72ef51d46d",
        "x-ms-date": "Thu, 20 Jan 2022 20:45:00 GMT",
        "x-ms-return-client-request-id": "true",
        "x-ms-version": "2021-06-08"
      },
      "RequestBody": null,
      "StatusCode": 200,
      "ResponseHeaders": {
        "Accept-Ranges": "bytes",
        "Content-Length": "2048",
        "Content-Type": "application/octet-stream",
        "Date": "Thu, 20 Jan 2022 20:45:00 GMT",
        "ETag": "\u00220x8D9DC55BA1AE9FE\u0022",
        "Last-Modified": "Thu, 20 Jan 2022 20:45:00 GMT",
        "Server": "Windows-Azure-Blob/1.0 Microsoft-HTTPAPI/2.0",
        "Vary": "Origin",
        "x-ms-access-tier": "Hot",
        "x-ms-access-tier-inferred": "true",
        "x-ms-blob-type": "BlockBlob",
        "x-ms-client-request-id": "0ad0aab5-f223-9800-d5eb-ae72ef51d46d",
        "x-ms-creation-time": "Thu, 20 Jan 2022 20:45:00 GMT",
        "x-ms-is-current-version": "true",
        "x-ms-last-access-time": "Thu, 20 Jan 2022 20:45:00 GMT",
        "x-ms-lease-state": "available",
        "x-ms-lease-status": "unlocked",
        "x-ms-request-id": "6ce85f60-001e-0046-363e-0eee45000000",
        "x-ms-server-encrypted": "true",
<<<<<<< HEAD
        "x-ms-version": "2021-06-08",
        "x-ms-version-id": "2021-12-01T23:37:13.0521546Z"
=======
        "x-ms-version": "2021-04-10",
        "x-ms-version-id": "2022-01-20T20:45:00.2302734Z"
>>>>>>> bc50fe7b
      },
      "ResponseBody": []
    },
    {
      "RequestUri": "http://seanmcccanary3.blob.core.windows.net/test-container-14bc6151-df81-5990-d26e-29fce9aed070?restype=container",
      "RequestMethod": "DELETE",
      "RequestHeaders": {
        "Accept": "application/xml",
        "Authorization": "Sanitized",
        "traceparent": "00-da9fde1169767f418693d613c1e28384-387cd9e1a3c06644-00",
        "User-Agent": "azsdk-net-Storage.Blobs/12.11.0-alpha.20220118.1 (.NET Framework 4.8.4420.0; Microsoft Windows 10.0.19044 )",
        "x-ms-client-request-id": "ac88518a-305b-a166-0c6f-a4a43e2ed31a",
        "x-ms-date": "Thu, 20 Jan 2022 20:45:00 GMT",
        "x-ms-return-client-request-id": "true",
        "x-ms-version": "2021-06-08"
      },
      "RequestBody": null,
      "StatusCode": 202,
      "ResponseHeaders": {
        "Content-Length": "0",
        "Date": "Thu, 20 Jan 2022 20:45:00 GMT",
        "Server": "Windows-Azure-Blob/1.0 Microsoft-HTTPAPI/2.0",
<<<<<<< HEAD
        "x-ms-client-request-id": "26ed10b5-c2e6-9130-eced-7ad61b3c3188",
        "x-ms-request-id": "e55a0373-c01e-002b-620c-e75a0e000000",
        "x-ms-version": "2021-06-08"
=======
        "x-ms-client-request-id": "ac88518a-305b-a166-0c6f-a4a43e2ed31a",
        "x-ms-request-id": "6ce85f71-001e-0046-403e-0eee45000000",
        "x-ms-version": "2021-04-10"
>>>>>>> bc50fe7b
      },
      "ResponseBody": []
    }
  ],
  "Variables": {
    "RandomSeed": "2012512023",
    "Storage_TestConfigDefault": "ProductionTenant\nseanmcccanary3\nU2FuaXRpemVk\nhttp://seanmcccanary3.blob.core.windows.net\nhttp://seanmcccanary3.file.core.windows.net\nhttp://seanmcccanary3.queue.core.windows.net\nhttp://seanmcccanary3.table.core.windows.net\n\n\n\n\nhttp://seanmcccanary3-secondary.blob.core.windows.net\nhttp://seanmcccanary3-secondary.file.core.windows.net\nhttp://seanmcccanary3-secondary.queue.core.windows.net\nhttp://seanmcccanary3-secondary.table.core.windows.net\n\nSanitized\n\n\nCloud\nBlobEndpoint=http://seanmcccanary3.blob.core.windows.net/;QueueEndpoint=http://seanmcccanary3.queue.core.windows.net/;FileEndpoint=http://seanmcccanary3.file.core.windows.net/;BlobSecondaryEndpoint=http://seanmcccanary3-secondary.blob.core.windows.net/;QueueSecondaryEndpoint=http://seanmcccanary3-secondary.queue.core.windows.net/;FileSecondaryEndpoint=http://seanmcccanary3-secondary.file.core.windows.net/;AccountName=seanmcccanary3;AccountKey=Kg==;\n[encryption scope]\n\n"
  }
}<|MERGE_RESOLUTION|>--- conflicted
+++ resolved
@@ -23,13 +23,8 @@
         "Last-Modified": "Thu, 20 Jan 2022 20:44:59 GMT",
         "Server": "Windows-Azure-Blob/1.0 Microsoft-HTTPAPI/2.0",
         "x-ms-client-request-id": "6bf362fd-427d-48f8-c540-191e76bacbfc",
-<<<<<<< HEAD
-        "x-ms-request-id": "e55a0182-c01e-002b-350c-e75a0e000000",
-        "x-ms-version": "2021-06-08"
-=======
         "x-ms-request-id": "6ce85e6b-001e-0046-6c3e-0eee45000000",
-        "x-ms-version": "2021-04-10"
->>>>>>> bc50fe7b
+        "x-ms-version": "2021-06-08"
       },
       "ResponseBody": []
     },
@@ -62,13 +57,8 @@
         "x-ms-content-crc64": "AAAAAAAAAAA=",
         "x-ms-request-id": "6ce85e7b-001e-0046-783e-0eee45000000",
         "x-ms-request-server-encrypted": "true",
-<<<<<<< HEAD
         "x-ms-version": "2021-06-08",
-        "x-ms-version-id": "2021-12-01T23:37:12.1286815Z"
-=======
-        "x-ms-version": "2021-04-10",
         "x-ms-version-id": "2022-01-20T20:44:59.2858072Z"
->>>>>>> bc50fe7b
       },
       "ResponseBody": []
     },
@@ -211,13 +201,8 @@
         "x-ms-content-crc64": "k4J\u002B5OfMTOY=",
         "x-ms-request-id": "6ce85f14-001e-0046-763e-0eee45000000",
         "x-ms-request-server-encrypted": "true",
-<<<<<<< HEAD
         "x-ms-version": "2021-06-08",
-        "x-ms-version-id": "2021-12-01T23:37:12.8982423Z"
-=======
-        "x-ms-version": "2021-04-10",
         "x-ms-version-id": "2022-01-20T20:45:00.0783591Z"
->>>>>>> bc50fe7b
       },
       "ResponseBody": []
     },
@@ -248,13 +233,8 @@
         "x-ms-content-crc64": "k4J\u002B5OfMTOY=",
         "x-ms-request-id": "6ce85f40-001e-0046-1e3e-0eee45000000",
         "x-ms-request-server-encrypted": "true",
-<<<<<<< HEAD
         "x-ms-version": "2021-06-08",
-        "x-ms-version-id": "2021-12-01T23:37:13.0521546Z"
-=======
-        "x-ms-version": "2021-04-10",
         "x-ms-version-id": "2022-01-20T20:45:00.2302734Z"
->>>>>>> bc50fe7b
       },
       "ResponseBody": []
     },
@@ -293,13 +273,8 @@
         "x-ms-lease-status": "unlocked",
         "x-ms-request-id": "6ce85f60-001e-0046-363e-0eee45000000",
         "x-ms-server-encrypted": "true",
-<<<<<<< HEAD
         "x-ms-version": "2021-06-08",
-        "x-ms-version-id": "2021-12-01T23:37:13.0521546Z"
-=======
-        "x-ms-version": "2021-04-10",
         "x-ms-version-id": "2022-01-20T20:45:00.2302734Z"
->>>>>>> bc50fe7b
       },
       "ResponseBody": []
     },
@@ -322,15 +297,9 @@
         "Content-Length": "0",
         "Date": "Thu, 20 Jan 2022 20:45:00 GMT",
         "Server": "Windows-Azure-Blob/1.0 Microsoft-HTTPAPI/2.0",
-<<<<<<< HEAD
-        "x-ms-client-request-id": "26ed10b5-c2e6-9130-eced-7ad61b3c3188",
-        "x-ms-request-id": "e55a0373-c01e-002b-620c-e75a0e000000",
-        "x-ms-version": "2021-06-08"
-=======
         "x-ms-client-request-id": "ac88518a-305b-a166-0c6f-a4a43e2ed31a",
         "x-ms-request-id": "6ce85f71-001e-0046-403e-0eee45000000",
-        "x-ms-version": "2021-04-10"
->>>>>>> bc50fe7b
+        "x-ms-version": "2021-06-08"
       },
       "ResponseBody": []
     }
