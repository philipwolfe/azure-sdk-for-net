{
  "Entries": [
    {
      "RequestUri": "http://seanmcccanary3.blob.core.windows.net/test-container-918eb46a-0f65-9a37-e24e-7d5b0614159a?restype=container",
      "RequestMethod": "PUT",
      "RequestHeaders": {
        "Accept": "application/xml",
        "Authorization": "Sanitized",
        "traceparent": "00-128ec2572dc19b4589f236f99487db56-0b949a9721be084c-00",
        "User-Agent": "azsdk-net-Storage.Blobs/12.11.0-alpha.20220118.1 (.NET Framework 4.8.4420.0; Microsoft Windows 10.0.19044 )",
        "x-ms-blob-public-access": "container",
        "x-ms-client-request-id": "6355b3cb-9de2-dc6c-751e-e6d8c2913873",
        "x-ms-date": "Thu, 20 Jan 2022 20:44:53 GMT",
        "x-ms-return-client-request-id": "true",
        "x-ms-version": "2021-06-08"
      },
      "RequestBody": null,
      "StatusCode": 201,
      "ResponseHeaders": {
        "Content-Length": "0",
        "Date": "Thu, 20 Jan 2022 20:44:53 GMT",
        "ETag": "\u00220x8D9DC55B5FB9960\u0022",
        "Last-Modified": "Thu, 20 Jan 2022 20:44:53 GMT",
        "Server": "Windows-Azure-Blob/1.0 Microsoft-HTTPAPI/2.0",
        "x-ms-client-request-id": "6355b3cb-9de2-dc6c-751e-e6d8c2913873",
<<<<<<< HEAD
        "x-ms-request-id": "e559f870-c01e-002b-780c-e75a0e000000",
        "x-ms-version": "2021-06-08"
=======
        "x-ms-request-id": "6ce857eb-001e-0046-533e-0eee45000000",
        "x-ms-version": "2021-04-10"
>>>>>>> bc50fe7b
      },
      "ResponseBody": []
    },
    {
      "RequestUri": "http://seanmcccanary3.blob.core.windows.net/test-container-918eb46a-0f65-9a37-e24e-7d5b0614159a/test-blob-168403e8-7434-5662-3ffc-26f35126495b",
      "RequestMethod": "PUT",
      "RequestHeaders": {
        "Accept": "application/xml",
        "Authorization": "Sanitized",
        "Content-Length": "0",
        "Content-Type": "application/octet-stream",
<<<<<<< HEAD
        "If-None-Match": "*",
        "traceparent": "00-95bd1eb88d57b5498aaa8d681e84d66e-8d89bccaadef924b-00",
        "User-Agent": "azsdk-net-Storage.Blobs/12.11.0-alpha.20211201.1 (.NET Framework 4.8.4300.0; Microsoft Windows 10.0.19044 )",
        "x-ms-blob-type": "BlockBlob",
        "x-ms-client-request-id": "4e284a39-9302-561d-50fe-23e576798a4e",
        "x-ms-date": "Wed, 01 Dec 2021 23:37:06 GMT",
        "x-ms-return-client-request-id": "true",
        "x-ms-version": "2021-06-08"
      },
      "RequestBody": [],
      "StatusCode": 201,
      "ResponseHeaders": {
        "Content-Length": "0",
        "Content-MD5": "1B2M2Y8AsgTpgAmY7PhCfg==",
        "Date": "Wed, 01 Dec 2021 23:37:05 GMT",
        "ETag": "\u00220x8D9B5237C6A2111\u0022",
        "Last-Modified": "Wed, 01 Dec 2021 23:37:06 GMT",
        "Server": "Windows-Azure-Blob/1.0 Microsoft-HTTPAPI/2.0",
        "x-ms-client-request-id": "4e284a39-9302-561d-50fe-23e576798a4e",
        "x-ms-content-crc64": "AAAAAAAAAAA=",
        "x-ms-request-id": "e559f882-c01e-002b-030c-e75a0e000000",
        "x-ms-request-server-encrypted": "true",
        "x-ms-version": "2021-06-08",
        "x-ms-version-id": "2021-12-01T23:37:06.5448721Z"
      },
      "ResponseBody": []
    },
    {
      "RequestUri": "http://seanmcccanary3.blob.core.windows.net/test-container-918eb46a-0f65-9a37-e24e-7d5b0614159a/test-blob-168403e8-7434-5662-3ffc-26f35126495b",
      "RequestMethod": "PUT",
      "RequestHeaders": {
        "Accept": "application/xml",
        "Authorization": "Sanitized",
        "Content-Length": "0",
        "Content-Type": "application/octet-stream",
        "traceparent": "00-faa04a3a6905344fab2a454d3f2a83f4-0f2048436f7fd94c-00",
        "User-Agent": "azsdk-net-Storage.Blobs/12.11.0-alpha.20211201.1 (.NET Framework 4.8.4300.0; Microsoft Windows 10.0.19044 )",
=======
        "traceparent": "00-c999a3f384706949aec7f0433721ca55-bc8434542a7efa4d-00",
        "User-Agent": "azsdk-net-Storage.Blobs/12.11.0-alpha.20220118.1 (.NET Framework 4.8.4420.0; Microsoft Windows 10.0.19044 )",
>>>>>>> bc50fe7b
        "x-ms-blob-content-language": "en",
        "x-ms-blob-content-type": "application/json",
        "x-ms-blob-type": "BlockBlob",
        "x-ms-client-request-id": "4e284a39-9302-561d-50fe-23e576798a4e",
        "x-ms-date": "Thu, 20 Jan 2022 20:44:53 GMT",
        "x-ms-return-client-request-id": "true",
        "x-ms-version": "2021-06-08"
      },
      "RequestBody": [],
      "StatusCode": 201,
      "ResponseHeaders": {
        "Content-Length": "0",
        "Content-MD5": "1B2M2Y8AsgTpgAmY7PhCfg==",
        "Date": "Thu, 20 Jan 2022 20:44:53 GMT",
        "ETag": "\u00220x8D9DC55B60B4F8D\u0022",
        "Last-Modified": "Thu, 20 Jan 2022 20:44:53 GMT",
        "Server": "Windows-Azure-Blob/1.0 Microsoft-HTTPAPI/2.0",
        "x-ms-client-request-id": "4e284a39-9302-561d-50fe-23e576798a4e",
        "x-ms-content-crc64": "AAAAAAAAAAA=",
        "x-ms-request-id": "6ce85805-001e-0046-693e-0eee45000000",
        "x-ms-request-server-encrypted": "true",
<<<<<<< HEAD
        "x-ms-version": "2021-06-08",
        "x-ms-version-id": "2021-12-01T23:37:06.6128339Z"
=======
        "x-ms-version": "2021-04-10",
        "x-ms-version-id": "2022-01-20T20:44:53.4161293Z"
>>>>>>> bc50fe7b
      },
      "ResponseBody": []
    },
    {
      "RequestUri": "http://seanmcccanary3.blob.core.windows.net/test-container-918eb46a-0f65-9a37-e24e-7d5b0614159a/test-blob-168403e8-7434-5662-3ffc-26f35126495b?comp=blocklist",
      "RequestMethod": "PUT",
      "RequestHeaders": {
        "Accept": "application/xml",
        "Authorization": "Sanitized",
        "Content-Length": "16",
        "Content-Type": "application/xml",
        "If-Match": "\u00220x8D9DC55B60B4F8D\u0022",
        "User-Agent": "azsdk-net-Storage.Blobs/12.11.0-alpha.20220118.1 (.NET Framework 4.8.4420.0; Microsoft Windows 10.0.19044 )",
        "x-ms-blob-content-language": "en",
        "x-ms-blob-content-type": "application/json",
        "x-ms-client-request-id": "07b94d2d-fafe-1059-0d3a-01c18ed1f618",
        "x-ms-date": "Thu, 20 Jan 2022 20:44:53 GMT",
        "x-ms-return-client-request-id": "true",
        "x-ms-version": "2021-06-08"
      },
      "RequestBody": "\uFEFF\u003CBlockList /\u003E",
      "StatusCode": 201,
      "ResponseHeaders": {
        "Content-Length": "0",
        "Date": "Thu, 20 Jan 2022 20:44:53 GMT",
        "ETag": "\u00220x8D9DC55B6238F01\u0022",
        "Last-Modified": "Thu, 20 Jan 2022 20:44:53 GMT",
        "Server": "Windows-Azure-Blob/1.0 Microsoft-HTTPAPI/2.0",
        "x-ms-client-request-id": "07b94d2d-fafe-1059-0d3a-01c18ed1f618",
        "x-ms-content-crc64": "g0vf2Kdg954=",
        "x-ms-request-id": "6ce85819-001e-0046-7b3e-0eee45000000",
        "x-ms-request-server-encrypted": "true",
<<<<<<< HEAD
        "x-ms-version": "2021-06-08",
        "x-ms-version-id": "2021-12-01T23:37:06.7657465Z"
=======
        "x-ms-version": "2021-04-10",
        "x-ms-version-id": "2022-01-20T20:44:53.5760401Z"
>>>>>>> bc50fe7b
      },
      "ResponseBody": []
    },
    {
      "RequestUri": "http://seanmcccanary3.blob.core.windows.net/test-container-918eb46a-0f65-9a37-e24e-7d5b0614159a/test-blob-168403e8-7434-5662-3ffc-26f35126495b?comp=blocklist",
      "RequestMethod": "PUT",
      "RequestHeaders": {
        "Accept": "application/xml",
        "Authorization": "Sanitized",
        "Content-Length": "16",
        "Content-Type": "application/xml",
        "If-Match": "\u00220x8D9DC55B6238F01\u0022",
        "User-Agent": "azsdk-net-Storage.Blobs/12.11.0-alpha.20220118.1 (.NET Framework 4.8.4420.0; Microsoft Windows 10.0.19044 )",
        "x-ms-blob-content-language": "en",
        "x-ms-blob-content-type": "application/json",
        "x-ms-client-request-id": "29b780d4-83bf-da50-3123-8ac6e3f2a77a",
        "x-ms-date": "Thu, 20 Jan 2022 20:44:53 GMT",
        "x-ms-return-client-request-id": "true",
        "x-ms-version": "2021-06-08"
      },
      "RequestBody": "\uFEFF\u003CBlockList /\u003E",
      "StatusCode": 201,
      "ResponseHeaders": {
        "Content-Length": "0",
        "Date": "Thu, 20 Jan 2022 20:44:53 GMT",
        "ETag": "\u00220x8D9DC55B63A9620\u0022",
        "Last-Modified": "Thu, 20 Jan 2022 20:44:53 GMT",
        "Server": "Windows-Azure-Blob/1.0 Microsoft-HTTPAPI/2.0",
        "x-ms-client-request-id": "29b780d4-83bf-da50-3123-8ac6e3f2a77a",
        "x-ms-content-crc64": "g0vf2Kdg954=",
        "x-ms-request-id": "6ce85837-001e-0046-143e-0eee45000000",
        "x-ms-request-server-encrypted": "true",
<<<<<<< HEAD
        "x-ms-version": "2021-06-08",
        "x-ms-version-id": "2021-12-01T23:37:06.9156608Z"
=======
        "x-ms-version": "2021-04-10",
        "x-ms-version-id": "2022-01-20T20:44:53.7269552Z"
>>>>>>> bc50fe7b
      },
      "ResponseBody": []
    },
    {
      "RequestUri": "http://seanmcccanary3.blob.core.windows.net/test-container-918eb46a-0f65-9a37-e24e-7d5b0614159a/test-blob-168403e8-7434-5662-3ffc-26f35126495b",
      "RequestMethod": "HEAD",
      "RequestHeaders": {
        "Accept": "application/xml",
        "Authorization": "Sanitized",
        "traceparent": "00-532287eea352414e9f900ff018947a66-93a78dd1010e8143-00",
        "User-Agent": "azsdk-net-Storage.Blobs/12.11.0-alpha.20220118.1 (.NET Framework 4.8.4420.0; Microsoft Windows 10.0.19044 )",
        "x-ms-client-request-id": "0dec9e18-cc19-4e58-a0c4-7045ad1270a3",
        "x-ms-date": "Thu, 20 Jan 2022 20:44:53 GMT",
        "x-ms-return-client-request-id": "true",
        "x-ms-version": "2021-06-08"
      },
      "RequestBody": null,
      "StatusCode": 200,
      "ResponseHeaders": {
        "Accept-Ranges": "bytes",
        "Content-Language": "en",
        "Content-Length": "0",
        "Content-Type": "application/json",
        "Date": "Thu, 20 Jan 2022 20:44:53 GMT",
        "ETag": "\u00220x8D9DC55B63A9620\u0022",
        "Last-Modified": "Thu, 20 Jan 2022 20:44:53 GMT",
        "Server": "Windows-Azure-Blob/1.0 Microsoft-HTTPAPI/2.0",
        "Vary": "Origin",
        "x-ms-access-tier": "Hot",
        "x-ms-access-tier-inferred": "true",
        "x-ms-blob-type": "BlockBlob",
        "x-ms-client-request-id": "0dec9e18-cc19-4e58-a0c4-7045ad1270a3",
        "x-ms-creation-time": "Thu, 20 Jan 2022 20:44:53 GMT",
        "x-ms-is-current-version": "true",
        "x-ms-last-access-time": "Thu, 20 Jan 2022 20:44:53 GMT",
        "x-ms-lease-state": "available",
        "x-ms-lease-status": "unlocked",
        "x-ms-request-id": "6ce85877-001e-0046-4e3e-0eee45000000",
        "x-ms-server-encrypted": "true",
<<<<<<< HEAD
        "x-ms-version": "2021-06-08",
        "x-ms-version-id": "2021-12-01T23:37:06.9156608Z"
=======
        "x-ms-version": "2021-04-10",
        "x-ms-version-id": "2022-01-20T20:44:53.7269552Z"
>>>>>>> bc50fe7b
      },
      "ResponseBody": []
    },
    {
      "RequestUri": "http://seanmcccanary3.blob.core.windows.net/test-container-918eb46a-0f65-9a37-e24e-7d5b0614159a/test-blob-168403e8-7434-5662-3ffc-26f35126495b",
      "RequestMethod": "HEAD",
      "RequestHeaders": {
        "Accept": "application/xml",
        "Authorization": "Sanitized",
        "traceparent": "00-2a206b14786a5f46889aec3d02d4be8d-6acf925532593c4e-00",
        "User-Agent": "azsdk-net-Storage.Blobs/12.11.0-alpha.20220118.1 (.NET Framework 4.8.4420.0; Microsoft Windows 10.0.19044 )",
        "x-ms-client-request-id": "45adc122-9905-5460-12b8-a48918f44961",
        "x-ms-date": "Thu, 20 Jan 2022 20:44:53 GMT",
        "x-ms-return-client-request-id": "true",
        "x-ms-version": "2021-06-08"
      },
      "RequestBody": null,
      "StatusCode": 200,
      "ResponseHeaders": {
        "Accept-Ranges": "bytes",
        "Content-Language": "en",
        "Content-Length": "0",
        "Content-Type": "application/json",
        "Date": "Thu, 20 Jan 2022 20:44:53 GMT",
        "ETag": "\u00220x8D9DC55B63A9620\u0022",
        "Last-Modified": "Thu, 20 Jan 2022 20:44:53 GMT",
        "Server": "Windows-Azure-Blob/1.0 Microsoft-HTTPAPI/2.0",
        "Vary": "Origin",
        "x-ms-access-tier": "Hot",
        "x-ms-access-tier-inferred": "true",
        "x-ms-blob-type": "BlockBlob",
        "x-ms-client-request-id": "45adc122-9905-5460-12b8-a48918f44961",
        "x-ms-creation-time": "Thu, 20 Jan 2022 20:44:53 GMT",
        "x-ms-is-current-version": "true",
        "x-ms-last-access-time": "Thu, 20 Jan 2022 20:44:53 GMT",
        "x-ms-lease-state": "available",
        "x-ms-lease-status": "unlocked",
        "x-ms-request-id": "6ce85890-001e-0046-643e-0eee45000000",
        "x-ms-server-encrypted": "true",
<<<<<<< HEAD
        "x-ms-version": "2021-06-08",
        "x-ms-version-id": "2021-12-01T23:37:06.9156608Z"
=======
        "x-ms-version": "2021-04-10",
        "x-ms-version-id": "2022-01-20T20:44:53.7269552Z"
>>>>>>> bc50fe7b
      },
      "ResponseBody": []
    },
    {
      "RequestUri": "http://seanmcccanary3.blob.core.windows.net/test-container-918eb46a-0f65-9a37-e24e-7d5b0614159a?restype=container",
      "RequestMethod": "DELETE",
      "RequestHeaders": {
        "Accept": "application/xml",
        "Authorization": "Sanitized",
        "traceparent": "00-17b19eb22dd39940b8efe5ff84a4b7e4-5524b745fb356848-00",
        "User-Agent": "azsdk-net-Storage.Blobs/12.11.0-alpha.20220118.1 (.NET Framework 4.8.4420.0; Microsoft Windows 10.0.19044 )",
        "x-ms-client-request-id": "eb23ade2-2b64-b09e-2775-9086398c3352",
        "x-ms-date": "Thu, 20 Jan 2022 20:44:53 GMT",
        "x-ms-return-client-request-id": "true",
        "x-ms-version": "2021-06-08"
      },
      "RequestBody": null,
      "StatusCode": 202,
      "ResponseHeaders": {
        "Content-Length": "0",
        "Date": "Thu, 20 Jan 2022 20:44:53 GMT",
        "Server": "Windows-Azure-Blob/1.0 Microsoft-HTTPAPI/2.0",
<<<<<<< HEAD
        "x-ms-client-request-id": "6aa6477b-5dd0-c8fd-2e11-492fcc0401fc",
        "x-ms-request-id": "e559f949-c01e-002b-260c-e75a0e000000",
        "x-ms-version": "2021-06-08"
=======
        "x-ms-client-request-id": "eb23ade2-2b64-b09e-2775-9086398c3352",
        "x-ms-request-id": "6ce858a4-001e-0046-783e-0eee45000000",
        "x-ms-version": "2021-04-10"
>>>>>>> bc50fe7b
      },
      "ResponseBody": []
    }
  ],
  "Variables": {
    "RandomSeed": "1134275196",
    "Storage_TestConfigDefault": "ProductionTenant\nseanmcccanary3\nU2FuaXRpemVk\nhttp://seanmcccanary3.blob.core.windows.net\nhttp://seanmcccanary3.file.core.windows.net\nhttp://seanmcccanary3.queue.core.windows.net\nhttp://seanmcccanary3.table.core.windows.net\n\n\n\n\nhttp://seanmcccanary3-secondary.blob.core.windows.net\nhttp://seanmcccanary3-secondary.file.core.windows.net\nhttp://seanmcccanary3-secondary.queue.core.windows.net\nhttp://seanmcccanary3-secondary.table.core.windows.net\n\nSanitized\n\n\nCloud\nBlobEndpoint=http://seanmcccanary3.blob.core.windows.net/;QueueEndpoint=http://seanmcccanary3.queue.core.windows.net/;FileEndpoint=http://seanmcccanary3.file.core.windows.net/;BlobSecondaryEndpoint=http://seanmcccanary3-secondary.blob.core.windows.net/;QueueSecondaryEndpoint=http://seanmcccanary3-secondary.queue.core.windows.net/;FileSecondaryEndpoint=http://seanmcccanary3-secondary.file.core.windows.net/;AccountName=seanmcccanary3;AccountKey=Kg==;\n[encryption scope]\n\n"
  }
}<|MERGE_RESOLUTION|>--- conflicted
+++ resolved
@@ -23,13 +23,8 @@
         "Last-Modified": "Thu, 20 Jan 2022 20:44:53 GMT",
         "Server": "Windows-Azure-Blob/1.0 Microsoft-HTTPAPI/2.0",
         "x-ms-client-request-id": "6355b3cb-9de2-dc6c-751e-e6d8c2913873",
-<<<<<<< HEAD
-        "x-ms-request-id": "e559f870-c01e-002b-780c-e75a0e000000",
-        "x-ms-version": "2021-06-08"
-=======
         "x-ms-request-id": "6ce857eb-001e-0046-533e-0eee45000000",
-        "x-ms-version": "2021-04-10"
->>>>>>> bc50fe7b
+        "x-ms-version": "2021-06-08"
       },
       "ResponseBody": []
     },
@@ -41,48 +36,8 @@
         "Authorization": "Sanitized",
         "Content-Length": "0",
         "Content-Type": "application/octet-stream",
-<<<<<<< HEAD
-        "If-None-Match": "*",
-        "traceparent": "00-95bd1eb88d57b5498aaa8d681e84d66e-8d89bccaadef924b-00",
-        "User-Agent": "azsdk-net-Storage.Blobs/12.11.0-alpha.20211201.1 (.NET Framework 4.8.4300.0; Microsoft Windows 10.0.19044 )",
-        "x-ms-blob-type": "BlockBlob",
-        "x-ms-client-request-id": "4e284a39-9302-561d-50fe-23e576798a4e",
-        "x-ms-date": "Wed, 01 Dec 2021 23:37:06 GMT",
-        "x-ms-return-client-request-id": "true",
-        "x-ms-version": "2021-06-08"
-      },
-      "RequestBody": [],
-      "StatusCode": 201,
-      "ResponseHeaders": {
-        "Content-Length": "0",
-        "Content-MD5": "1B2M2Y8AsgTpgAmY7PhCfg==",
-        "Date": "Wed, 01 Dec 2021 23:37:05 GMT",
-        "ETag": "\u00220x8D9B5237C6A2111\u0022",
-        "Last-Modified": "Wed, 01 Dec 2021 23:37:06 GMT",
-        "Server": "Windows-Azure-Blob/1.0 Microsoft-HTTPAPI/2.0",
-        "x-ms-client-request-id": "4e284a39-9302-561d-50fe-23e576798a4e",
-        "x-ms-content-crc64": "AAAAAAAAAAA=",
-        "x-ms-request-id": "e559f882-c01e-002b-030c-e75a0e000000",
-        "x-ms-request-server-encrypted": "true",
-        "x-ms-version": "2021-06-08",
-        "x-ms-version-id": "2021-12-01T23:37:06.5448721Z"
-      },
-      "ResponseBody": []
-    },
-    {
-      "RequestUri": "http://seanmcccanary3.blob.core.windows.net/test-container-918eb46a-0f65-9a37-e24e-7d5b0614159a/test-blob-168403e8-7434-5662-3ffc-26f35126495b",
-      "RequestMethod": "PUT",
-      "RequestHeaders": {
-        "Accept": "application/xml",
-        "Authorization": "Sanitized",
-        "Content-Length": "0",
-        "Content-Type": "application/octet-stream",
-        "traceparent": "00-faa04a3a6905344fab2a454d3f2a83f4-0f2048436f7fd94c-00",
-        "User-Agent": "azsdk-net-Storage.Blobs/12.11.0-alpha.20211201.1 (.NET Framework 4.8.4300.0; Microsoft Windows 10.0.19044 )",
-=======
         "traceparent": "00-c999a3f384706949aec7f0433721ca55-bc8434542a7efa4d-00",
         "User-Agent": "azsdk-net-Storage.Blobs/12.11.0-alpha.20220118.1 (.NET Framework 4.8.4420.0; Microsoft Windows 10.0.19044 )",
->>>>>>> bc50fe7b
         "x-ms-blob-content-language": "en",
         "x-ms-blob-content-type": "application/json",
         "x-ms-blob-type": "BlockBlob",
@@ -104,13 +59,8 @@
         "x-ms-content-crc64": "AAAAAAAAAAA=",
         "x-ms-request-id": "6ce85805-001e-0046-693e-0eee45000000",
         "x-ms-request-server-encrypted": "true",
-<<<<<<< HEAD
-        "x-ms-version": "2021-06-08",
-        "x-ms-version-id": "2021-12-01T23:37:06.6128339Z"
-=======
-        "x-ms-version": "2021-04-10",
+        "x-ms-version": "2021-06-08",
         "x-ms-version-id": "2022-01-20T20:44:53.4161293Z"
->>>>>>> bc50fe7b
       },
       "ResponseBody": []
     },
@@ -143,13 +93,8 @@
         "x-ms-content-crc64": "g0vf2Kdg954=",
         "x-ms-request-id": "6ce85819-001e-0046-7b3e-0eee45000000",
         "x-ms-request-server-encrypted": "true",
-<<<<<<< HEAD
-        "x-ms-version": "2021-06-08",
-        "x-ms-version-id": "2021-12-01T23:37:06.7657465Z"
-=======
-        "x-ms-version": "2021-04-10",
+        "x-ms-version": "2021-06-08",
         "x-ms-version-id": "2022-01-20T20:44:53.5760401Z"
->>>>>>> bc50fe7b
       },
       "ResponseBody": []
     },
@@ -182,13 +127,8 @@
         "x-ms-content-crc64": "g0vf2Kdg954=",
         "x-ms-request-id": "6ce85837-001e-0046-143e-0eee45000000",
         "x-ms-request-server-encrypted": "true",
-<<<<<<< HEAD
-        "x-ms-version": "2021-06-08",
-        "x-ms-version-id": "2021-12-01T23:37:06.9156608Z"
-=======
-        "x-ms-version": "2021-04-10",
+        "x-ms-version": "2021-06-08",
         "x-ms-version-id": "2022-01-20T20:44:53.7269552Z"
->>>>>>> bc50fe7b
       },
       "ResponseBody": []
     },
@@ -228,13 +168,8 @@
         "x-ms-lease-status": "unlocked",
         "x-ms-request-id": "6ce85877-001e-0046-4e3e-0eee45000000",
         "x-ms-server-encrypted": "true",
-<<<<<<< HEAD
-        "x-ms-version": "2021-06-08",
-        "x-ms-version-id": "2021-12-01T23:37:06.9156608Z"
-=======
-        "x-ms-version": "2021-04-10",
+        "x-ms-version": "2021-06-08",
         "x-ms-version-id": "2022-01-20T20:44:53.7269552Z"
->>>>>>> bc50fe7b
       },
       "ResponseBody": []
     },
@@ -274,13 +209,8 @@
         "x-ms-lease-status": "unlocked",
         "x-ms-request-id": "6ce85890-001e-0046-643e-0eee45000000",
         "x-ms-server-encrypted": "true",
-<<<<<<< HEAD
-        "x-ms-version": "2021-06-08",
-        "x-ms-version-id": "2021-12-01T23:37:06.9156608Z"
-=======
-        "x-ms-version": "2021-04-10",
+        "x-ms-version": "2021-06-08",
         "x-ms-version-id": "2022-01-20T20:44:53.7269552Z"
->>>>>>> bc50fe7b
       },
       "ResponseBody": []
     },
@@ -303,15 +233,9 @@
         "Content-Length": "0",
         "Date": "Thu, 20 Jan 2022 20:44:53 GMT",
         "Server": "Windows-Azure-Blob/1.0 Microsoft-HTTPAPI/2.0",
-<<<<<<< HEAD
-        "x-ms-client-request-id": "6aa6477b-5dd0-c8fd-2e11-492fcc0401fc",
-        "x-ms-request-id": "e559f949-c01e-002b-260c-e75a0e000000",
-        "x-ms-version": "2021-06-08"
-=======
         "x-ms-client-request-id": "eb23ade2-2b64-b09e-2775-9086398c3352",
         "x-ms-request-id": "6ce858a4-001e-0046-783e-0eee45000000",
-        "x-ms-version": "2021-04-10"
->>>>>>> bc50fe7b
+        "x-ms-version": "2021-06-08"
       },
       "ResponseBody": []
     }
