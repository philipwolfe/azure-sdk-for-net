--- conflicted
+++ resolved
@@ -67,11 +67,7 @@
           "Microsoft-HTTPAPI/2.0"
         ],
         "x-ms-client-request-id": "822795f4-5eec-8022-9065-5fd2f7e1a144",
-<<<<<<< HEAD
-        "x-ms-request-id": "ffaa7af0-301e-0040-2133-f39503000000",
-=======
         "x-ms-request-id": "f0f5fc10-d01e-0032-374a-0925de000000",
->>>>>>> 8d420312
         "x-ms-version": "2019-12-12"
       },
       "ResponseBody": []
@@ -100,11 +96,7 @@
           "Microsoft-HTTPAPI/2.0"
         ],
         "x-ms-client-request-id": "d27c8ec2-0573-295c-6e5d-fcc5e36e2bc5",
-<<<<<<< HEAD
-        "x-ms-request-id": "ffaa7b0d-301e-0040-3933-f39503000000",
-=======
         "x-ms-request-id": "f0f5fc21-d01e-0032-464a-0925de000000",
->>>>>>> 8d420312
         "x-ms-version": "2019-12-12"
       },
       "ResponseBody": []
