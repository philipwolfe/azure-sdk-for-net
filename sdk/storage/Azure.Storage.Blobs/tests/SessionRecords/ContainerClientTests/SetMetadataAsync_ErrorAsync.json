{
  "Entries": [
    {
      "RequestUri": "https://seanmcccanary.blob.core.windows.net/test-container-a4892943-5e11-e742-3dab-7b26ada51d7e?restype=container\u0026comp=metadata",
      "RequestMethod": "PUT",
      "RequestHeaders": {
        "Authorization": "Sanitized",
        "traceparent": "00-c94e1dd2a65d874f9c52ee9f7848ac76-67d75cd2faae184f-00",
        "User-Agent": [
          "azsdk-net-Storage.Blobs/12.5.0-dev.20200402.1",
          "(.NET Core 4.6.28325.01; Microsoft Windows 10.0.18362 )"
        ],
        "x-ms-client-request-id": "e94494a7-7f1b-37ec-957c-461261910ee5",
        "x-ms-date": "Fri, 03 Apr 2020 00:02:12 GMT",
        "x-ms-meta-Capital": "letter",
        "x-ms-meta-foo": "bar",
        "x-ms-meta-meta": "data",
        "x-ms-meta-UPPER": "case",
        "x-ms-return-client-request-id": "true",
        "x-ms-version": "2019-12-12"
      },
      "RequestBody": null,
      "StatusCode": 404,
      "ResponseHeaders": {
        "Content-Length": "225",
        "Content-Type": "application/xml",
        "Date": "Fri, 03 Apr 2020 00:02:11 GMT",
        "Server": [
          "Windows-Azure-Blob/1.0",
          "Microsoft-HTTPAPI/2.0"
        ],
        "x-ms-client-request-id": "e94494a7-7f1b-37ec-957c-461261910ee5",
        "x-ms-error-code": "ContainerNotFound",
<<<<<<< HEAD
        "x-ms-request-id": "417f0081-601e-002f-2433-f39ff0000000",
=======
        "x-ms-request-id": "7f4cb9d0-101e-0057-054b-09e393000000",
>>>>>>> 8d420312
        "x-ms-version": "2019-12-12"
      },
      "ResponseBody": [
        "\uFEFF\u003C?xml version=\u00221.0\u0022 encoding=\u0022utf-8\u0022?\u003E\u003CError\u003E\u003CCode\u003EContainerNotFound\u003C/Code\u003E\u003CMessage\u003EThe specified container does not exist.\n",
        "RequestId:7f4cb9d0-101e-0057-054b-09e393000000\n",
        "Time:2020-04-03T00:02:12.3438550Z\u003C/Message\u003E\u003C/Error\u003E"
      ]
    }
  ],
  "Variables": {
    "RandomSeed": "991284952",
    "Storage_TestConfigDefault": "ProductionTenant\nseanmcccanary\nU2FuaXRpemVk\nhttps://seanmcccanary.blob.core.windows.net\nhttps://seanmcccanary.file.core.windows.net\nhttps://seanmcccanary.queue.core.windows.net\nhttps://seanmcccanary.table.core.windows.net\n\n\n\n\nhttps://seanmcccanary-secondary.blob.core.windows.net\nhttps://seanmcccanary-secondary.file.core.windows.net\nhttps://seanmcccanary-secondary.queue.core.windows.net\nhttps://seanmcccanary-secondary.table.core.windows.net\n\nSanitized\n\n\nCloud\nBlobEndpoint=https://seanmcccanary.blob.core.windows.net/;QueueEndpoint=https://seanmcccanary.queue.core.windows.net/;FileEndpoint=https://seanmcccanary.file.core.windows.net/;BlobSecondaryEndpoint=https://seanmcccanary-secondary.blob.core.windows.net/;QueueSecondaryEndpoint=https://seanmcccanary-secondary.queue.core.windows.net/;FileSecondaryEndpoint=https://seanmcccanary-secondary.file.core.windows.net/;AccountName=seanmcccanary;AccountKey=Sanitized\nseanscope1"
  }
}<|MERGE_RESOLUTION|>--- conflicted
+++ resolved
@@ -31,11 +31,7 @@
         ],
         "x-ms-client-request-id": "e94494a7-7f1b-37ec-957c-461261910ee5",
         "x-ms-error-code": "ContainerNotFound",
-<<<<<<< HEAD
-        "x-ms-request-id": "417f0081-601e-002f-2433-f39ff0000000",
-=======
         "x-ms-request-id": "7f4cb9d0-101e-0057-054b-09e393000000",
->>>>>>> 8d420312
         "x-ms-version": "2019-12-12"
       },
       "ResponseBody": [
