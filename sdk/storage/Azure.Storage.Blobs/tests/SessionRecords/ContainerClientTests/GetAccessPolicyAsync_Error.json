--- conflicted
+++ resolved
@@ -27,11 +27,7 @@
         ],
         "x-ms-client-request-id": "57a84bc3-8105-a316-0175-928ba6b58082",
         "x-ms-error-code": "ContainerNotFound",
-<<<<<<< HEAD
-        "x-ms-request-id": "95829353-601e-0010-7532-f35753000000",
-=======
         "x-ms-request-id": "ee0b83a6-901e-0049-1b4a-090f4b000000",
->>>>>>> 8d420312
         "x-ms-version": "2019-12-12"
       },
       "ResponseBody": [
