{
  "Entries": [
    {
      "RequestUri": "https://seanmcccanary.blob.core.windows.net/test-container-f0218a35-8a66-532e-8a72-e226d6002350?restype=container",
      "RequestMethod": "PUT",
      "RequestHeaders": {
        "Authorization": "Sanitized",
        "traceparent": "00-22c5a20dd19b0b46a8a72a02b12b591f-c9226eb7591f524b-00",
        "User-Agent": [
          "azsdk-net-Storage.Blobs/12.5.0-dev.20200402.1",
          "(.NET Core 4.6.28325.01; Microsoft Windows 10.0.18362 )"
        ],
        "x-ms-client-request-id": "cf8e8f26-41b7-fab5-4269-d54647767e5b",
        "x-ms-date": "Thu, 02 Apr 2020 23:59:05 GMT",
        "x-ms-return-client-request-id": "true",
        "x-ms-version": "2019-12-12"
      },
      "RequestBody": null,
      "StatusCode": 201,
      "ResponseHeaders": {
        "Content-Length": "0",
        "Date": "Thu, 02 Apr 2020 23:59:04 GMT",
        "ETag": "\u00220x8D7D761D3191FCF\u0022",
        "Last-Modified": "Thu, 02 Apr 2020 23:59:04 GMT",
        "Server": [
          "Windows-Azure-Blob/1.0",
          "Microsoft-HTTPAPI/2.0"
        ],
        "x-ms-client-request-id": "cf8e8f26-41b7-fab5-4269-d54647767e5b",
<<<<<<< HEAD
        "x-ms-request-id": "2c48fbeb-c01e-0019-1c32-f31280000000",
=======
        "x-ms-request-id": "df68364a-201e-0011-104a-09d714000000",
>>>>>>> 8d420312
        "x-ms-version": "2019-12-12"
      },
      "ResponseBody": []
    },
    {
      "RequestUri": "https://seanmcccanary.blob.core.windows.net/test-container-f0218a35-8a66-532e-8a72-e226d6002350?comp=lease\u0026restype=container",
      "RequestMethod": "PUT",
      "RequestHeaders": {
        "Authorization": "Sanitized",
        "traceparent": "00-9d82c2bc52d1f54eb288b3002e3c00d4-afbc598c05ca3448-00",
        "User-Agent": [
          "azsdk-net-Storage.Blobs/12.5.0-dev.20200402.1",
          "(.NET Core 4.6.28325.01; Microsoft Windows 10.0.18362 )"
        ],
        "x-ms-client-request-id": "338c35dd-3776-3ee9-574f-d138d65cc9df",
        "x-ms-date": "Thu, 02 Apr 2020 23:59:05 GMT",
        "x-ms-lease-action": "acquire",
        "x-ms-lease-duration": "15",
        "x-ms-proposed-lease-id": "08e4ef92-d6ea-1494-1185-13748b0c8ca0",
        "x-ms-return-client-request-id": "true",
        "x-ms-version": "2019-12-12"
      },
      "RequestBody": null,
      "StatusCode": 201,
      "ResponseHeaders": {
        "Content-Length": "0",
        "Date": "Thu, 02 Apr 2020 23:59:04 GMT",
        "ETag": "\u00220x8D7D761D3191FCF\u0022",
        "Last-Modified": "Thu, 02 Apr 2020 23:59:04 GMT",
        "Server": [
          "Windows-Azure-Blob/1.0",
          "Microsoft-HTTPAPI/2.0"
        ],
        "x-ms-client-request-id": "338c35dd-3776-3ee9-574f-d138d65cc9df",
        "x-ms-lease-id": "08e4ef92-d6ea-1494-1185-13748b0c8ca0",
<<<<<<< HEAD
        "x-ms-request-id": "2c48fbee-c01e-0019-1d32-f31280000000",
=======
        "x-ms-request-id": "df683659-201e-0011-1c4a-09d714000000",
>>>>>>> 8d420312
        "x-ms-version": "2019-12-12"
      },
      "ResponseBody": []
    },
    {
      "RequestUri": "https://seanmcccanary.blob.core.windows.net/test-container-f0218a35-8a66-532e-8a72-e226d6002350?comp=lease\u0026restype=container",
      "RequestMethod": "PUT",
      "RequestHeaders": {
        "Authorization": "Sanitized",
        "If-Modified-Since": "Fri, 03 Apr 2020 23:59:05 GMT",
        "traceparent": "00-a4fa40edae83ce4495a0e90174a9b5c7-833bfe05c98b944c-00",
        "User-Agent": [
          "azsdk-net-Storage.Blobs/12.5.0-dev.20200402.1",
          "(.NET Core 4.6.28325.01; Microsoft Windows 10.0.18362 )"
        ],
        "x-ms-client-request-id": "165aca43-20a5-3aef-b94f-80b5dfaa789f",
        "x-ms-date": "Thu, 02 Apr 2020 23:59:05 GMT",
        "x-ms-lease-action": "change",
        "x-ms-lease-id": "08e4ef92-d6ea-1494-1185-13748b0c8ca0",
        "x-ms-proposed-lease-id": "46ff14b9-5372-9598-36b1-00384b325366",
        "x-ms-return-client-request-id": "true",
        "x-ms-version": "2019-12-12"
      },
      "RequestBody": null,
      "StatusCode": 412,
      "ResponseHeaders": {
        "Content-Length": "252",
        "Content-Type": "application/xml",
        "Date": "Thu, 02 Apr 2020 23:59:04 GMT",
        "Server": [
          "Windows-Azure-Blob/1.0",
          "Microsoft-HTTPAPI/2.0"
        ],
        "x-ms-client-request-id": "165aca43-20a5-3aef-b94f-80b5dfaa789f",
        "x-ms-error-code": "ConditionNotMet",
<<<<<<< HEAD
        "x-ms-request-id": "2c48fbf3-c01e-0019-2232-f31280000000",
=======
        "x-ms-request-id": "df68366a-201e-0011-294a-09d714000000",
>>>>>>> 8d420312
        "x-ms-version": "2019-12-12"
      },
      "ResponseBody": [
        "\uFEFF\u003C?xml version=\u00221.0\u0022 encoding=\u0022utf-8\u0022?\u003E\u003CError\u003E\u003CCode\u003EConditionNotMet\u003C/Code\u003E\u003CMessage\u003EThe condition specified using HTTP conditional header(s) is not met.\n",
        "RequestId:df68366a-201e-0011-294a-09d714000000\n",
        "Time:2020-04-02T23:59:05.1494500Z\u003C/Message\u003E\u003C/Error\u003E"
      ]
    },
    {
      "RequestUri": "https://seanmcccanary.blob.core.windows.net/test-container-f0218a35-8a66-532e-8a72-e226d6002350?restype=container",
      "RequestMethod": "DELETE",
      "RequestHeaders": {
        "Authorization": "Sanitized",
        "traceparent": "00-cb684b9ef5d2a44d8e5503a87df79d16-b17e5a054870d046-00",
        "User-Agent": [
          "azsdk-net-Storage.Blobs/12.5.0-dev.20200402.1",
          "(.NET Core 4.6.28325.01; Microsoft Windows 10.0.18362 )"
        ],
        "x-ms-client-request-id": "0cf5dce9-b302-113a-bcc7-2e2e34e52886",
        "x-ms-date": "Thu, 02 Apr 2020 23:59:06 GMT",
        "x-ms-lease-id": "08e4ef92-d6ea-1494-1185-13748b0c8ca0",
        "x-ms-return-client-request-id": "true",
        "x-ms-version": "2019-12-12"
      },
      "RequestBody": null,
      "StatusCode": 202,
      "ResponseHeaders": {
        "Content-Length": "0",
        "Date": "Thu, 02 Apr 2020 23:59:04 GMT",
        "Server": [
          "Windows-Azure-Blob/1.0",
          "Microsoft-HTTPAPI/2.0"
        ],
        "x-ms-client-request-id": "0cf5dce9-b302-113a-bcc7-2e2e34e52886",
<<<<<<< HEAD
        "x-ms-request-id": "2c48fbf4-c01e-0019-2332-f31280000000",
=======
        "x-ms-request-id": "df683674-201e-0011-324a-09d714000000",
>>>>>>> 8d420312
        "x-ms-version": "2019-12-12"
      },
      "ResponseBody": []
    },
    {
      "RequestUri": "https://seanmcccanary.blob.core.windows.net/test-container-b748ac37-e466-bdb7-1230-7b211e294ec9?restype=container",
      "RequestMethod": "PUT",
      "RequestHeaders": {
        "Authorization": "Sanitized",
        "traceparent": "00-8934e0a3114e774c8e81904f010dc3e0-d580daf6de3fc34d-00",
        "User-Agent": [
          "azsdk-net-Storage.Blobs/12.5.0-dev.20200402.1",
          "(.NET Core 4.6.28325.01; Microsoft Windows 10.0.18362 )"
        ],
        "x-ms-client-request-id": "408f7b5b-f0a8-048a-2438-fad13718f293",
        "x-ms-date": "Thu, 02 Apr 2020 23:59:06 GMT",
        "x-ms-return-client-request-id": "true",
        "x-ms-version": "2019-12-12"
      },
      "RequestBody": null,
      "StatusCode": 201,
      "ResponseHeaders": {
        "Content-Length": "0",
        "Date": "Thu, 02 Apr 2020 23:59:05 GMT",
        "ETag": "\u00220x8D7D761D3797F9A\u0022",
        "Last-Modified": "Thu, 02 Apr 2020 23:59:05 GMT",
        "Server": [
          "Windows-Azure-Blob/1.0",
          "Microsoft-HTTPAPI/2.0"
        ],
        "x-ms-client-request-id": "408f7b5b-f0a8-048a-2438-fad13718f293",
<<<<<<< HEAD
        "x-ms-request-id": "a527b4f5-401e-0007-4832-f3fe58000000",
=======
        "x-ms-request-id": "9421ee33-701e-001c-314a-091fc0000000",
>>>>>>> 8d420312
        "x-ms-version": "2019-12-12"
      },
      "ResponseBody": []
    },
    {
      "RequestUri": "https://seanmcccanary.blob.core.windows.net/test-container-b748ac37-e466-bdb7-1230-7b211e294ec9?comp=lease\u0026restype=container",
      "RequestMethod": "PUT",
      "RequestHeaders": {
        "Authorization": "Sanitized",
        "traceparent": "00-6fad8b9e3731e444a21a41ddd10c4213-b2cbc5287018f149-00",
        "User-Agent": [
          "azsdk-net-Storage.Blobs/12.5.0-dev.20200402.1",
          "(.NET Core 4.6.28325.01; Microsoft Windows 10.0.18362 )"
        ],
        "x-ms-client-request-id": "709471d2-5052-6af8-44d0-a05146535943",
        "x-ms-date": "Thu, 02 Apr 2020 23:59:06 GMT",
        "x-ms-lease-action": "acquire",
        "x-ms-lease-duration": "15",
        "x-ms-proposed-lease-id": "a5876578-2518-cbd0-0f4a-13761f3f6588",
        "x-ms-return-client-request-id": "true",
        "x-ms-version": "2019-12-12"
      },
      "RequestBody": null,
      "StatusCode": 201,
      "ResponseHeaders": {
        "Content-Length": "0",
        "Date": "Thu, 02 Apr 2020 23:59:05 GMT",
        "ETag": "\u00220x8D7D761D3797F9A\u0022",
        "Last-Modified": "Thu, 02 Apr 2020 23:59:05 GMT",
        "Server": [
          "Windows-Azure-Blob/1.0",
          "Microsoft-HTTPAPI/2.0"
        ],
        "x-ms-client-request-id": "709471d2-5052-6af8-44d0-a05146535943",
        "x-ms-lease-id": "a5876578-2518-cbd0-0f4a-13761f3f6588",
<<<<<<< HEAD
        "x-ms-request-id": "a527b4f8-401e-0007-4a32-f3fe58000000",
=======
        "x-ms-request-id": "9421ee37-701e-001c-334a-091fc0000000",
>>>>>>> 8d420312
        "x-ms-version": "2019-12-12"
      },
      "ResponseBody": []
    },
    {
      "RequestUri": "https://seanmcccanary.blob.core.windows.net/test-container-b748ac37-e466-bdb7-1230-7b211e294ec9?comp=lease\u0026restype=container",
      "RequestMethod": "PUT",
      "RequestHeaders": {
        "Authorization": "Sanitized",
        "If-Unmodified-Since": "Wed, 01 Apr 2020 23:59:05 GMT",
        "traceparent": "00-5f5109c54d09da4992ed7d1b583d15cc-ca76d716eade9741-00",
        "User-Agent": [
          "azsdk-net-Storage.Blobs/12.5.0-dev.20200402.1",
          "(.NET Core 4.6.28325.01; Microsoft Windows 10.0.18362 )"
        ],
        "x-ms-client-request-id": "00aaf9e1-5437-ab39-3994-ad31ae4bef57",
        "x-ms-date": "Thu, 02 Apr 2020 23:59:06 GMT",
        "x-ms-lease-action": "change",
        "x-ms-lease-id": "a5876578-2518-cbd0-0f4a-13761f3f6588",
        "x-ms-proposed-lease-id": "a2c6c63c-0e9a-b620-04c7-de7d71cbc58b",
        "x-ms-return-client-request-id": "true",
        "x-ms-version": "2019-12-12"
      },
      "RequestBody": null,
      "StatusCode": 412,
      "ResponseHeaders": {
        "Content-Length": "252",
        "Content-Type": "application/xml",
        "Date": "Thu, 02 Apr 2020 23:59:05 GMT",
        "Server": [
          "Windows-Azure-Blob/1.0",
          "Microsoft-HTTPAPI/2.0"
        ],
        "x-ms-client-request-id": "00aaf9e1-5437-ab39-3994-ad31ae4bef57",
        "x-ms-error-code": "ConditionNotMet",
<<<<<<< HEAD
        "x-ms-request-id": "a527b4fa-401e-0007-4c32-f3fe58000000",
=======
        "x-ms-request-id": "9421ee3c-701e-001c-384a-091fc0000000",
>>>>>>> 8d420312
        "x-ms-version": "2019-12-12"
      },
      "ResponseBody": [
        "\uFEFF\u003C?xml version=\u00221.0\u0022 encoding=\u0022utf-8\u0022?\u003E\u003CError\u003E\u003CCode\u003EConditionNotMet\u003C/Code\u003E\u003CMessage\u003EThe condition specified using HTTP conditional header(s) is not met.\n",
        "RequestId:9421ee3c-701e-001c-384a-091fc0000000\n",
        "Time:2020-04-02T23:59:05.7840512Z\u003C/Message\u003E\u003C/Error\u003E"
      ]
    },
    {
      "RequestUri": "https://seanmcccanary.blob.core.windows.net/test-container-b748ac37-e466-bdb7-1230-7b211e294ec9?restype=container",
      "RequestMethod": "DELETE",
      "RequestHeaders": {
        "Authorization": "Sanitized",
        "traceparent": "00-2e08978e42f0a544bbef239b78dcdb87-cdef41d40840bb4d-00",
        "User-Agent": [
          "azsdk-net-Storage.Blobs/12.5.0-dev.20200402.1",
          "(.NET Core 4.6.28325.01; Microsoft Windows 10.0.18362 )"
        ],
        "x-ms-client-request-id": "4d6fb0f7-58a8-300c-4fce-b3acc5543ede",
        "x-ms-date": "Thu, 02 Apr 2020 23:59:06 GMT",
        "x-ms-lease-id": "a5876578-2518-cbd0-0f4a-13761f3f6588",
        "x-ms-return-client-request-id": "true",
        "x-ms-version": "2019-12-12"
      },
      "RequestBody": null,
      "StatusCode": 202,
      "ResponseHeaders": {
        "Content-Length": "0",
        "Date": "Thu, 02 Apr 2020 23:59:05 GMT",
        "Server": [
          "Windows-Azure-Blob/1.0",
          "Microsoft-HTTPAPI/2.0"
        ],
        "x-ms-client-request-id": "4d6fb0f7-58a8-300c-4fce-b3acc5543ede",
<<<<<<< HEAD
        "x-ms-request-id": "a527b500-401e-0007-5232-f3fe58000000",
=======
        "x-ms-request-id": "9421ee41-701e-001c-3d4a-091fc0000000",
>>>>>>> 8d420312
        "x-ms-version": "2019-12-12"
      },
      "ResponseBody": []
    }
  ],
  "Variables": {
    "DateTimeOffsetNow": "2020-04-02T16:59:05.5689573-07:00",
    "RandomSeed": "921073488",
    "Storage_TestConfigDefault": "ProductionTenant\nseanmcccanary\nU2FuaXRpemVk\nhttps://seanmcccanary.blob.core.windows.net\nhttps://seanmcccanary.file.core.windows.net\nhttps://seanmcccanary.queue.core.windows.net\nhttps://seanmcccanary.table.core.windows.net\n\n\n\n\nhttps://seanmcccanary-secondary.blob.core.windows.net\nhttps://seanmcccanary-secondary.file.core.windows.net\nhttps://seanmcccanary-secondary.queue.core.windows.net\nhttps://seanmcccanary-secondary.table.core.windows.net\n\nSanitized\n\n\nCloud\nBlobEndpoint=https://seanmcccanary.blob.core.windows.net/;QueueEndpoint=https://seanmcccanary.queue.core.windows.net/;FileEndpoint=https://seanmcccanary.file.core.windows.net/;BlobSecondaryEndpoint=https://seanmcccanary-secondary.blob.core.windows.net/;QueueSecondaryEndpoint=https://seanmcccanary-secondary.queue.core.windows.net/;FileSecondaryEndpoint=https://seanmcccanary-secondary.file.core.windows.net/;AccountName=seanmcccanary;AccountKey=Sanitized\nseanscope1"
  }
}<|MERGE_RESOLUTION|>--- conflicted
+++ resolved
@@ -27,11 +27,7 @@
           "Microsoft-HTTPAPI/2.0"
         ],
         "x-ms-client-request-id": "cf8e8f26-41b7-fab5-4269-d54647767e5b",
-<<<<<<< HEAD
-        "x-ms-request-id": "2c48fbeb-c01e-0019-1c32-f31280000000",
-=======
         "x-ms-request-id": "df68364a-201e-0011-104a-09d714000000",
->>>>>>> 8d420312
         "x-ms-version": "2019-12-12"
       },
       "ResponseBody": []
@@ -67,11 +63,7 @@
         ],
         "x-ms-client-request-id": "338c35dd-3776-3ee9-574f-d138d65cc9df",
         "x-ms-lease-id": "08e4ef92-d6ea-1494-1185-13748b0c8ca0",
-<<<<<<< HEAD
-        "x-ms-request-id": "2c48fbee-c01e-0019-1d32-f31280000000",
-=======
         "x-ms-request-id": "df683659-201e-0011-1c4a-09d714000000",
->>>>>>> 8d420312
         "x-ms-version": "2019-12-12"
       },
       "ResponseBody": []
@@ -107,11 +99,7 @@
         ],
         "x-ms-client-request-id": "165aca43-20a5-3aef-b94f-80b5dfaa789f",
         "x-ms-error-code": "ConditionNotMet",
-<<<<<<< HEAD
-        "x-ms-request-id": "2c48fbf3-c01e-0019-2232-f31280000000",
-=======
         "x-ms-request-id": "df68366a-201e-0011-294a-09d714000000",
->>>>>>> 8d420312
         "x-ms-version": "2019-12-12"
       },
       "ResponseBody": [
@@ -146,11 +134,7 @@
           "Microsoft-HTTPAPI/2.0"
         ],
         "x-ms-client-request-id": "0cf5dce9-b302-113a-bcc7-2e2e34e52886",
-<<<<<<< HEAD
-        "x-ms-request-id": "2c48fbf4-c01e-0019-2332-f31280000000",
-=======
         "x-ms-request-id": "df683674-201e-0011-324a-09d714000000",
->>>>>>> 8d420312
         "x-ms-version": "2019-12-12"
       },
       "ResponseBody": []
@@ -182,11 +166,7 @@
           "Microsoft-HTTPAPI/2.0"
         ],
         "x-ms-client-request-id": "408f7b5b-f0a8-048a-2438-fad13718f293",
-<<<<<<< HEAD
-        "x-ms-request-id": "a527b4f5-401e-0007-4832-f3fe58000000",
-=======
         "x-ms-request-id": "9421ee33-701e-001c-314a-091fc0000000",
->>>>>>> 8d420312
         "x-ms-version": "2019-12-12"
       },
       "ResponseBody": []
@@ -222,11 +202,7 @@
         ],
         "x-ms-client-request-id": "709471d2-5052-6af8-44d0-a05146535943",
         "x-ms-lease-id": "a5876578-2518-cbd0-0f4a-13761f3f6588",
-<<<<<<< HEAD
-        "x-ms-request-id": "a527b4f8-401e-0007-4a32-f3fe58000000",
-=======
         "x-ms-request-id": "9421ee37-701e-001c-334a-091fc0000000",
->>>>>>> 8d420312
         "x-ms-version": "2019-12-12"
       },
       "ResponseBody": []
@@ -262,11 +238,7 @@
         ],
         "x-ms-client-request-id": "00aaf9e1-5437-ab39-3994-ad31ae4bef57",
         "x-ms-error-code": "ConditionNotMet",
-<<<<<<< HEAD
-        "x-ms-request-id": "a527b4fa-401e-0007-4c32-f3fe58000000",
-=======
         "x-ms-request-id": "9421ee3c-701e-001c-384a-091fc0000000",
->>>>>>> 8d420312
         "x-ms-version": "2019-12-12"
       },
       "ResponseBody": [
@@ -301,11 +273,7 @@
           "Microsoft-HTTPAPI/2.0"
         ],
         "x-ms-client-request-id": "4d6fb0f7-58a8-300c-4fce-b3acc5543ede",
-<<<<<<< HEAD
-        "x-ms-request-id": "a527b500-401e-0007-5232-f3fe58000000",
-=======
         "x-ms-request-id": "9421ee41-701e-001c-3d4a-091fc0000000",
->>>>>>> 8d420312
         "x-ms-version": "2019-12-12"
       },
       "ResponseBody": []
