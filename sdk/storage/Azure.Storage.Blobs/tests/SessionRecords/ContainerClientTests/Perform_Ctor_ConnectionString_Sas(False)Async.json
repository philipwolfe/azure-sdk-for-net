--- conflicted
+++ resolved
@@ -1,11 +1,7 @@
 {
   "Entries": [
     {
-<<<<<<< HEAD
-      "RequestUri": "https://seanstagetest.blob.core.windows.net/test-container-1145b819-1074-52ef-e0fb-ce80be127e19?sv=2019-12-12\u0026ss=bfqt\u0026srt=sco\u0026spr=https\u0026se=2020-03-06T00%3A13%3A30Z\u0026sp=rwdlacup\u0026sig=Sanitized\u0026restype=container",
-=======
       "RequestUri": "https://seanmcccanary.blob.core.windows.net/test-container-1145b819-1074-52ef-e0fb-ce80be127e19?sv=2019-12-12\u0026ss=bfqt\u0026srt=sco\u0026spr=https\u0026se=2020-06-01T21%3A13%3A22Z\u0026sp=rwdlacup\u0026sig=Sanitized\u0026restype=container",
->>>>>>> 8d420312
       "RequestMethod": "PUT",
       "RequestHeaders": {
         "traceparent": "00-40ae8b5dae710f469eaec6420c43d5b2-0f45630b2f74c847-00",
@@ -29,21 +25,13 @@
           "Microsoft-HTTPAPI/2.0"
         ],
         "x-ms-client-request-id": "bbebad5f-65a7-147b-b57d-a230315b528f",
-<<<<<<< HEAD
-        "x-ms-request-id": "9583ee61-601e-0010-6d43-f35753000000",
-=======
         "x-ms-request-id": "875a6fd0-b01e-004e-5351-386328000000",
->>>>>>> 8d420312
         "x-ms-version": "2019-12-12"
       },
       "ResponseBody": []
     },
     {
-<<<<<<< HEAD
-      "RequestUri": "https://seanstagetest.blob.core.windows.net/test-container-1ad76d32-04db-c702-6e43-de940050fbe0?sv=2019-12-12\u0026ss=bfqt\u0026srt=sco\u0026spr=https\u0026se=2020-03-06T00%3A13%3A30Z\u0026sp=rwdlacup\u0026sig=Sanitized\u0026restype=container",
-=======
       "RequestUri": "https://seanmcccanary.blob.core.windows.net/test-container-1ad76d32-04db-c702-6e43-de940050fbe0?sv=2019-12-12\u0026ss=bfqt\u0026srt=sco\u0026spr=https\u0026se=2020-06-01T21%3A13%3A22Z\u0026sp=rwdlacup\u0026sig=Sanitized\u0026restype=container",
->>>>>>> 8d420312
       "RequestMethod": "PUT",
       "RequestHeaders": {
         "traceparent": "00-9d4d03b2e8271c44910efaea4937df37-aa850c38982cfd4f-00",
@@ -67,21 +55,13 @@
           "Microsoft-HTTPAPI/2.0"
         ],
         "x-ms-client-request-id": "76247271-207d-6fc9-dd97-e3c5276412d7",
-<<<<<<< HEAD
-        "x-ms-request-id": "6afcbde6-f01e-0012-2d43-f3e9eb000000",
-=======
         "x-ms-request-id": "c134b79c-c01e-0009-4751-380873000000",
->>>>>>> 8d420312
         "x-ms-version": "2019-12-12"
       },
       "ResponseBody": []
     },
     {
-<<<<<<< HEAD
-      "RequestUri": "https://seanstagetest.blob.core.windows.net/test-container-1145b819-1074-52ef-e0fb-ce80be127e19/test-blob-c171ed00-f064-54cf-d7e1-3e1702dd637f?sv=2019-12-12\u0026ss=bfqt\u0026srt=sco\u0026spr=https\u0026se=2020-03-06T00%3A13%3A30Z\u0026sp=rwdlacup\u0026sig=Sanitized",
-=======
       "RequestUri": "https://seanmcccanary.blob.core.windows.net/test-container-1145b819-1074-52ef-e0fb-ce80be127e19/test-blob-c171ed00-f064-54cf-d7e1-3e1702dd637f?sv=2019-12-12\u0026ss=bfqt\u0026srt=sco\u0026spr=https\u0026se=2020-06-01T21%3A13%3A22Z\u0026sp=rwdlacup\u0026sig=Sanitized",
->>>>>>> 8d420312
       "RequestMethod": "PUT",
       "RequestHeaders": {
         "Content-Length": "1024",
@@ -111,21 +91,13 @@
         "x-ms-content-crc64": "Nr18mEm9VTU=",
         "x-ms-request-id": "875a7004-b01e-004e-7651-386328000000",
         "x-ms-request-server-encrypted": "true",
-<<<<<<< HEAD
-        "x-ms-version": "2019-12-12"
-=======
         "x-ms-version": "2019-12-12",
         "x-ms-version-id": "2020-06-01T20:13:24.4095434Z"
->>>>>>> 8d420312
       },
       "ResponseBody": []
     },
     {
-<<<<<<< HEAD
-      "RequestUri": "https://seanstagetest.blob.core.windows.net/test-container-1ad76d32-04db-c702-6e43-de940050fbe0/test-blob-81ce231a-ff25-bf2a-b3c9-40cb17031972?sv=2019-12-12\u0026ss=bfqt\u0026srt=sco\u0026spr=https\u0026se=2020-03-06T00%3A13%3A30Z\u0026sp=rwdlacup\u0026sig=Sanitized",
-=======
       "RequestUri": "https://seanmcccanary.blob.core.windows.net/test-container-1ad76d32-04db-c702-6e43-de940050fbe0/test-blob-81ce231a-ff25-bf2a-b3c9-40cb17031972?sv=2019-12-12\u0026ss=bfqt\u0026srt=sco\u0026spr=https\u0026se=2020-06-01T21%3A13%3A22Z\u0026sp=rwdlacup\u0026sig=Sanitized",
->>>>>>> 8d420312
       "RequestMethod": "PUT",
       "RequestHeaders": {
         "Content-Length": "1024",
@@ -155,21 +127,13 @@
         "x-ms-content-crc64": "Nr18mEm9VTU=",
         "x-ms-request-id": "c134b7a9-c01e-0009-4e51-380873000000",
         "x-ms-request-server-encrypted": "true",
-<<<<<<< HEAD
-        "x-ms-version": "2019-12-12"
-=======
         "x-ms-version": "2019-12-12",
         "x-ms-version-id": "2020-06-01T20:13:24.4685859Z"
->>>>>>> 8d420312
       },
       "ResponseBody": []
     },
     {
-<<<<<<< HEAD
-      "RequestUri": "https://seanstagetest.blob.core.windows.net/test-container-1145b819-1074-52ef-e0fb-ce80be127e19?sv=2019-12-12\u0026ss=bfqt\u0026srt=sco\u0026spr=https\u0026se=2020-03-06T00%3A13%3A30Z\u0026sp=rwdlacup\u0026sig=Sanitized\u0026restype=container",
-=======
       "RequestUri": "https://seanmcccanary.blob.core.windows.net/test-container-1145b819-1074-52ef-e0fb-ce80be127e19?sv=2019-12-12\u0026ss=bfqt\u0026srt=sco\u0026spr=https\u0026se=2020-06-01T21%3A13%3A22Z\u0026sp=rwdlacup\u0026sig=Sanitized\u0026restype=container",
->>>>>>> 8d420312
       "RequestMethod": "DELETE",
       "RequestHeaders": {
         "traceparent": "00-a183613bb93587478d0fe2c7ff864660-ea13fb1ff25b6141-00",
@@ -191,21 +155,13 @@
           "Microsoft-HTTPAPI/2.0"
         ],
         "x-ms-client-request-id": "b9e151bb-1604-419a-bcd3-8b456980e2f7",
-<<<<<<< HEAD
-        "x-ms-request-id": "9583ee6b-601e-0010-7443-f35753000000",
-=======
         "x-ms-request-id": "875a701e-b01e-004e-0951-386328000000",
->>>>>>> 8d420312
         "x-ms-version": "2019-12-12"
       },
       "ResponseBody": []
     },
     {
-<<<<<<< HEAD
-      "RequestUri": "https://seanstagetest.blob.core.windows.net/test-container-1ad76d32-04db-c702-6e43-de940050fbe0?sv=2019-12-12\u0026ss=bfqt\u0026srt=sco\u0026spr=https\u0026se=2020-03-06T00%3A13%3A30Z\u0026sp=rwdlacup\u0026sig=Sanitized\u0026restype=container",
-=======
       "RequestUri": "https://seanmcccanary.blob.core.windows.net/test-container-1ad76d32-04db-c702-6e43-de940050fbe0?sv=2019-12-12\u0026ss=bfqt\u0026srt=sco\u0026spr=https\u0026se=2020-06-01T21%3A13%3A22Z\u0026sp=rwdlacup\u0026sig=Sanitized\u0026restype=container",
->>>>>>> 8d420312
       "RequestMethod": "DELETE",
       "RequestHeaders": {
         "traceparent": "00-ef0758657339bc4793dde2f2dd25d230-439e5a0bcc2f2b45-00",
@@ -227,11 +183,7 @@
           "Microsoft-HTTPAPI/2.0"
         ],
         "x-ms-client-request-id": "6302bbaf-51b0-8c28-d943-43262a7b217e",
-<<<<<<< HEAD
-        "x-ms-request-id": "6afcbdf2-f01e-0012-3343-f3e9eb000000",
-=======
         "x-ms-request-id": "c134b7ad-c01e-0009-5151-380873000000",
->>>>>>> 8d420312
         "x-ms-version": "2019-12-12"
       },
       "ResponseBody": []
