--- conflicted
+++ resolved
@@ -28,11 +28,7 @@
           "Microsoft-HTTPAPI/2.0"
         ],
         "x-ms-client-request-id": "6cf16aa7-4751-b996-fccd-1136f1545c03",
-<<<<<<< HEAD
-        "x-ms-request-id": "3595627e-201e-0001-1032-f3cde7000000",
-=======
         "x-ms-request-id": "a5f7332a-d01e-0015-134a-095a13000000",
->>>>>>> 8d420312
         "x-ms-version": "2019-12-12"
       },
       "ResponseBody": []
@@ -68,11 +64,7 @@
         ],
         "x-ms-client-request-id": "b6661072-345c-ccdd-9cee-a6ea73130ef2",
         "x-ms-lease-id": "97dad1b4-da27-02ce-c667-d382ab0a719d",
-<<<<<<< HEAD
-        "x-ms-request-id": "35956281-201e-0001-1232-f3cde7000000",
-=======
         "x-ms-request-id": "a5f7333e-d01e-0015-254a-095a13000000",
->>>>>>> 8d420312
         "x-ms-version": "2019-12-12"
       },
       "ResponseBody": []
@@ -106,11 +98,7 @@
           "Microsoft-HTTPAPI/2.0"
         ],
         "x-ms-client-request-id": "9b0ff8fc-baa4-b841-ba2e-13e444aee49b",
-<<<<<<< HEAD
-        "x-ms-request-id": "35956287-201e-0001-1832-f3cde7000000",
-=======
         "x-ms-request-id": "a5f73351-d01e-0015-354a-095a13000000",
->>>>>>> 8d420312
         "x-ms-version": "2019-12-12"
       },
       "ResponseBody": []
@@ -149,11 +137,7 @@
         "x-ms-has-legal-hold": "false",
         "x-ms-lease-state": "available",
         "x-ms-lease-status": "unlocked",
-<<<<<<< HEAD
-        "x-ms-request-id": "3595628a-201e-0001-1b32-f3cde7000000",
-=======
         "x-ms-request-id": "a5f73361-d01e-0015-454a-095a13000000",
->>>>>>> 8d420312
         "x-ms-version": "2019-12-12"
       },
       "ResponseBody": []
@@ -183,11 +167,7 @@
           "Microsoft-HTTPAPI/2.0"
         ],
         "x-ms-client-request-id": "e9723f8b-69c1-7f97-6f07-de9e72542b91",
-<<<<<<< HEAD
-        "x-ms-request-id": "35956291-201e-0001-2032-f3cde7000000",
-=======
         "x-ms-request-id": "a5f7336a-d01e-0015-4d4a-095a13000000",
->>>>>>> 8d420312
         "x-ms-version": "2019-12-12"
       },
       "ResponseBody": []
