{
  "Entries": [
    {
      "RequestUri": "https://seanmcccanary.blob.core.windows.net/test-container-b305a6d5-ee6d-0c34-2492-dc217da83073?comp=lease\u0026restype=container",
      "RequestMethod": "PUT",
      "RequestHeaders": {
        "Authorization": "Sanitized",
        "traceparent": "00-e0b32253f1e9774ba76a927e43c61b21-7a9ba6e4497bb040-00",
        "User-Agent": [
          "azsdk-net-Storage.Blobs/12.5.0-dev.20200402.1",
          "(.NET Core 4.6.28325.01; Microsoft Windows 10.0.18362 )"
        ],
        "x-ms-client-request-id": "fb924b88-7ee0-42a8-9936-6f0cd3607c8a",
        "x-ms-date": "Fri, 03 Apr 2020 00:00:38 GMT",
        "x-ms-lease-action": "release",
        "x-ms-lease-id": "98f75fbe-9344-cf0d-4361-1ad4909add3a",
        "x-ms-return-client-request-id": "true",
        "x-ms-version": "2019-12-12"
      },
      "RequestBody": null,
      "StatusCode": 404,
      "ResponseHeaders": {
        "Content-Length": "225",
        "Content-Type": "application/xml",
        "Date": "Fri, 03 Apr 2020 00:00:38 GMT",
        "Server": [
          "Windows-Azure-Blob/1.0",
          "Microsoft-HTTPAPI/2.0"
        ],
        "x-ms-client-request-id": "fb924b88-7ee0-42a8-9936-6f0cd3607c8a",
        "x-ms-error-code": "ContainerNotFound",
<<<<<<< HEAD
        "x-ms-request-id": "d52185b9-301e-0022-5d32-f35724000000",
=======
        "x-ms-request-id": "10740a9d-101e-0025-434a-09e4dc000000",
>>>>>>> 8d420312
        "x-ms-version": "2019-12-12"
      },
      "ResponseBody": [
        "\uFEFF\u003C?xml version=\u00221.0\u0022 encoding=\u0022utf-8\u0022?\u003E\u003CError\u003E\u003CCode\u003EContainerNotFound\u003C/Code\u003E\u003CMessage\u003EThe specified container does not exist.\n",
        "RequestId:10740a9d-101e-0025-434a-09e4dc000000\n",
        "Time:2020-04-03T00:00:38.3310398Z\u003C/Message\u003E\u003C/Error\u003E"
      ]
    }
  ],
  "Variables": {
    "RandomSeed": "2121085893",
    "Storage_TestConfigDefault": "ProductionTenant\nseanmcccanary\nU2FuaXRpemVk\nhttps://seanmcccanary.blob.core.windows.net\nhttps://seanmcccanary.file.core.windows.net\nhttps://seanmcccanary.queue.core.windows.net\nhttps://seanmcccanary.table.core.windows.net\n\n\n\n\nhttps://seanmcccanary-secondary.blob.core.windows.net\nhttps://seanmcccanary-secondary.file.core.windows.net\nhttps://seanmcccanary-secondary.queue.core.windows.net\nhttps://seanmcccanary-secondary.table.core.windows.net\n\nSanitized\n\n\nCloud\nBlobEndpoint=https://seanmcccanary.blob.core.windows.net/;QueueEndpoint=https://seanmcccanary.queue.core.windows.net/;FileEndpoint=https://seanmcccanary.file.core.windows.net/;BlobSecondaryEndpoint=https://seanmcccanary-secondary.blob.core.windows.net/;QueueSecondaryEndpoint=https://seanmcccanary-secondary.queue.core.windows.net/;FileSecondaryEndpoint=https://seanmcccanary-secondary.file.core.windows.net/;AccountName=seanmcccanary;AccountKey=Sanitized\nseanscope1"
  }
}<|MERGE_RESOLUTION|>--- conflicted
+++ resolved
@@ -29,11 +29,7 @@
         ],
         "x-ms-client-request-id": "fb924b88-7ee0-42a8-9936-6f0cd3607c8a",
         "x-ms-error-code": "ContainerNotFound",
-<<<<<<< HEAD
-        "x-ms-request-id": "d52185b9-301e-0022-5d32-f35724000000",
-=======
         "x-ms-request-id": "10740a9d-101e-0025-434a-09e4dc000000",
->>>>>>> 8d420312
         "x-ms-version": "2019-12-12"
       },
       "ResponseBody": [
