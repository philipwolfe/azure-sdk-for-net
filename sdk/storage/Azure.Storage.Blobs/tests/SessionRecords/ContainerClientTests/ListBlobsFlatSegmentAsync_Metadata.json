--- conflicted
+++ resolved
@@ -28,11 +28,7 @@
           "Microsoft-HTTPAPI/2.0"
         ],
         "x-ms-client-request-id": "f09955ff-b8db-eb0f-d241-5d2f4fd1efbf",
-<<<<<<< HEAD
-        "x-ms-request-id": "587d4302-401e-0081-7f4a-09ed7a000000",
-=======
         "x-ms-request-id": "6a948091-101e-0011-7d46-983d62000000",
->>>>>>> 365f255a
         "x-ms-version": "2020-02-10"
       },
       "ResponseBody": []
@@ -103,11 +99,7 @@
         ],
         "Transfer-Encoding": "chunked",
         "x-ms-client-request-id": "2ed93753-d453-0da9-8351-7c9414ab2ccc",
-<<<<<<< HEAD
-        "x-ms-request-id": "587d438e-401e-0081-054a-09ed7a000000",
-=======
         "x-ms-request-id": "6a9480a7-101e-0011-0d46-983d62000000",
->>>>>>> 365f255a
         "x-ms-version": "2020-02-10"
       },
       "ResponseBody": "\uFEFF\u003C?xml version=\u00221.0\u0022 encoding=\u0022utf-8\u0022?\u003E\u003CEnumerationResults ServiceEndpoint=\u0022https://storagedotnettesting.blob.core.windows.net/\u0022 ContainerName=\u0022test-container-6067caa0-f648-deb7-e915-a85f46e2d9ad\u0022\u003E\u003CBlobs\u003E\u003CBlob\u003E\u003CName\u003Etest-blob-32dec938-f11e-e4e0-1bb5-6399b269f55a\u003C/Name\u003E\u003CProperties\u003E\u003CCreation-Time\u003EThu, 01 Oct 2020 22:57:17 GMT\u003C/Creation-Time\u003E\u003CLast-Modified\u003EThu, 01 Oct 2020 22:57:17 GMT\u003C/Last-Modified\u003E\u003CEtag\u003E0x8D8665D587C8EB4\u003C/Etag\u003E\u003CContent-Length\u003E0\u003C/Content-Length\u003E\u003CContent-Type\u003Eapplication/octet-stream\u003C/Content-Type\u003E\u003CContent-Encoding /\u003E\u003CContent-Language /\u003E\u003CContent-CRC64 /\u003E\u003CContent-MD5 /\u003E\u003CCache-Control /\u003E\u003CContent-Disposition /\u003E\u003CBlobType\u003EAppendBlob\u003C/BlobType\u003E\u003CLeaseStatus\u003Eunlocked\u003C/LeaseStatus\u003E\u003CLeaseState\u003Eavailable\u003C/LeaseState\u003E\u003CServerEncrypted\u003Etrue\u003C/ServerEncrypted\u003E\u003C/Properties\u003E\u003CMetadata\u003E\u003Cfoo\u003Ebar\u003C/foo\u003E\u003Cmeta\u003Edata\u003C/meta\u003E\u003CCapital\u003Eletter\u003C/Capital\u003E\u003CUPPER\u003Ecase\u003C/UPPER\u003E\u003C/Metadata\u003E\u003COrMetadata /\u003E\u003C/Blob\u003E\u003C/Blobs\u003E\u003CNextMarker /\u003E\u003C/EnumerationResults\u003E"
@@ -137,11 +129,7 @@
           "Microsoft-HTTPAPI/2.0"
         ],
         "x-ms-client-request-id": "1dd2392f-0a9d-7815-59aa-452082e23a4c",
-<<<<<<< HEAD
-        "x-ms-request-id": "587d43a2-401e-0081-164a-09ed7a000000",
-=======
         "x-ms-request-id": "6a9480b2-101e-0011-1546-983d62000000",
->>>>>>> 365f255a
         "x-ms-version": "2020-02-10"
       },
       "ResponseBody": []
