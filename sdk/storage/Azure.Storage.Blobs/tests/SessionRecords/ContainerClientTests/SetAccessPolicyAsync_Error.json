--- conflicted
+++ resolved
@@ -29,13 +29,8 @@
         ],
         "x-ms-client-request-id": "cd553d31-440b-e980-40c5-f745b6240688",
         "x-ms-error-code": "ContainerNotFound",
-<<<<<<< HEAD
-        "x-ms-request-id": "aaa2a564-201e-002e-7f4a-091fb7000000",
+        "x-ms-request-id": "081835f0-d01e-00fa-41bf-695bfc000000",
         "x-ms-version": "2020-02-10"
-=======
-        "x-ms-request-id": "081835f0-d01e-00fa-41bf-695bfc000000",
-        "x-ms-version": "2019-12-12"
->>>>>>> 23bacf7a
       },
       "ResponseBody": [
         "\uFEFF\u003C?xml version=\u00221.0\u0022 encoding=\u0022utf-8\u0022?\u003E\u003CError\u003E\u003CCode\u003EContainerNotFound\u003C/Code\u003E\u003CMessage\u003EThe specified container does not exist.\n",
