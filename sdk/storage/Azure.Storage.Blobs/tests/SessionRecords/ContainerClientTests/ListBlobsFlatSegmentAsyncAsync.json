--- conflicted
+++ resolved
@@ -1,33 +1,18 @@
 {
   "Entries": [
     {
-<<<<<<< HEAD
-      "RequestUri": "https://seanmcccanary.blob.core.windows.net/test-container-19d99494-29d2-996e-3ddb-e0b080d27528?restype=container",
-      "RequestMethod": "PUT",
-      "RequestHeaders": {
-        "Authorization": "Sanitized",
-        "traceparent": "00-300b8f7e4a9bd9419f8b2e55e811adc7-85b69b77a94f3e43-00",
-        "User-Agent": [
-          "azsdk-net-Storage.Blobs/12.5.0-dev.20200402.1",
-          "(.NET Core 4.6.28325.01; Microsoft Windows 10.0.18362 )"
+      "RequestUri": "https://seanmcccanary.blob.core.windows.net/test-container-9a54e34e-d792-0fbd-786c-023a3c367624?restype=container",
+      "RequestMethod": "PUT",
+      "RequestHeaders": {
+        "Authorization": "Sanitized",
+        "traceparent": "00-2457c7f195f6174abe0b88646371a224-f4e91ac789d9fc48-00",
+        "User-Agent": [
+          "azsdk-net-Storage.Blobs/12.5.0-dev.20200610.1",
+          "(.NET Core 4.6.28801.04; Microsoft Windows 10.0.18362 )"
         ],
         "x-ms-blob-public-access": "container",
-        "x-ms-client-request-id": "11e39909-b340-f8b4-446f-a9174ab53147",
-        "x-ms-date": "Fri, 03 Apr 2020 00:01:40 GMT",
-=======
-      "RequestUri": "http://amandadev2.blob.core.windows.net/test-container-19d99494-29d2-996e-3ddb-e0b080d27528?restype=container",
-      "RequestMethod": "PUT",
-      "RequestHeaders": {
-        "Authorization": "Sanitized",
-        "traceparent": "00-6b62054a29d4fc42966d866ca4a696d3-dbe20368912a194c-00",
-        "User-Agent": [
-          "azsdk-net-Storage.Blobs/12.5.0-dev.20200529.1",
-          "(.NET Core 4.6.28801.04; Microsoft Windows 10.0.18363 )"
-        ],
-        "x-ms-blob-public-access": "container",
-        "x-ms-client-request-id": "11e39909-b340-f8b4-446f-a9174ab53147",
-        "x-ms-date": "Fri, 29 May 2020 17:11:53 GMT",
->>>>>>> c938cddd
+        "x-ms-client-request-id": "f5896985-8d2d-df88-ad60-e35f022e470c",
+        "x-ms-date": "Wed, 10 Jun 2020 19:56:55 GMT",
         "x-ms-return-client-request-id": "true",
         "x-ms-version": "2019-12-12"
       },
@@ -35,552 +20,335 @@
       "StatusCode": 201,
       "ResponseHeaders": {
         "Content-Length": "0",
-<<<<<<< HEAD
-        "Date": "Fri, 03 Apr 2020 00:01:39 GMT",
-        "ETag": "\u00220x8D7D7622F82420E\u0022",
-        "Last-Modified": "Fri, 03 Apr 2020 00:01:40 GMT",
-=======
-        "Date": "Fri, 29 May 2020 17:11:52 GMT",
-        "ETag": "\u00220x8D803F3622B1D3E\u0022",
-        "Last-Modified": "Fri, 29 May 2020 17:11:53 GMT",
->>>>>>> c938cddd
-        "Server": [
-          "Windows-Azure-Blob/1.0",
-          "Microsoft-HTTPAPI/2.0"
-        ],
-        "x-ms-client-request-id": "11e39909-b340-f8b4-446f-a9174ab53147",
-<<<<<<< HEAD
-        "x-ms-request-id": "a5f77843-d01e-0015-0b4b-095a13000000",
-        "x-ms-version": "2019-12-12"
-=======
-        "x-ms-request-id": "821b6844-f01e-0021-6bdc-35ff2a000000",
-        "x-ms-version": "2019-07-07"
->>>>>>> c938cddd
-      },
-      "ResponseBody": []
-    },
-    {
-<<<<<<< HEAD
-      "RequestUri": "https://seanmcccanary.blob.core.windows.net/test-container-19d99494-29d2-996e-3ddb-e0b080d27528/foo",
-=======
-      "RequestUri": "http://amandadev2.blob.core.windows.net/test-container-19d99494-29d2-996e-3ddb-e0b080d27528/foo",
->>>>>>> c938cddd
-      "RequestMethod": "PUT",
-      "RequestHeaders": {
-        "Authorization": "Sanitized",
-        "Content-Length": "1024",
-<<<<<<< HEAD
-        "traceparent": "00-4f8d0a7ed72d024fac5fe3a40428bc09-6a5e60773f80b34b-00",
-        "User-Agent": [
-          "azsdk-net-Storage.Blobs/12.5.0-dev.20200402.1",
-          "(.NET Core 4.6.28325.01; Microsoft Windows 10.0.18362 )"
-        ],
-        "x-ms-blob-type": "BlockBlob",
-        "x-ms-client-request-id": "29f8c68a-729b-066e-4721-48f860940516",
-        "x-ms-date": "Fri, 03 Apr 2020 00:01:40 GMT",
-=======
-        "traceparent": "00-9cace92f84fec54084a95264f66e24d8-7f464f8bfb4c0149-00",
-        "User-Agent": [
-          "azsdk-net-Storage.Blobs/12.5.0-dev.20200529.1",
-          "(.NET Core 4.6.28801.04; Microsoft Windows 10.0.18363 )"
-        ],
-        "x-ms-blob-type": "BlockBlob",
-        "x-ms-client-request-id": "29f8c68a-729b-066e-4721-48f860940516",
-        "x-ms-date": "Fri, 29 May 2020 17:11:53 GMT",
->>>>>>> c938cddd
-        "x-ms-return-client-request-id": "true",
-        "x-ms-version": "2019-12-12"
-      },
-      "RequestBody": "uUtPdoJVsLiXsRD3nAya1TX0pubvY\u002BgpPBMj\u002BjHl3VOoRaizGC9ptOkqeY6jvVs31NPhVQ9LWFViJTluMrWHstS9T1dk570Gi/L9xOpZhn\u002B47CZdA4hDXexSUPP1\u002BoEzo8e65W4E0uwW2sodTZNrCJ65tkWPKa5MefFqEpbKEZBwyiEjn6ERsxk5Ryi9JhBY50dUO0M8o3oYbmt8msBWS8k5rINySGn9qAMsVeGFjlPhESpOddVMNCanCjE1lBlY4/tfhHmM5p7eVpNAD02Yk98Ym4iVB9b07Hhcyj04yBPq03LlJgrZVCqMcB5CDCTYDndRHPmQwtwla5cALxxgpo5/Vjzbs2zVPkZdCZe3seBUhLzG5qsZWRCWv7ty2SQOK8mQwrbn/VsKe96yMrhFbrm3rKtgmr/jZfwrRfOxYmUiT97NJ\u002B8pbIZgvGvNZydXUVECuy14rpAKrVy6vLhoWRh4kOLad0fJjT8l/95UFf7U0/Shr6c4qaFNw3qTb7DO\u002BGJSVNdEfdkKOC3tU66ytpdd5ejDxqpxQOZBjLTNNh6PVgd7AcEnkFUal3Z6Slbymg3iNYrHCjG44RPwA/ElPQIPXvynN7TWNlWSqS8z9/aPTvGn6gGTx0zVwiCtNoxk9Vl0autaS2NYDP80NWEChOodYLQAflMBe5ew0nSUKP/ILrPVv4wKNQONTt0BX5Lq0j41j9bYY3cGcu9UqXnuxOP/bAauLMRdEyuxci91/xwFxf82Xpkp78o7z0ydtYuJn4n5AvKLPKZ513yqJvFHkXPTT\u002BN6t2ZK1nw8cl13wF2fKNKme/0peolYvYYcfsnZ9D7ZyWaoDucjrit1TslJARYeC/4eoRV2qdRaIfnfLlizY34fnvf29xnqgszRsyvAD7xv/nLKulIoYiCRTuzuQ4DTwutLKmMfJxTlMx5JpfWpmRI9bzDl6Kgr9jvWZKks/D5L/vE/dOVZUNZe5Yc0370r6LTasNRQ7tlDHzMnScJruTbf/acEaiQt5B9ZhgMh9xd\u002Bq3z0UUxq\u002Bg8X\u002B1WxMQYT8ytQVOEWJn6PrMu092fVIiccqJ1GdmfpdQKX7G7PfLIYRpPY0KM1aIT\u002BZaWBtQOoQtktlYlozH3EZt7ffjoPwDAYm7DU/VGE5kAZSBDBaL/\u002B7qqUoeYpsHkVE2nEVulJ7qV1aBpS1ESHqa5JT4RsAv0f4JCQeh5J7\u002Bs3vunov5BWz1lrTAClqxplDfc34GD0qRFspXVZuXOHK3kuGxZan\u002Boe8oAqAbX9eTV1Km0mEQ\u002BLQhTYexkb/BXm4yGHd5AECm0NGe3gyqdbbixA444FYBlpo9gBgiPQA/VqRB2UdQKkcSD/GPghqnhtfQ3t2g==",
-      "StatusCode": 201,
-      "ResponseHeaders": {
-        "Content-Length": "0",
-        "Content-MD5": "VSR5dTHMgHnqVMZGecEPIw==",
-<<<<<<< HEAD
-        "Date": "Fri, 03 Apr 2020 00:01:39 GMT",
-        "ETag": "\u00220x8D7D7622F900F5C\u0022",
-        "Last-Modified": "Fri, 03 Apr 2020 00:01:40 GMT",
-=======
-        "Date": "Fri, 29 May 2020 17:11:52 GMT",
-        "ETag": "\u00220x8D803F362471FEA\u0022",
-        "Last-Modified": "Fri, 29 May 2020 17:11:53 GMT",
->>>>>>> c938cddd
-        "Server": [
-          "Windows-Azure-Blob/1.0",
-          "Microsoft-HTTPAPI/2.0"
-        ],
-        "x-ms-client-request-id": "29f8c68a-729b-066e-4721-48f860940516",
-        "x-ms-content-crc64": "B3Mq8wnVFUo=",
-<<<<<<< HEAD
-        "x-ms-request-id": "a5f7785f-d01e-0015-214b-095a13000000",
-=======
-        "x-ms-request-id": "821b6897-f01e-0021-38dc-35ff2a000000",
->>>>>>> c938cddd
-        "x-ms-request-server-encrypted": "true",
-        "x-ms-version": "2019-12-12"
-      },
-      "ResponseBody": []
-    },
-    {
-<<<<<<< HEAD
-      "RequestUri": "https://seanmcccanary.blob.core.windows.net/test-container-19d99494-29d2-996e-3ddb-e0b080d27528/bar",
-=======
-      "RequestUri": "http://amandadev2.blob.core.windows.net/test-container-19d99494-29d2-996e-3ddb-e0b080d27528/bar",
->>>>>>> c938cddd
-      "RequestMethod": "PUT",
-      "RequestHeaders": {
-        "Authorization": "Sanitized",
-        "Content-Length": "1024",
-<<<<<<< HEAD
-        "traceparent": "00-d93a9a9ba221b6489f2cf6785fb008bc-bad861e1a26ff949-00",
-        "User-Agent": [
-          "azsdk-net-Storage.Blobs/12.5.0-dev.20200402.1",
-          "(.NET Core 4.6.28325.01; Microsoft Windows 10.0.18362 )"
-        ],
-        "x-ms-blob-type": "BlockBlob",
-        "x-ms-client-request-id": "b6e3f334-c314-a63f-18da-3be6d5db566e",
-        "x-ms-date": "Fri, 03 Apr 2020 00:01:41 GMT",
-=======
-        "traceparent": "00-72b31c68bf8b424d9c7c32219e80e28e-ae827248f6146a45-00",
-        "User-Agent": [
-          "azsdk-net-Storage.Blobs/12.5.0-dev.20200529.1",
-          "(.NET Core 4.6.28801.04; Microsoft Windows 10.0.18363 )"
-        ],
-        "x-ms-blob-type": "BlockBlob",
-        "x-ms-client-request-id": "b6e3f334-c314-a63f-18da-3be6d5db566e",
-        "x-ms-date": "Fri, 29 May 2020 17:11:53 GMT",
->>>>>>> c938cddd
-        "x-ms-return-client-request-id": "true",
-        "x-ms-version": "2019-12-12"
-      },
-      "RequestBody": "uUtPdoJVsLiXsRD3nAya1TX0pubvY\u002BgpPBMj\u002BjHl3VOoRaizGC9ptOkqeY6jvVs31NPhVQ9LWFViJTluMrWHstS9T1dk570Gi/L9xOpZhn\u002B47CZdA4hDXexSUPP1\u002BoEzo8e65W4E0uwW2sodTZNrCJ65tkWPKa5MefFqEpbKEZBwyiEjn6ERsxk5Ryi9JhBY50dUO0M8o3oYbmt8msBWS8k5rINySGn9qAMsVeGFjlPhESpOddVMNCanCjE1lBlY4/tfhHmM5p7eVpNAD02Yk98Ym4iVB9b07Hhcyj04yBPq03LlJgrZVCqMcB5CDCTYDndRHPmQwtwla5cALxxgpo5/Vjzbs2zVPkZdCZe3seBUhLzG5qsZWRCWv7ty2SQOK8mQwrbn/VsKe96yMrhFbrm3rKtgmr/jZfwrRfOxYmUiT97NJ\u002B8pbIZgvGvNZydXUVECuy14rpAKrVy6vLhoWRh4kOLad0fJjT8l/95UFf7U0/Shr6c4qaFNw3qTb7DO\u002BGJSVNdEfdkKOC3tU66ytpdd5ejDxqpxQOZBjLTNNh6PVgd7AcEnkFUal3Z6Slbymg3iNYrHCjG44RPwA/ElPQIPXvynN7TWNlWSqS8z9/aPTvGn6gGTx0zVwiCtNoxk9Vl0autaS2NYDP80NWEChOodYLQAflMBe5ew0nSUKP/ILrPVv4wKNQONTt0BX5Lq0j41j9bYY3cGcu9UqXnuxOP/bAauLMRdEyuxci91/xwFxf82Xpkp78o7z0ydtYuJn4n5AvKLPKZ513yqJvFHkXPTT\u002BN6t2ZK1nw8cl13wF2fKNKme/0peolYvYYcfsnZ9D7ZyWaoDucjrit1TslJARYeC/4eoRV2qdRaIfnfLlizY34fnvf29xnqgszRsyvAD7xv/nLKulIoYiCRTuzuQ4DTwutLKmMfJxTlMx5JpfWpmRI9bzDl6Kgr9jvWZKks/D5L/vE/dOVZUNZe5Yc0370r6LTasNRQ7tlDHzMnScJruTbf/acEaiQt5B9ZhgMh9xd\u002Bq3z0UUxq\u002Bg8X\u002B1WxMQYT8ytQVOEWJn6PrMu092fVIiccqJ1GdmfpdQKX7G7PfLIYRpPY0KM1aIT\u002BZaWBtQOoQtktlYlozH3EZt7ffjoPwDAYm7DU/VGE5kAZSBDBaL/\u002B7qqUoeYpsHkVE2nEVulJ7qV1aBpS1ESHqa5JT4RsAv0f4JCQeh5J7\u002Bs3vunov5BWz1lrTAClqxplDfc34GD0qRFspXVZuXOHK3kuGxZan\u002Boe8oAqAbX9eTV1Km0mEQ\u002BLQhTYexkb/BXm4yGHd5AECm0NGe3gyqdbbixA444FYBlpo9gBgiPQA/VqRB2UdQKkcSD/GPghqnhtfQ3t2g==",
-      "StatusCode": 201,
-      "ResponseHeaders": {
-        "Content-Length": "0",
-        "Content-MD5": "VSR5dTHMgHnqVMZGecEPIw==",
-<<<<<<< HEAD
-        "Date": "Fri, 03 Apr 2020 00:01:39 GMT",
-        "ETag": "\u00220x8D7D7622F9D5833\u0022",
-        "Last-Modified": "Fri, 03 Apr 2020 00:01:40 GMT",
-=======
-        "Date": "Fri, 29 May 2020 17:11:52 GMT",
-        "ETag": "\u00220x8D803F3624FACF4\u0022",
-        "Last-Modified": "Fri, 29 May 2020 17:11:53 GMT",
->>>>>>> c938cddd
-        "Server": [
-          "Windows-Azure-Blob/1.0",
-          "Microsoft-HTTPAPI/2.0"
-        ],
-        "x-ms-client-request-id": "b6e3f334-c314-a63f-18da-3be6d5db566e",
-        "x-ms-content-crc64": "B3Mq8wnVFUo=",
-<<<<<<< HEAD
-        "x-ms-request-id": "a5f77876-d01e-0015-374b-095a13000000",
-=======
-        "x-ms-request-id": "821b68ab-f01e-0021-48dc-35ff2a000000",
->>>>>>> c938cddd
-        "x-ms-request-server-encrypted": "true",
-        "x-ms-version": "2019-12-12"
-      },
-      "ResponseBody": []
-    },
-    {
-<<<<<<< HEAD
-      "RequestUri": "https://seanmcccanary.blob.core.windows.net/test-container-19d99494-29d2-996e-3ddb-e0b080d27528/baz",
-=======
-      "RequestUri": "http://amandadev2.blob.core.windows.net/test-container-19d99494-29d2-996e-3ddb-e0b080d27528/baz",
->>>>>>> c938cddd
-      "RequestMethod": "PUT",
-      "RequestHeaders": {
-        "Authorization": "Sanitized",
-        "Content-Length": "1024",
-<<<<<<< HEAD
-        "traceparent": "00-5579ca38d026d34489772df803d4cde0-55e96a145af3c545-00",
-        "User-Agent": [
-          "azsdk-net-Storage.Blobs/12.5.0-dev.20200402.1",
-          "(.NET Core 4.6.28325.01; Microsoft Windows 10.0.18362 )"
-        ],
-        "x-ms-blob-type": "BlockBlob",
-        "x-ms-client-request-id": "6dc41e3e-4eb1-1f02-e936-ca8a5fa78253",
-        "x-ms-date": "Fri, 03 Apr 2020 00:01:41 GMT",
-=======
-        "traceparent": "00-39cebaa803ffae4bb2d021b5c924b13e-a6d6d24190af1040-00",
-        "User-Agent": [
-          "azsdk-net-Storage.Blobs/12.5.0-dev.20200529.1",
-          "(.NET Core 4.6.28801.04; Microsoft Windows 10.0.18363 )"
-        ],
-        "x-ms-blob-type": "BlockBlob",
-        "x-ms-client-request-id": "6dc41e3e-4eb1-1f02-e936-ca8a5fa78253",
-        "x-ms-date": "Fri, 29 May 2020 17:11:53 GMT",
->>>>>>> c938cddd
-        "x-ms-return-client-request-id": "true",
-        "x-ms-version": "2019-12-12"
-      },
-      "RequestBody": "uUtPdoJVsLiXsRD3nAya1TX0pubvY\u002BgpPBMj\u002BjHl3VOoRaizGC9ptOkqeY6jvVs31NPhVQ9LWFViJTluMrWHstS9T1dk570Gi/L9xOpZhn\u002B47CZdA4hDXexSUPP1\u002BoEzo8e65W4E0uwW2sodTZNrCJ65tkWPKa5MefFqEpbKEZBwyiEjn6ERsxk5Ryi9JhBY50dUO0M8o3oYbmt8msBWS8k5rINySGn9qAMsVeGFjlPhESpOddVMNCanCjE1lBlY4/tfhHmM5p7eVpNAD02Yk98Ym4iVB9b07Hhcyj04yBPq03LlJgrZVCqMcB5CDCTYDndRHPmQwtwla5cALxxgpo5/Vjzbs2zVPkZdCZe3seBUhLzG5qsZWRCWv7ty2SQOK8mQwrbn/VsKe96yMrhFbrm3rKtgmr/jZfwrRfOxYmUiT97NJ\u002B8pbIZgvGvNZydXUVECuy14rpAKrVy6vLhoWRh4kOLad0fJjT8l/95UFf7U0/Shr6c4qaFNw3qTb7DO\u002BGJSVNdEfdkKOC3tU66ytpdd5ejDxqpxQOZBjLTNNh6PVgd7AcEnkFUal3Z6Slbymg3iNYrHCjG44RPwA/ElPQIPXvynN7TWNlWSqS8z9/aPTvGn6gGTx0zVwiCtNoxk9Vl0autaS2NYDP80NWEChOodYLQAflMBe5ew0nSUKP/ILrPVv4wKNQONTt0BX5Lq0j41j9bYY3cGcu9UqXnuxOP/bAauLMRdEyuxci91/xwFxf82Xpkp78o7z0ydtYuJn4n5AvKLPKZ513yqJvFHkXPTT\u002BN6t2ZK1nw8cl13wF2fKNKme/0peolYvYYcfsnZ9D7ZyWaoDucjrit1TslJARYeC/4eoRV2qdRaIfnfLlizY34fnvf29xnqgszRsyvAD7xv/nLKulIoYiCRTuzuQ4DTwutLKmMfJxTlMx5JpfWpmRI9bzDl6Kgr9jvWZKks/D5L/vE/dOVZUNZe5Yc0370r6LTasNRQ7tlDHzMnScJruTbf/acEaiQt5B9ZhgMh9xd\u002Bq3z0UUxq\u002Bg8X\u002B1WxMQYT8ytQVOEWJn6PrMu092fVIiccqJ1GdmfpdQKX7G7PfLIYRpPY0KM1aIT\u002BZaWBtQOoQtktlYlozH3EZt7ffjoPwDAYm7DU/VGE5kAZSBDBaL/\u002B7qqUoeYpsHkVE2nEVulJ7qV1aBpS1ESHqa5JT4RsAv0f4JCQeh5J7\u002Bs3vunov5BWz1lrTAClqxplDfc34GD0qRFspXVZuXOHK3kuGxZan\u002Boe8oAqAbX9eTV1Km0mEQ\u002BLQhTYexkb/BXm4yGHd5AECm0NGe3gyqdbbixA444FYBlpo9gBgiPQA/VqRB2UdQKkcSD/GPghqnhtfQ3t2g==",
-      "StatusCode": 201,
-      "ResponseHeaders": {
-        "Content-Length": "0",
-        "Content-MD5": "VSR5dTHMgHnqVMZGecEPIw==",
-<<<<<<< HEAD
-        "Date": "Fri, 03 Apr 2020 00:01:39 GMT",
-        "ETag": "\u00220x8D7D7622FAAA113\u0022",
-        "Last-Modified": "Fri, 03 Apr 2020 00:01:40 GMT",
-=======
-        "Date": "Fri, 29 May 2020 17:11:52 GMT",
-        "ETag": "\u00220x8D803F362574F74\u0022",
-        "Last-Modified": "Fri, 29 May 2020 17:11:53 GMT",
->>>>>>> c938cddd
-        "Server": [
-          "Windows-Azure-Blob/1.0",
-          "Microsoft-HTTPAPI/2.0"
-        ],
-        "x-ms-client-request-id": "6dc41e3e-4eb1-1f02-e936-ca8a5fa78253",
-        "x-ms-content-crc64": "B3Mq8wnVFUo=",
-<<<<<<< HEAD
-        "x-ms-request-id": "a5f77882-d01e-0015-424b-095a13000000",
-=======
-        "x-ms-request-id": "821b68c1-f01e-0021-5edc-35ff2a000000",
->>>>>>> c938cddd
-        "x-ms-request-server-encrypted": "true",
-        "x-ms-version": "2019-12-12"
-      },
-      "ResponseBody": []
-    },
-    {
-<<<<<<< HEAD
-      "RequestUri": "https://seanmcccanary.blob.core.windows.net/test-container-19d99494-29d2-996e-3ddb-e0b080d27528/foo/foo",
-=======
-      "RequestUri": "http://amandadev2.blob.core.windows.net/test-container-19d99494-29d2-996e-3ddb-e0b080d27528/foo/foo",
->>>>>>> c938cddd
-      "RequestMethod": "PUT",
-      "RequestHeaders": {
-        "Authorization": "Sanitized",
-        "Content-Length": "1024",
-<<<<<<< HEAD
-        "traceparent": "00-c6e0b2634703d7428177639befe022b0-dd79c84a93271542-00",
-        "User-Agent": [
-          "azsdk-net-Storage.Blobs/12.5.0-dev.20200402.1",
-          "(.NET Core 4.6.28325.01; Microsoft Windows 10.0.18362 )"
-        ],
-        "x-ms-blob-type": "BlockBlob",
-        "x-ms-client-request-id": "b7a8cf8a-e916-34bd-313a-03e4c8979092",
-        "x-ms-date": "Fri, 03 Apr 2020 00:01:41 GMT",
-=======
-        "traceparent": "00-33b43f8c6cd6684d81db1077cb9543e2-3f018a694a54aa47-00",
-        "User-Agent": [
-          "azsdk-net-Storage.Blobs/12.5.0-dev.20200529.1",
-          "(.NET Core 4.6.28801.04; Microsoft Windows 10.0.18363 )"
-        ],
-        "x-ms-blob-type": "BlockBlob",
-        "x-ms-client-request-id": "b7a8cf8a-e916-34bd-313a-03e4c8979092",
-        "x-ms-date": "Fri, 29 May 2020 17:11:53 GMT",
->>>>>>> c938cddd
-        "x-ms-return-client-request-id": "true",
-        "x-ms-version": "2019-12-12"
-      },
-      "RequestBody": "uUtPdoJVsLiXsRD3nAya1TX0pubvY\u002BgpPBMj\u002BjHl3VOoRaizGC9ptOkqeY6jvVs31NPhVQ9LWFViJTluMrWHstS9T1dk570Gi/L9xOpZhn\u002B47CZdA4hDXexSUPP1\u002BoEzo8e65W4E0uwW2sodTZNrCJ65tkWPKa5MefFqEpbKEZBwyiEjn6ERsxk5Ryi9JhBY50dUO0M8o3oYbmt8msBWS8k5rINySGn9qAMsVeGFjlPhESpOddVMNCanCjE1lBlY4/tfhHmM5p7eVpNAD02Yk98Ym4iVB9b07Hhcyj04yBPq03LlJgrZVCqMcB5CDCTYDndRHPmQwtwla5cALxxgpo5/Vjzbs2zVPkZdCZe3seBUhLzG5qsZWRCWv7ty2SQOK8mQwrbn/VsKe96yMrhFbrm3rKtgmr/jZfwrRfOxYmUiT97NJ\u002B8pbIZgvGvNZydXUVECuy14rpAKrVy6vLhoWRh4kOLad0fJjT8l/95UFf7U0/Shr6c4qaFNw3qTb7DO\u002BGJSVNdEfdkKOC3tU66ytpdd5ejDxqpxQOZBjLTNNh6PVgd7AcEnkFUal3Z6Slbymg3iNYrHCjG44RPwA/ElPQIPXvynN7TWNlWSqS8z9/aPTvGn6gGTx0zVwiCtNoxk9Vl0autaS2NYDP80NWEChOodYLQAflMBe5ew0nSUKP/ILrPVv4wKNQONTt0BX5Lq0j41j9bYY3cGcu9UqXnuxOP/bAauLMRdEyuxci91/xwFxf82Xpkp78o7z0ydtYuJn4n5AvKLPKZ513yqJvFHkXPTT\u002BN6t2ZK1nw8cl13wF2fKNKme/0peolYvYYcfsnZ9D7ZyWaoDucjrit1TslJARYeC/4eoRV2qdRaIfnfLlizY34fnvf29xnqgszRsyvAD7xv/nLKulIoYiCRTuzuQ4DTwutLKmMfJxTlMx5JpfWpmRI9bzDl6Kgr9jvWZKks/D5L/vE/dOVZUNZe5Yc0370r6LTasNRQ7tlDHzMnScJruTbf/acEaiQt5B9ZhgMh9xd\u002Bq3z0UUxq\u002Bg8X\u002B1WxMQYT8ytQVOEWJn6PrMu092fVIiccqJ1GdmfpdQKX7G7PfLIYRpPY0KM1aIT\u002BZaWBtQOoQtktlYlozH3EZt7ffjoPwDAYm7DU/VGE5kAZSBDBaL/\u002B7qqUoeYpsHkVE2nEVulJ7qV1aBpS1ESHqa5JT4RsAv0f4JCQeh5J7\u002Bs3vunov5BWz1lrTAClqxplDfc34GD0qRFspXVZuXOHK3kuGxZan\u002Boe8oAqAbX9eTV1Km0mEQ\u002BLQhTYexkb/BXm4yGHd5AECm0NGe3gyqdbbixA444FYBlpo9gBgiPQA/VqRB2UdQKkcSD/GPghqnhtfQ3t2g==",
-      "StatusCode": 201,
-      "ResponseHeaders": {
-        "Content-Length": "0",
-        "Content-MD5": "VSR5dTHMgHnqVMZGecEPIw==",
-<<<<<<< HEAD
-        "Date": "Fri, 03 Apr 2020 00:01:39 GMT",
-        "ETag": "\u00220x8D7D7622FB8863E\u0022",
-        "Last-Modified": "Fri, 03 Apr 2020 00:01:40 GMT",
-=======
-        "Date": "Fri, 29 May 2020 17:11:52 GMT",
-        "ETag": "\u00220x8D803F3625F1910\u0022",
-        "Last-Modified": "Fri, 29 May 2020 17:11:53 GMT",
->>>>>>> c938cddd
-        "Server": [
-          "Windows-Azure-Blob/1.0",
-          "Microsoft-HTTPAPI/2.0"
-        ],
-        "x-ms-client-request-id": "b7a8cf8a-e916-34bd-313a-03e4c8979092",
-        "x-ms-content-crc64": "B3Mq8wnVFUo=",
-<<<<<<< HEAD
-        "x-ms-request-id": "a5f77896-d01e-0015-554b-095a13000000",
-=======
-        "x-ms-request-id": "821b68d4-f01e-0021-70dc-35ff2a000000",
->>>>>>> c938cddd
-        "x-ms-request-server-encrypted": "true",
-        "x-ms-version": "2019-12-12"
-      },
-      "ResponseBody": []
-    },
-    {
-<<<<<<< HEAD
-      "RequestUri": "https://seanmcccanary.blob.core.windows.net/test-container-19d99494-29d2-996e-3ddb-e0b080d27528/foo/bar",
-=======
-      "RequestUri": "http://amandadev2.blob.core.windows.net/test-container-19d99494-29d2-996e-3ddb-e0b080d27528/foo/bar",
->>>>>>> c938cddd
-      "RequestMethod": "PUT",
-      "RequestHeaders": {
-        "Authorization": "Sanitized",
-        "Content-Length": "1024",
-<<<<<<< HEAD
-        "traceparent": "00-46526524ca135e48a36afc85a13b43db-69ee28fc58631443-00",
-        "User-Agent": [
-          "azsdk-net-Storage.Blobs/12.5.0-dev.20200402.1",
-          "(.NET Core 4.6.28325.01; Microsoft Windows 10.0.18362 )"
-        ],
-        "x-ms-blob-type": "BlockBlob",
-        "x-ms-client-request-id": "90ff8993-cbfe-ad3c-43e0-5148f12ad83a",
-        "x-ms-date": "Fri, 03 Apr 2020 00:01:41 GMT",
-=======
-        "traceparent": "00-20a81ddafdbd584bb93782d0733b2198-6022a545ea548943-00",
-        "User-Agent": [
-          "azsdk-net-Storage.Blobs/12.5.0-dev.20200529.1",
-          "(.NET Core 4.6.28801.04; Microsoft Windows 10.0.18363 )"
-        ],
-        "x-ms-blob-type": "BlockBlob",
-        "x-ms-client-request-id": "90ff8993-cbfe-ad3c-43e0-5148f12ad83a",
-        "x-ms-date": "Fri, 29 May 2020 17:11:53 GMT",
->>>>>>> c938cddd
-        "x-ms-return-client-request-id": "true",
-        "x-ms-version": "2019-12-12"
-      },
-      "RequestBody": "uUtPdoJVsLiXsRD3nAya1TX0pubvY\u002BgpPBMj\u002BjHl3VOoRaizGC9ptOkqeY6jvVs31NPhVQ9LWFViJTluMrWHstS9T1dk570Gi/L9xOpZhn\u002B47CZdA4hDXexSUPP1\u002BoEzo8e65W4E0uwW2sodTZNrCJ65tkWPKa5MefFqEpbKEZBwyiEjn6ERsxk5Ryi9JhBY50dUO0M8o3oYbmt8msBWS8k5rINySGn9qAMsVeGFjlPhESpOddVMNCanCjE1lBlY4/tfhHmM5p7eVpNAD02Yk98Ym4iVB9b07Hhcyj04yBPq03LlJgrZVCqMcB5CDCTYDndRHPmQwtwla5cALxxgpo5/Vjzbs2zVPkZdCZe3seBUhLzG5qsZWRCWv7ty2SQOK8mQwrbn/VsKe96yMrhFbrm3rKtgmr/jZfwrRfOxYmUiT97NJ\u002B8pbIZgvGvNZydXUVECuy14rpAKrVy6vLhoWRh4kOLad0fJjT8l/95UFf7U0/Shr6c4qaFNw3qTb7DO\u002BGJSVNdEfdkKOC3tU66ytpdd5ejDxqpxQOZBjLTNNh6PVgd7AcEnkFUal3Z6Slbymg3iNYrHCjG44RPwA/ElPQIPXvynN7TWNlWSqS8z9/aPTvGn6gGTx0zVwiCtNoxk9Vl0autaS2NYDP80NWEChOodYLQAflMBe5ew0nSUKP/ILrPVv4wKNQONTt0BX5Lq0j41j9bYY3cGcu9UqXnuxOP/bAauLMRdEyuxci91/xwFxf82Xpkp78o7z0ydtYuJn4n5AvKLPKZ513yqJvFHkXPTT\u002BN6t2ZK1nw8cl13wF2fKNKme/0peolYvYYcfsnZ9D7ZyWaoDucjrit1TslJARYeC/4eoRV2qdRaIfnfLlizY34fnvf29xnqgszRsyvAD7xv/nLKulIoYiCRTuzuQ4DTwutLKmMfJxTlMx5JpfWpmRI9bzDl6Kgr9jvWZKks/D5L/vE/dOVZUNZe5Yc0370r6LTasNRQ7tlDHzMnScJruTbf/acEaiQt5B9ZhgMh9xd\u002Bq3z0UUxq\u002Bg8X\u002B1WxMQYT8ytQVOEWJn6PrMu092fVIiccqJ1GdmfpdQKX7G7PfLIYRpPY0KM1aIT\u002BZaWBtQOoQtktlYlozH3EZt7ffjoPwDAYm7DU/VGE5kAZSBDBaL/\u002B7qqUoeYpsHkVE2nEVulJ7qV1aBpS1ESHqa5JT4RsAv0f4JCQeh5J7\u002Bs3vunov5BWz1lrTAClqxplDfc34GD0qRFspXVZuXOHK3kuGxZan\u002Boe8oAqAbX9eTV1Km0mEQ\u002BLQhTYexkb/BXm4yGHd5AECm0NGe3gyqdbbixA444FYBlpo9gBgiPQA/VqRB2UdQKkcSD/GPghqnhtfQ3t2g==",
-      "StatusCode": 201,
-      "ResponseHeaders": {
-        "Content-Length": "0",
-        "Content-MD5": "VSR5dTHMgHnqVMZGecEPIw==",
-<<<<<<< HEAD
-        "Date": "Fri, 03 Apr 2020 00:01:39 GMT",
-        "ETag": "\u00220x8D7D7622FC61D44\u0022",
-        "Last-Modified": "Fri, 03 Apr 2020 00:01:40 GMT",
-=======
-        "Date": "Fri, 29 May 2020 17:11:52 GMT",
-        "ETag": "\u00220x8D803F3626709C2\u0022",
-        "Last-Modified": "Fri, 29 May 2020 17:11:53 GMT",
->>>>>>> c938cddd
-        "Server": [
-          "Windows-Azure-Blob/1.0",
-          "Microsoft-HTTPAPI/2.0"
-        ],
-        "x-ms-client-request-id": "90ff8993-cbfe-ad3c-43e0-5148f12ad83a",
-        "x-ms-content-crc64": "B3Mq8wnVFUo=",
-<<<<<<< HEAD
-        "x-ms-request-id": "a5f778b0-d01e-0015-6c4b-095a13000000",
-=======
-        "x-ms-request-id": "821b68ef-f01e-0021-0bdc-35ff2a000000",
->>>>>>> c938cddd
-        "x-ms-request-server-encrypted": "true",
-        "x-ms-version": "2019-12-12"
-      },
-      "ResponseBody": []
-    },
-    {
-<<<<<<< HEAD
-      "RequestUri": "https://seanmcccanary.blob.core.windows.net/test-container-19d99494-29d2-996e-3ddb-e0b080d27528/baz/foo",
-=======
-      "RequestUri": "http://amandadev2.blob.core.windows.net/test-container-19d99494-29d2-996e-3ddb-e0b080d27528/baz/foo",
->>>>>>> c938cddd
-      "RequestMethod": "PUT",
-      "RequestHeaders": {
-        "Authorization": "Sanitized",
-        "Content-Length": "1024",
-<<<<<<< HEAD
-        "traceparent": "00-2626307266236c4584d212588f586e19-c0aa4810c1581946-00",
-        "User-Agent": [
-          "azsdk-net-Storage.Blobs/12.5.0-dev.20200402.1",
-          "(.NET Core 4.6.28325.01; Microsoft Windows 10.0.18362 )"
-        ],
-        "x-ms-blob-type": "BlockBlob",
-        "x-ms-client-request-id": "3f51abe3-0097-5293-6b69-c0e17ca156e4",
-        "x-ms-date": "Fri, 03 Apr 2020 00:01:41 GMT",
-=======
-        "traceparent": "00-99a92f8d8e70224cbc8f65dea79467f2-c85e387d13de1a45-00",
-        "User-Agent": [
-          "azsdk-net-Storage.Blobs/12.5.0-dev.20200529.1",
-          "(.NET Core 4.6.28801.04; Microsoft Windows 10.0.18363 )"
-        ],
-        "x-ms-blob-type": "BlockBlob",
-        "x-ms-client-request-id": "3f51abe3-0097-5293-6b69-c0e17ca156e4",
-        "x-ms-date": "Fri, 29 May 2020 17:11:53 GMT",
->>>>>>> c938cddd
-        "x-ms-return-client-request-id": "true",
-        "x-ms-version": "2019-12-12"
-      },
-      "RequestBody": "uUtPdoJVsLiXsRD3nAya1TX0pubvY\u002BgpPBMj\u002BjHl3VOoRaizGC9ptOkqeY6jvVs31NPhVQ9LWFViJTluMrWHstS9T1dk570Gi/L9xOpZhn\u002B47CZdA4hDXexSUPP1\u002BoEzo8e65W4E0uwW2sodTZNrCJ65tkWPKa5MefFqEpbKEZBwyiEjn6ERsxk5Ryi9JhBY50dUO0M8o3oYbmt8msBWS8k5rINySGn9qAMsVeGFjlPhESpOddVMNCanCjE1lBlY4/tfhHmM5p7eVpNAD02Yk98Ym4iVB9b07Hhcyj04yBPq03LlJgrZVCqMcB5CDCTYDndRHPmQwtwla5cALxxgpo5/Vjzbs2zVPkZdCZe3seBUhLzG5qsZWRCWv7ty2SQOK8mQwrbn/VsKe96yMrhFbrm3rKtgmr/jZfwrRfOxYmUiT97NJ\u002B8pbIZgvGvNZydXUVECuy14rpAKrVy6vLhoWRh4kOLad0fJjT8l/95UFf7U0/Shr6c4qaFNw3qTb7DO\u002BGJSVNdEfdkKOC3tU66ytpdd5ejDxqpxQOZBjLTNNh6PVgd7AcEnkFUal3Z6Slbymg3iNYrHCjG44RPwA/ElPQIPXvynN7TWNlWSqS8z9/aPTvGn6gGTx0zVwiCtNoxk9Vl0autaS2NYDP80NWEChOodYLQAflMBe5ew0nSUKP/ILrPVv4wKNQONTt0BX5Lq0j41j9bYY3cGcu9UqXnuxOP/bAauLMRdEyuxci91/xwFxf82Xpkp78o7z0ydtYuJn4n5AvKLPKZ513yqJvFHkXPTT\u002BN6t2ZK1nw8cl13wF2fKNKme/0peolYvYYcfsnZ9D7ZyWaoDucjrit1TslJARYeC/4eoRV2qdRaIfnfLlizY34fnvf29xnqgszRsyvAD7xv/nLKulIoYiCRTuzuQ4DTwutLKmMfJxTlMx5JpfWpmRI9bzDl6Kgr9jvWZKks/D5L/vE/dOVZUNZe5Yc0370r6LTasNRQ7tlDHzMnScJruTbf/acEaiQt5B9ZhgMh9xd\u002Bq3z0UUxq\u002Bg8X\u002B1WxMQYT8ytQVOEWJn6PrMu092fVIiccqJ1GdmfpdQKX7G7PfLIYRpPY0KM1aIT\u002BZaWBtQOoQtktlYlozH3EZt7ffjoPwDAYm7DU/VGE5kAZSBDBaL/\u002B7qqUoeYpsHkVE2nEVulJ7qV1aBpS1ESHqa5JT4RsAv0f4JCQeh5J7\u002Bs3vunov5BWz1lrTAClqxplDfc34GD0qRFspXVZuXOHK3kuGxZan\u002Boe8oAqAbX9eTV1Km0mEQ\u002BLQhTYexkb/BXm4yGHd5AECm0NGe3gyqdbbixA444FYBlpo9gBgiPQA/VqRB2UdQKkcSD/GPghqnhtfQ3t2g==",
-      "StatusCode": 201,
-      "ResponseHeaders": {
-        "Content-Length": "0",
-        "Content-MD5": "VSR5dTHMgHnqVMZGecEPIw==",
-<<<<<<< HEAD
-        "Date": "Fri, 03 Apr 2020 00:01:39 GMT",
-        "ETag": "\u00220x8D7D7622FD3B44A\u0022",
-        "Last-Modified": "Fri, 03 Apr 2020 00:01:40 GMT",
-=======
-        "Date": "Fri, 29 May 2020 17:11:52 GMT",
-        "ETag": "\u00220x8D803F3626EAC53\u0022",
-        "Last-Modified": "Fri, 29 May 2020 17:11:53 GMT",
->>>>>>> c938cddd
-        "Server": [
-          "Windows-Azure-Blob/1.0",
-          "Microsoft-HTTPAPI/2.0"
-        ],
-        "x-ms-client-request-id": "3f51abe3-0097-5293-6b69-c0e17ca156e4",
-        "x-ms-content-crc64": "B3Mq8wnVFUo=",
-<<<<<<< HEAD
-        "x-ms-request-id": "a5f778c2-d01e-0015-7c4b-095a13000000",
-=======
-        "x-ms-request-id": "821b690d-f01e-0021-27dc-35ff2a000000",
->>>>>>> c938cddd
-        "x-ms-request-server-encrypted": "true",
-        "x-ms-version": "2019-12-12"
-      },
-      "ResponseBody": []
-    },
-    {
-<<<<<<< HEAD
-      "RequestUri": "https://seanmcccanary.blob.core.windows.net/test-container-19d99494-29d2-996e-3ddb-e0b080d27528/baz/foo/bar",
-=======
-      "RequestUri": "http://amandadev2.blob.core.windows.net/test-container-19d99494-29d2-996e-3ddb-e0b080d27528/baz/foo/bar",
->>>>>>> c938cddd
-      "RequestMethod": "PUT",
-      "RequestHeaders": {
-        "Authorization": "Sanitized",
-        "Content-Length": "1024",
-<<<<<<< HEAD
-        "traceparent": "00-d8e57ec127da0340b7050f1352aed8c9-1235657656d62f4e-00",
-        "User-Agent": [
-          "azsdk-net-Storage.Blobs/12.5.0-dev.20200402.1",
-          "(.NET Core 4.6.28325.01; Microsoft Windows 10.0.18362 )"
-        ],
-        "x-ms-blob-type": "BlockBlob",
-        "x-ms-client-request-id": "4664ae7e-99d9-63a3-5703-b410df9e4044",
-        "x-ms-date": "Fri, 03 Apr 2020 00:01:41 GMT",
-=======
-        "traceparent": "00-aa9ca7c98c19a842819f33862f057a61-045c03de50ea1b49-00",
-        "User-Agent": [
-          "azsdk-net-Storage.Blobs/12.5.0-dev.20200529.1",
-          "(.NET Core 4.6.28801.04; Microsoft Windows 10.0.18363 )"
-        ],
-        "x-ms-blob-type": "BlockBlob",
-        "x-ms-client-request-id": "4664ae7e-99d9-63a3-5703-b410df9e4044",
-        "x-ms-date": "Fri, 29 May 2020 17:11:53 GMT",
->>>>>>> c938cddd
-        "x-ms-return-client-request-id": "true",
-        "x-ms-version": "2019-12-12"
-      },
-      "RequestBody": "uUtPdoJVsLiXsRD3nAya1TX0pubvY\u002BgpPBMj\u002BjHl3VOoRaizGC9ptOkqeY6jvVs31NPhVQ9LWFViJTluMrWHstS9T1dk570Gi/L9xOpZhn\u002B47CZdA4hDXexSUPP1\u002BoEzo8e65W4E0uwW2sodTZNrCJ65tkWPKa5MefFqEpbKEZBwyiEjn6ERsxk5Ryi9JhBY50dUO0M8o3oYbmt8msBWS8k5rINySGn9qAMsVeGFjlPhESpOddVMNCanCjE1lBlY4/tfhHmM5p7eVpNAD02Yk98Ym4iVB9b07Hhcyj04yBPq03LlJgrZVCqMcB5CDCTYDndRHPmQwtwla5cALxxgpo5/Vjzbs2zVPkZdCZe3seBUhLzG5qsZWRCWv7ty2SQOK8mQwrbn/VsKe96yMrhFbrm3rKtgmr/jZfwrRfOxYmUiT97NJ\u002B8pbIZgvGvNZydXUVECuy14rpAKrVy6vLhoWRh4kOLad0fJjT8l/95UFf7U0/Shr6c4qaFNw3qTb7DO\u002BGJSVNdEfdkKOC3tU66ytpdd5ejDxqpxQOZBjLTNNh6PVgd7AcEnkFUal3Z6Slbymg3iNYrHCjG44RPwA/ElPQIPXvynN7TWNlWSqS8z9/aPTvGn6gGTx0zVwiCtNoxk9Vl0autaS2NYDP80NWEChOodYLQAflMBe5ew0nSUKP/ILrPVv4wKNQONTt0BX5Lq0j41j9bYY3cGcu9UqXnuxOP/bAauLMRdEyuxci91/xwFxf82Xpkp78o7z0ydtYuJn4n5AvKLPKZ513yqJvFHkXPTT\u002BN6t2ZK1nw8cl13wF2fKNKme/0peolYvYYcfsnZ9D7ZyWaoDucjrit1TslJARYeC/4eoRV2qdRaIfnfLlizY34fnvf29xnqgszRsyvAD7xv/nLKulIoYiCRTuzuQ4DTwutLKmMfJxTlMx5JpfWpmRI9bzDl6Kgr9jvWZKks/D5L/vE/dOVZUNZe5Yc0370r6LTasNRQ7tlDHzMnScJruTbf/acEaiQt5B9ZhgMh9xd\u002Bq3z0UUxq\u002Bg8X\u002B1WxMQYT8ytQVOEWJn6PrMu092fVIiccqJ1GdmfpdQKX7G7PfLIYRpPY0KM1aIT\u002BZaWBtQOoQtktlYlozH3EZt7ffjoPwDAYm7DU/VGE5kAZSBDBaL/\u002B7qqUoeYpsHkVE2nEVulJ7qV1aBpS1ESHqa5JT4RsAv0f4JCQeh5J7\u002Bs3vunov5BWz1lrTAClqxplDfc34GD0qRFspXVZuXOHK3kuGxZan\u002Boe8oAqAbX9eTV1Km0mEQ\u002BLQhTYexkb/BXm4yGHd5AECm0NGe3gyqdbbixA444FYBlpo9gBgiPQA/VqRB2UdQKkcSD/GPghqnhtfQ3t2g==",
-      "StatusCode": 201,
-      "ResponseHeaders": {
-        "Content-Length": "0",
-        "Content-MD5": "VSR5dTHMgHnqVMZGecEPIw==",
-<<<<<<< HEAD
-        "Date": "Fri, 03 Apr 2020 00:01:39 GMT",
-        "ETag": "\u00220x8D7D7622FE0FD21\u0022",
-        "Last-Modified": "Fri, 03 Apr 2020 00:01:40 GMT",
-=======
-        "Date": "Fri, 29 May 2020 17:11:52 GMT",
-        "ETag": "\u00220x8D803F3627675E2\u0022",
-        "Last-Modified": "Fri, 29 May 2020 17:11:53 GMT",
->>>>>>> c938cddd
-        "Server": [
-          "Windows-Azure-Blob/1.0",
-          "Microsoft-HTTPAPI/2.0"
-        ],
-        "x-ms-client-request-id": "4664ae7e-99d9-63a3-5703-b410df9e4044",
-        "x-ms-content-crc64": "B3Mq8wnVFUo=",
-<<<<<<< HEAD
-        "x-ms-request-id": "a5f778c6-d01e-0015-804b-095a13000000",
-=======
-        "x-ms-request-id": "821b692b-f01e-0021-43dc-35ff2a000000",
->>>>>>> c938cddd
-        "x-ms-request-server-encrypted": "true",
-        "x-ms-version": "2019-12-12"
-      },
-      "ResponseBody": []
-    },
-    {
-<<<<<<< HEAD
-      "RequestUri": "https://seanmcccanary.blob.core.windows.net/test-container-19d99494-29d2-996e-3ddb-e0b080d27528/baz/bar/foo",
-=======
-      "RequestUri": "http://amandadev2.blob.core.windows.net/test-container-19d99494-29d2-996e-3ddb-e0b080d27528/baz/bar/foo",
->>>>>>> c938cddd
-      "RequestMethod": "PUT",
-      "RequestHeaders": {
-        "Authorization": "Sanitized",
-        "Content-Length": "1024",
-<<<<<<< HEAD
-        "traceparent": "00-c01582dc25b2e6489930d57f7b506075-b50b6213b5b40d46-00",
-        "User-Agent": [
-          "azsdk-net-Storage.Blobs/12.5.0-dev.20200402.1",
-          "(.NET Core 4.6.28325.01; Microsoft Windows 10.0.18362 )"
-        ],
-        "x-ms-blob-type": "BlockBlob",
-        "x-ms-client-request-id": "ce627c0a-103c-b20a-bcf6-903581cc136b",
-        "x-ms-date": "Fri, 03 Apr 2020 00:01:41 GMT",
-=======
-        "traceparent": "00-a8b60d83da06114f8ce5ad7e361fcb6d-c2e55387c4b0e24a-00",
-        "User-Agent": [
-          "azsdk-net-Storage.Blobs/12.5.0-dev.20200529.1",
-          "(.NET Core 4.6.28801.04; Microsoft Windows 10.0.18363 )"
-        ],
-        "x-ms-blob-type": "BlockBlob",
-        "x-ms-client-request-id": "ce627c0a-103c-b20a-bcf6-903581cc136b",
-        "x-ms-date": "Fri, 29 May 2020 17:11:53 GMT",
->>>>>>> c938cddd
-        "x-ms-return-client-request-id": "true",
-        "x-ms-version": "2019-12-12"
-      },
-      "RequestBody": "uUtPdoJVsLiXsRD3nAya1TX0pubvY\u002BgpPBMj\u002BjHl3VOoRaizGC9ptOkqeY6jvVs31NPhVQ9LWFViJTluMrWHstS9T1dk570Gi/L9xOpZhn\u002B47CZdA4hDXexSUPP1\u002BoEzo8e65W4E0uwW2sodTZNrCJ65tkWPKa5MefFqEpbKEZBwyiEjn6ERsxk5Ryi9JhBY50dUO0M8o3oYbmt8msBWS8k5rINySGn9qAMsVeGFjlPhESpOddVMNCanCjE1lBlY4/tfhHmM5p7eVpNAD02Yk98Ym4iVB9b07Hhcyj04yBPq03LlJgrZVCqMcB5CDCTYDndRHPmQwtwla5cALxxgpo5/Vjzbs2zVPkZdCZe3seBUhLzG5qsZWRCWv7ty2SQOK8mQwrbn/VsKe96yMrhFbrm3rKtgmr/jZfwrRfOxYmUiT97NJ\u002B8pbIZgvGvNZydXUVECuy14rpAKrVy6vLhoWRh4kOLad0fJjT8l/95UFf7U0/Shr6c4qaFNw3qTb7DO\u002BGJSVNdEfdkKOC3tU66ytpdd5ejDxqpxQOZBjLTNNh6PVgd7AcEnkFUal3Z6Slbymg3iNYrHCjG44RPwA/ElPQIPXvynN7TWNlWSqS8z9/aPTvGn6gGTx0zVwiCtNoxk9Vl0autaS2NYDP80NWEChOodYLQAflMBe5ew0nSUKP/ILrPVv4wKNQONTt0BX5Lq0j41j9bYY3cGcu9UqXnuxOP/bAauLMRdEyuxci91/xwFxf82Xpkp78o7z0ydtYuJn4n5AvKLPKZ513yqJvFHkXPTT\u002BN6t2ZK1nw8cl13wF2fKNKme/0peolYvYYcfsnZ9D7ZyWaoDucjrit1TslJARYeC/4eoRV2qdRaIfnfLlizY34fnvf29xnqgszRsyvAD7xv/nLKulIoYiCRTuzuQ4DTwutLKmMfJxTlMx5JpfWpmRI9bzDl6Kgr9jvWZKks/D5L/vE/dOVZUNZe5Yc0370r6LTasNRQ7tlDHzMnScJruTbf/acEaiQt5B9ZhgMh9xd\u002Bq3z0UUxq\u002Bg8X\u002B1WxMQYT8ytQVOEWJn6PrMu092fVIiccqJ1GdmfpdQKX7G7PfLIYRpPY0KM1aIT\u002BZaWBtQOoQtktlYlozH3EZt7ffjoPwDAYm7DU/VGE5kAZSBDBaL/\u002B7qqUoeYpsHkVE2nEVulJ7qV1aBpS1ESHqa5JT4RsAv0f4JCQeh5J7\u002Bs3vunov5BWz1lrTAClqxplDfc34GD0qRFspXVZuXOHK3kuGxZan\u002Boe8oAqAbX9eTV1Km0mEQ\u002BLQhTYexkb/BXm4yGHd5AECm0NGe3gyqdbbixA444FYBlpo9gBgiPQA/VqRB2UdQKkcSD/GPghqnhtfQ3t2g==",
-      "StatusCode": 201,
-      "ResponseHeaders": {
-        "Content-Length": "0",
-        "Content-MD5": "VSR5dTHMgHnqVMZGecEPIw==",
-<<<<<<< HEAD
-        "Date": "Fri, 03 Apr 2020 00:01:39 GMT",
-        "ETag": "\u00220x8D7D7622FEE45FD\u0022",
-        "Last-Modified": "Fri, 03 Apr 2020 00:01:40 GMT",
-=======
-        "Date": "Fri, 29 May 2020 17:11:52 GMT",
-        "ETag": "\u00220x8D803F3627DF14F\u0022",
-        "Last-Modified": "Fri, 29 May 2020 17:11:53 GMT",
->>>>>>> c938cddd
-        "Server": [
-          "Windows-Azure-Blob/1.0",
-          "Microsoft-HTTPAPI/2.0"
-        ],
-        "x-ms-client-request-id": "ce627c0a-103c-b20a-bcf6-903581cc136b",
-        "x-ms-content-crc64": "B3Mq8wnVFUo=",
-<<<<<<< HEAD
-        "x-ms-request-id": "a5f778d1-d01e-0015-0b4b-095a13000000",
-=======
-        "x-ms-request-id": "821b693f-f01e-0021-54dc-35ff2a000000",
->>>>>>> c938cddd
-        "x-ms-request-server-encrypted": "true",
-        "x-ms-version": "2019-12-12"
-      },
-      "ResponseBody": []
-    },
-    {
-<<<<<<< HEAD
-      "RequestUri": "https://seanmcccanary.blob.core.windows.net/test-container-19d99494-29d2-996e-3ddb-e0b080d27528/foo/foo?comp=metadata",
-      "RequestMethod": "PUT",
-      "RequestHeaders": {
-        "Authorization": "Sanitized",
-        "traceparent": "00-3262444fdb0ab248a0f152e192935500-2988bcf8a5b42046-00",
-        "User-Agent": [
-          "azsdk-net-Storage.Blobs/12.5.0-dev.20200402.1",
-          "(.NET Core 4.6.28325.01; Microsoft Windows 10.0.18362 )"
-        ],
-        "x-ms-client-request-id": "620692d5-723b-f807-b9f4-30aee9332b01",
-        "x-ms-date": "Fri, 03 Apr 2020 00:01:41 GMT",
-=======
-      "RequestUri": "http://amandadev2.blob.core.windows.net/test-container-19d99494-29d2-996e-3ddb-e0b080d27528/foo/foo?comp=metadata",
-      "RequestMethod": "PUT",
-      "RequestHeaders": {
-        "Authorization": "Sanitized",
-        "traceparent": "00-cbc39cb1af421e4887b07c223e2e7831-aa59e963d3a3b44c-00",
-        "User-Agent": [
-          "azsdk-net-Storage.Blobs/12.5.0-dev.20200529.1",
-          "(.NET Core 4.6.28801.04; Microsoft Windows 10.0.18363 )"
-        ],
-        "x-ms-client-request-id": "620692d5-723b-f807-b9f4-30aee9332b01",
-        "x-ms-date": "Fri, 29 May 2020 17:11:53 GMT",
->>>>>>> c938cddd
+        "Date": "Wed, 10 Jun 2020 19:56:55 GMT",
+        "ETag": "\u00220x8D80D786D990A6C\u0022",
+        "Last-Modified": "Wed, 10 Jun 2020 19:56:55 GMT",
+        "Server": [
+          "Windows-Azure-Blob/1.0",
+          "Microsoft-HTTPAPI/2.0"
+        ],
+        "x-ms-client-request-id": "f5896985-8d2d-df88-ad60-e35f022e470c",
+        "x-ms-request-id": "2b4e834d-a01e-0099-1761-3f321d000000",
+        "x-ms-version": "2019-12-12"
+      },
+      "ResponseBody": []
+    },
+    {
+      "RequestUri": "https://seanmcccanary.blob.core.windows.net/test-container-9a54e34e-d792-0fbd-786c-023a3c367624/foo",
+      "RequestMethod": "PUT",
+      "RequestHeaders": {
+        "Authorization": "Sanitized",
+        "Content-Length": "1024",
+        "traceparent": "00-d4b6fdf218663c42ab01585e31c0c663-978374978ddc3044-00",
+        "User-Agent": [
+          "azsdk-net-Storage.Blobs/12.5.0-dev.20200610.1",
+          "(.NET Core 4.6.28801.04; Microsoft Windows 10.0.18362 )"
+        ],
+        "x-ms-blob-type": "BlockBlob",
+        "x-ms-client-request-id": "3efe9299-da9e-d5f2-a140-fca5f1babc49",
+        "x-ms-date": "Wed, 10 Jun 2020 19:56:55 GMT",
+        "x-ms-return-client-request-id": "true",
+        "x-ms-version": "2019-12-12"
+      },
+      "RequestBody": "bI2jiuspJcwqRBeYxPv/mS2PtdOsgPZ5KjaUYJ5YDVSyB1WCO7SHW0S9yul28BuxYEkyc3l0X\u002BuWKWC0lcQt0TbD5rymfV55CFmP77YNAzkb4v9UJprbPqdp6xFU0sZ/j/izsgpeCuPruWof5G81iSYmmbLE2aub6KcVPZFMJDaSD2C9WVAvvNccaG0vu1k4NGLqLTgUu7VNF8piSc1Rn5Q0jdUOdy/V9tzap3E9bCxO3QgvYff9flSrcEKGzXIKy8nZ\u002Bi6EKbwzFDdbORNEEKudFGzEIj2dNw6AYwfsTylq0NynY3H\u002BybNM\u002B0zAoUVAZ1\u002BX6LkGRamLPMMfA8W1RsUN8Wk3nKw5nkq4eCbw3JXJQPynVWZvY4ozHCet38btlrSHsq/cCMqzXUpvTcyCml8tVsLJDfFenY7eBICFi7\u002BDyuFyaSrm7Tcx9PccABa\u002BsYHHgIgDJIjCKRQh/QRKLdKK64LrDzE0R2iLlxn6QZ13IFP\u002BvQs2f6ZYr0AWxe8y58YlkhSU0qFQkjkgeIxvx\u002Bd3qd2xS3DGU2zbkl/wHoJ5WLBT1a6I402yrirSFgca6edYnhsRgZxWXj\u002BouEBBX3S3ph/cHPI47saQ/51F9Dxkwah3l39mZ9YT/Hdv3ysMcE62G2/nPc31IK9UgYL/EGoCRPaYycj0UD9IyB97yA\u002BbhI5OjtnNfIPagnfPEeZUFOsMbZs0dKaGwsownnWuelegufzzsIKRNMdzvUdQJD5Y9LQzblpzZhDoyMwOnN0OKwcfL1fpYGRpezjTwLZeNZ2M2KrAewz8LVPsC\u002Be1gpjpZJFAMPXmbpNQyfIhn6ZZiZMvgcQzTbD7IwEE/FV8tPmg6lskHgWopWkWcLEZ2o2skoFUhgHUthbhRA3z4XE\u002B0xT5gbVKNWqOhttaHN3\u002B4Uh0WGrTKC73yzNEQtr3tMT42JydIFnXYl0Xxv8lepo44mLEfokHaqvmAbWBBfKQltIXYkNBYcDvnfUMvGIv0lGZC2B3MjU68G3wth\u002BjVV1qhi8tDRdW94Ci1eGU\u002Bq5Jty5j6PmSGWOc3HHWUaqhS0eYojUyAcQ6QxTf1VxUpvW\u002Bp//wP21j123MkTGlgKXVAIqa/Fh5FrVpKaTkskQGRzV8F6mrsAzZNMrIZnCTlMNuCdTSuaqdRZBKhhXIfiUpxUn7KWn7KlB\u002BwMeNsLBE1pXhdqhvM42L3tEZYCn2ELWln6Anl2pact\u002BDVPnjD5TgBbCA5gh8uZG7cEuX4skmiK8R6BEPHD8rhwPJ69\u002BUp848OVt5dSqtKOUPbCcfwpAVXcxJ0SeD0OhxVV8Fss2xJsh8W6lurRKFZL8rALAXC8VytI4TS9amuWhyCCDKp3YYXQ==",
+      "StatusCode": 201,
+      "ResponseHeaders": {
+        "Content-Length": "0",
+        "Content-MD5": "DkovwyGSVDvryiaJ2qoclw==",
+        "Date": "Wed, 10 Jun 2020 19:56:55 GMT",
+        "ETag": "\u00220x8D80D786DA3B421\u0022",
+        "Last-Modified": "Wed, 10 Jun 2020 19:56:55 GMT",
+        "Server": [
+          "Windows-Azure-Blob/1.0",
+          "Microsoft-HTTPAPI/2.0"
+        ],
+        "x-ms-client-request-id": "3efe9299-da9e-d5f2-a140-fca5f1babc49",
+        "x-ms-content-crc64": "Ah0zaju6r1M=",
+        "x-ms-request-id": "2b4e8371-a01e-0099-3861-3f321d000000",
+        "x-ms-request-server-encrypted": "true",
+        "x-ms-version": "2019-12-12",
+        "x-ms-version-id": "2020-06-10T19:56:55.9606817Z"
+      },
+      "ResponseBody": []
+    },
+    {
+      "RequestUri": "https://seanmcccanary.blob.core.windows.net/test-container-9a54e34e-d792-0fbd-786c-023a3c367624/bar",
+      "RequestMethod": "PUT",
+      "RequestHeaders": {
+        "Authorization": "Sanitized",
+        "Content-Length": "1024",
+        "traceparent": "00-15eed18149aaf047a30982b114704721-57506e1b41a0094c-00",
+        "User-Agent": [
+          "azsdk-net-Storage.Blobs/12.5.0-dev.20200610.1",
+          "(.NET Core 4.6.28801.04; Microsoft Windows 10.0.18362 )"
+        ],
+        "x-ms-blob-type": "BlockBlob",
+        "x-ms-client-request-id": "1531d7ae-d977-6bbe-6ccc-c5a6aa0ac808",
+        "x-ms-date": "Wed, 10 Jun 2020 19:56:55 GMT",
+        "x-ms-return-client-request-id": "true",
+        "x-ms-version": "2019-12-12"
+      },
+      "RequestBody": "bI2jiuspJcwqRBeYxPv/mS2PtdOsgPZ5KjaUYJ5YDVSyB1WCO7SHW0S9yul28BuxYEkyc3l0X\u002BuWKWC0lcQt0TbD5rymfV55CFmP77YNAzkb4v9UJprbPqdp6xFU0sZ/j/izsgpeCuPruWof5G81iSYmmbLE2aub6KcVPZFMJDaSD2C9WVAvvNccaG0vu1k4NGLqLTgUu7VNF8piSc1Rn5Q0jdUOdy/V9tzap3E9bCxO3QgvYff9flSrcEKGzXIKy8nZ\u002Bi6EKbwzFDdbORNEEKudFGzEIj2dNw6AYwfsTylq0NynY3H\u002BybNM\u002B0zAoUVAZ1\u002BX6LkGRamLPMMfA8W1RsUN8Wk3nKw5nkq4eCbw3JXJQPynVWZvY4ozHCet38btlrSHsq/cCMqzXUpvTcyCml8tVsLJDfFenY7eBICFi7\u002BDyuFyaSrm7Tcx9PccABa\u002BsYHHgIgDJIjCKRQh/QRKLdKK64LrDzE0R2iLlxn6QZ13IFP\u002BvQs2f6ZYr0AWxe8y58YlkhSU0qFQkjkgeIxvx\u002Bd3qd2xS3DGU2zbkl/wHoJ5WLBT1a6I402yrirSFgca6edYnhsRgZxWXj\u002BouEBBX3S3ph/cHPI47saQ/51F9Dxkwah3l39mZ9YT/Hdv3ysMcE62G2/nPc31IK9UgYL/EGoCRPaYycj0UD9IyB97yA\u002BbhI5OjtnNfIPagnfPEeZUFOsMbZs0dKaGwsownnWuelegufzzsIKRNMdzvUdQJD5Y9LQzblpzZhDoyMwOnN0OKwcfL1fpYGRpezjTwLZeNZ2M2KrAewz8LVPsC\u002Be1gpjpZJFAMPXmbpNQyfIhn6ZZiZMvgcQzTbD7IwEE/FV8tPmg6lskHgWopWkWcLEZ2o2skoFUhgHUthbhRA3z4XE\u002B0xT5gbVKNWqOhttaHN3\u002B4Uh0WGrTKC73yzNEQtr3tMT42JydIFnXYl0Xxv8lepo44mLEfokHaqvmAbWBBfKQltIXYkNBYcDvnfUMvGIv0lGZC2B3MjU68G3wth\u002BjVV1qhi8tDRdW94Ci1eGU\u002Bq5Jty5j6PmSGWOc3HHWUaqhS0eYojUyAcQ6QxTf1VxUpvW\u002Bp//wP21j123MkTGlgKXVAIqa/Fh5FrVpKaTkskQGRzV8F6mrsAzZNMrIZnCTlMNuCdTSuaqdRZBKhhXIfiUpxUn7KWn7KlB\u002BwMeNsLBE1pXhdqhvM42L3tEZYCn2ELWln6Anl2pact\u002BDVPnjD5TgBbCA5gh8uZG7cEuX4skmiK8R6BEPHD8rhwPJ69\u002BUp848OVt5dSqtKOUPbCcfwpAVXcxJ0SeD0OhxVV8Fss2xJsh8W6lurRKFZL8rALAXC8VytI4TS9amuWhyCCDKp3YYXQ==",
+      "StatusCode": 201,
+      "ResponseHeaders": {
+        "Content-Length": "0",
+        "Content-MD5": "DkovwyGSVDvryiaJ2qoclw==",
+        "Date": "Wed, 10 Jun 2020 19:56:55 GMT",
+        "ETag": "\u00220x8D80D786DAC684A\u0022",
+        "Last-Modified": "Wed, 10 Jun 2020 19:56:56 GMT",
+        "Server": [
+          "Windows-Azure-Blob/1.0",
+          "Microsoft-HTTPAPI/2.0"
+        ],
+        "x-ms-client-request-id": "1531d7ae-d977-6bbe-6ccc-c5a6aa0ac808",
+        "x-ms-content-crc64": "Ah0zaju6r1M=",
+        "x-ms-request-id": "2b4e837d-a01e-0099-4461-3f321d000000",
+        "x-ms-request-server-encrypted": "true",
+        "x-ms-version": "2019-12-12",
+        "x-ms-version-id": "2020-06-10T19:56:56.0177226Z"
+      },
+      "ResponseBody": []
+    },
+    {
+      "RequestUri": "https://seanmcccanary.blob.core.windows.net/test-container-9a54e34e-d792-0fbd-786c-023a3c367624/baz",
+      "RequestMethod": "PUT",
+      "RequestHeaders": {
+        "Authorization": "Sanitized",
+        "Content-Length": "1024",
+        "traceparent": "00-900deada310c9e44a9dd951a3aac5dfb-dd44fd86df219244-00",
+        "User-Agent": [
+          "azsdk-net-Storage.Blobs/12.5.0-dev.20200610.1",
+          "(.NET Core 4.6.28801.04; Microsoft Windows 10.0.18362 )"
+        ],
+        "x-ms-blob-type": "BlockBlob",
+        "x-ms-client-request-id": "1af6c2a8-a689-39d1-e4ff-4c9d98e663d4",
+        "x-ms-date": "Wed, 10 Jun 2020 19:56:55 GMT",
+        "x-ms-return-client-request-id": "true",
+        "x-ms-version": "2019-12-12"
+      },
+      "RequestBody": "bI2jiuspJcwqRBeYxPv/mS2PtdOsgPZ5KjaUYJ5YDVSyB1WCO7SHW0S9yul28BuxYEkyc3l0X\u002BuWKWC0lcQt0TbD5rymfV55CFmP77YNAzkb4v9UJprbPqdp6xFU0sZ/j/izsgpeCuPruWof5G81iSYmmbLE2aub6KcVPZFMJDaSD2C9WVAvvNccaG0vu1k4NGLqLTgUu7VNF8piSc1Rn5Q0jdUOdy/V9tzap3E9bCxO3QgvYff9flSrcEKGzXIKy8nZ\u002Bi6EKbwzFDdbORNEEKudFGzEIj2dNw6AYwfsTylq0NynY3H\u002BybNM\u002B0zAoUVAZ1\u002BX6LkGRamLPMMfA8W1RsUN8Wk3nKw5nkq4eCbw3JXJQPynVWZvY4ozHCet38btlrSHsq/cCMqzXUpvTcyCml8tVsLJDfFenY7eBICFi7\u002BDyuFyaSrm7Tcx9PccABa\u002BsYHHgIgDJIjCKRQh/QRKLdKK64LrDzE0R2iLlxn6QZ13IFP\u002BvQs2f6ZYr0AWxe8y58YlkhSU0qFQkjkgeIxvx\u002Bd3qd2xS3DGU2zbkl/wHoJ5WLBT1a6I402yrirSFgca6edYnhsRgZxWXj\u002BouEBBX3S3ph/cHPI47saQ/51F9Dxkwah3l39mZ9YT/Hdv3ysMcE62G2/nPc31IK9UgYL/EGoCRPaYycj0UD9IyB97yA\u002BbhI5OjtnNfIPagnfPEeZUFOsMbZs0dKaGwsownnWuelegufzzsIKRNMdzvUdQJD5Y9LQzblpzZhDoyMwOnN0OKwcfL1fpYGRpezjTwLZeNZ2M2KrAewz8LVPsC\u002Be1gpjpZJFAMPXmbpNQyfIhn6ZZiZMvgcQzTbD7IwEE/FV8tPmg6lskHgWopWkWcLEZ2o2skoFUhgHUthbhRA3z4XE\u002B0xT5gbVKNWqOhttaHN3\u002B4Uh0WGrTKC73yzNEQtr3tMT42JydIFnXYl0Xxv8lepo44mLEfokHaqvmAbWBBfKQltIXYkNBYcDvnfUMvGIv0lGZC2B3MjU68G3wth\u002BjVV1qhi8tDRdW94Ci1eGU\u002Bq5Jty5j6PmSGWOc3HHWUaqhS0eYojUyAcQ6QxTf1VxUpvW\u002Bp//wP21j123MkTGlgKXVAIqa/Fh5FrVpKaTkskQGRzV8F6mrsAzZNMrIZnCTlMNuCdTSuaqdRZBKhhXIfiUpxUn7KWn7KlB\u002BwMeNsLBE1pXhdqhvM42L3tEZYCn2ELWln6Anl2pact\u002BDVPnjD5TgBbCA5gh8uZG7cEuX4skmiK8R6BEPHD8rhwPJ69\u002BUp848OVt5dSqtKOUPbCcfwpAVXcxJ0SeD0OhxVV8Fss2xJsh8W6lurRKFZL8rALAXC8VytI4TS9amuWhyCCDKp3YYXQ==",
+      "StatusCode": 201,
+      "ResponseHeaders": {
+        "Content-Length": "0",
+        "Content-MD5": "DkovwyGSVDvryiaJ2qoclw==",
+        "Date": "Wed, 10 Jun 2020 19:56:55 GMT",
+        "ETag": "\u00220x8D80D786DB4F560\u0022",
+        "Last-Modified": "Wed, 10 Jun 2020 19:56:56 GMT",
+        "Server": [
+          "Windows-Azure-Blob/1.0",
+          "Microsoft-HTTPAPI/2.0"
+        ],
+        "x-ms-client-request-id": "1af6c2a8-a689-39d1-e4ff-4c9d98e663d4",
+        "x-ms-content-crc64": "Ah0zaju6r1M=",
+        "x-ms-request-id": "2b4e8395-a01e-0099-5b61-3f321d000000",
+        "x-ms-request-server-encrypted": "true",
+        "x-ms-version": "2019-12-12",
+        "x-ms-version-id": "2020-06-10T19:56:56.0737632Z"
+      },
+      "ResponseBody": []
+    },
+    {
+      "RequestUri": "https://seanmcccanary.blob.core.windows.net/test-container-9a54e34e-d792-0fbd-786c-023a3c367624/foo/foo",
+      "RequestMethod": "PUT",
+      "RequestHeaders": {
+        "Authorization": "Sanitized",
+        "Content-Length": "1024",
+        "traceparent": "00-76c838c40cf09e498cf0afd6d0ffbc5e-b2f0980a1dd6ae45-00",
+        "User-Agent": [
+          "azsdk-net-Storage.Blobs/12.5.0-dev.20200610.1",
+          "(.NET Core 4.6.28801.04; Microsoft Windows 10.0.18362 )"
+        ],
+        "x-ms-blob-type": "BlockBlob",
+        "x-ms-client-request-id": "e7fd8635-ad13-0a7f-4c09-48cd5442a320",
+        "x-ms-date": "Wed, 10 Jun 2020 19:56:55 GMT",
+        "x-ms-return-client-request-id": "true",
+        "x-ms-version": "2019-12-12"
+      },
+      "RequestBody": "bI2jiuspJcwqRBeYxPv/mS2PtdOsgPZ5KjaUYJ5YDVSyB1WCO7SHW0S9yul28BuxYEkyc3l0X\u002BuWKWC0lcQt0TbD5rymfV55CFmP77YNAzkb4v9UJprbPqdp6xFU0sZ/j/izsgpeCuPruWof5G81iSYmmbLE2aub6KcVPZFMJDaSD2C9WVAvvNccaG0vu1k4NGLqLTgUu7VNF8piSc1Rn5Q0jdUOdy/V9tzap3E9bCxO3QgvYff9flSrcEKGzXIKy8nZ\u002Bi6EKbwzFDdbORNEEKudFGzEIj2dNw6AYwfsTylq0NynY3H\u002BybNM\u002B0zAoUVAZ1\u002BX6LkGRamLPMMfA8W1RsUN8Wk3nKw5nkq4eCbw3JXJQPynVWZvY4ozHCet38btlrSHsq/cCMqzXUpvTcyCml8tVsLJDfFenY7eBICFi7\u002BDyuFyaSrm7Tcx9PccABa\u002BsYHHgIgDJIjCKRQh/QRKLdKK64LrDzE0R2iLlxn6QZ13IFP\u002BvQs2f6ZYr0AWxe8y58YlkhSU0qFQkjkgeIxvx\u002Bd3qd2xS3DGU2zbkl/wHoJ5WLBT1a6I402yrirSFgca6edYnhsRgZxWXj\u002BouEBBX3S3ph/cHPI47saQ/51F9Dxkwah3l39mZ9YT/Hdv3ysMcE62G2/nPc31IK9UgYL/EGoCRPaYycj0UD9IyB97yA\u002BbhI5OjtnNfIPagnfPEeZUFOsMbZs0dKaGwsownnWuelegufzzsIKRNMdzvUdQJD5Y9LQzblpzZhDoyMwOnN0OKwcfL1fpYGRpezjTwLZeNZ2M2KrAewz8LVPsC\u002Be1gpjpZJFAMPXmbpNQyfIhn6ZZiZMvgcQzTbD7IwEE/FV8tPmg6lskHgWopWkWcLEZ2o2skoFUhgHUthbhRA3z4XE\u002B0xT5gbVKNWqOhttaHN3\u002B4Uh0WGrTKC73yzNEQtr3tMT42JydIFnXYl0Xxv8lepo44mLEfokHaqvmAbWBBfKQltIXYkNBYcDvnfUMvGIv0lGZC2B3MjU68G3wth\u002BjVV1qhi8tDRdW94Ci1eGU\u002Bq5Jty5j6PmSGWOc3HHWUaqhS0eYojUyAcQ6QxTf1VxUpvW\u002Bp//wP21j123MkTGlgKXVAIqa/Fh5FrVpKaTkskQGRzV8F6mrsAzZNMrIZnCTlMNuCdTSuaqdRZBKhhXIfiUpxUn7KWn7KlB\u002BwMeNsLBE1pXhdqhvM42L3tEZYCn2ELWln6Anl2pact\u002BDVPnjD5TgBbCA5gh8uZG7cEuX4skmiK8R6BEPHD8rhwPJ69\u002BUp848OVt5dSqtKOUPbCcfwpAVXcxJ0SeD0OhxVV8Fss2xJsh8W6lurRKFZL8rALAXC8VytI4TS9amuWhyCCDKp3YYXQ==",
+      "StatusCode": 201,
+      "ResponseHeaders": {
+        "Content-Length": "0",
+        "Content-MD5": "DkovwyGSVDvryiaJ2qoclw==",
+        "Date": "Wed, 10 Jun 2020 19:56:56 GMT",
+        "ETag": "\u00220x8D80D786DBDD0A4\u0022",
+        "Last-Modified": "Wed, 10 Jun 2020 19:56:56 GMT",
+        "Server": [
+          "Windows-Azure-Blob/1.0",
+          "Microsoft-HTTPAPI/2.0"
+        ],
+        "x-ms-client-request-id": "e7fd8635-ad13-0a7f-4c09-48cd5442a320",
+        "x-ms-content-crc64": "Ah0zaju6r1M=",
+        "x-ms-request-id": "2b4e83a7-a01e-0099-6c61-3f321d000000",
+        "x-ms-request-server-encrypted": "true",
+        "x-ms-version": "2019-12-12",
+        "x-ms-version-id": "2020-06-10T19:56:56.1318052Z"
+      },
+      "ResponseBody": []
+    },
+    {
+      "RequestUri": "https://seanmcccanary.blob.core.windows.net/test-container-9a54e34e-d792-0fbd-786c-023a3c367624/foo/bar",
+      "RequestMethod": "PUT",
+      "RequestHeaders": {
+        "Authorization": "Sanitized",
+        "Content-Length": "1024",
+        "traceparent": "00-3030467de50dfe46a3205f0a2b55b77e-ea5be3189684e244-00",
+        "User-Agent": [
+          "azsdk-net-Storage.Blobs/12.5.0-dev.20200610.1",
+          "(.NET Core 4.6.28801.04; Microsoft Windows 10.0.18362 )"
+        ],
+        "x-ms-blob-type": "BlockBlob",
+        "x-ms-client-request-id": "116768e7-7be8-e3c1-ffad-d315239eb9b5",
+        "x-ms-date": "Wed, 10 Jun 2020 19:56:55 GMT",
+        "x-ms-return-client-request-id": "true",
+        "x-ms-version": "2019-12-12"
+      },
+      "RequestBody": "bI2jiuspJcwqRBeYxPv/mS2PtdOsgPZ5KjaUYJ5YDVSyB1WCO7SHW0S9yul28BuxYEkyc3l0X\u002BuWKWC0lcQt0TbD5rymfV55CFmP77YNAzkb4v9UJprbPqdp6xFU0sZ/j/izsgpeCuPruWof5G81iSYmmbLE2aub6KcVPZFMJDaSD2C9WVAvvNccaG0vu1k4NGLqLTgUu7VNF8piSc1Rn5Q0jdUOdy/V9tzap3E9bCxO3QgvYff9flSrcEKGzXIKy8nZ\u002Bi6EKbwzFDdbORNEEKudFGzEIj2dNw6AYwfsTylq0NynY3H\u002BybNM\u002B0zAoUVAZ1\u002BX6LkGRamLPMMfA8W1RsUN8Wk3nKw5nkq4eCbw3JXJQPynVWZvY4ozHCet38btlrSHsq/cCMqzXUpvTcyCml8tVsLJDfFenY7eBICFi7\u002BDyuFyaSrm7Tcx9PccABa\u002BsYHHgIgDJIjCKRQh/QRKLdKK64LrDzE0R2iLlxn6QZ13IFP\u002BvQs2f6ZYr0AWxe8y58YlkhSU0qFQkjkgeIxvx\u002Bd3qd2xS3DGU2zbkl/wHoJ5WLBT1a6I402yrirSFgca6edYnhsRgZxWXj\u002BouEBBX3S3ph/cHPI47saQ/51F9Dxkwah3l39mZ9YT/Hdv3ysMcE62G2/nPc31IK9UgYL/EGoCRPaYycj0UD9IyB97yA\u002BbhI5OjtnNfIPagnfPEeZUFOsMbZs0dKaGwsownnWuelegufzzsIKRNMdzvUdQJD5Y9LQzblpzZhDoyMwOnN0OKwcfL1fpYGRpezjTwLZeNZ2M2KrAewz8LVPsC\u002Be1gpjpZJFAMPXmbpNQyfIhn6ZZiZMvgcQzTbD7IwEE/FV8tPmg6lskHgWopWkWcLEZ2o2skoFUhgHUthbhRA3z4XE\u002B0xT5gbVKNWqOhttaHN3\u002B4Uh0WGrTKC73yzNEQtr3tMT42JydIFnXYl0Xxv8lepo44mLEfokHaqvmAbWBBfKQltIXYkNBYcDvnfUMvGIv0lGZC2B3MjU68G3wth\u002BjVV1qhi8tDRdW94Ci1eGU\u002Bq5Jty5j6PmSGWOc3HHWUaqhS0eYojUyAcQ6QxTf1VxUpvW\u002Bp//wP21j123MkTGlgKXVAIqa/Fh5FrVpKaTkskQGRzV8F6mrsAzZNMrIZnCTlMNuCdTSuaqdRZBKhhXIfiUpxUn7KWn7KlB\u002BwMeNsLBE1pXhdqhvM42L3tEZYCn2ELWln6Anl2pact\u002BDVPnjD5TgBbCA5gh8uZG7cEuX4skmiK8R6BEPHD8rhwPJ69\u002BUp848OVt5dSqtKOUPbCcfwpAVXcxJ0SeD0OhxVV8Fss2xJsh8W6lurRKFZL8rALAXC8VytI4TS9amuWhyCCDKp3YYXQ==",
+      "StatusCode": 201,
+      "ResponseHeaders": {
+        "Content-Length": "0",
+        "Content-MD5": "DkovwyGSVDvryiaJ2qoclw==",
+        "Date": "Wed, 10 Jun 2020 19:56:56 GMT",
+        "ETag": "\u00220x8D80D786DC684D1\u0022",
+        "Last-Modified": "Wed, 10 Jun 2020 19:56:56 GMT",
+        "Server": [
+          "Windows-Azure-Blob/1.0",
+          "Microsoft-HTTPAPI/2.0"
+        ],
+        "x-ms-client-request-id": "116768e7-7be8-e3c1-ffad-d315239eb9b5",
+        "x-ms-content-crc64": "Ah0zaju6r1M=",
+        "x-ms-request-id": "2b4e83b6-a01e-0099-7a61-3f321d000000",
+        "x-ms-request-server-encrypted": "true",
+        "x-ms-version": "2019-12-12",
+        "x-ms-version-id": "2020-06-10T19:56:56.1888465Z"
+      },
+      "ResponseBody": []
+    },
+    {
+      "RequestUri": "https://seanmcccanary.blob.core.windows.net/test-container-9a54e34e-d792-0fbd-786c-023a3c367624/baz/foo",
+      "RequestMethod": "PUT",
+      "RequestHeaders": {
+        "Authorization": "Sanitized",
+        "Content-Length": "1024",
+        "traceparent": "00-5fc28b20cd7314429e9aa4a87a89a01d-a871baa7c208f947-00",
+        "User-Agent": [
+          "azsdk-net-Storage.Blobs/12.5.0-dev.20200610.1",
+          "(.NET Core 4.6.28801.04; Microsoft Windows 10.0.18362 )"
+        ],
+        "x-ms-blob-type": "BlockBlob",
+        "x-ms-client-request-id": "ebe6dd4a-91da-1238-c9d1-d424a20a19b8",
+        "x-ms-date": "Wed, 10 Jun 2020 19:56:56 GMT",
+        "x-ms-return-client-request-id": "true",
+        "x-ms-version": "2019-12-12"
+      },
+      "RequestBody": "bI2jiuspJcwqRBeYxPv/mS2PtdOsgPZ5KjaUYJ5YDVSyB1WCO7SHW0S9yul28BuxYEkyc3l0X\u002BuWKWC0lcQt0TbD5rymfV55CFmP77YNAzkb4v9UJprbPqdp6xFU0sZ/j/izsgpeCuPruWof5G81iSYmmbLE2aub6KcVPZFMJDaSD2C9WVAvvNccaG0vu1k4NGLqLTgUu7VNF8piSc1Rn5Q0jdUOdy/V9tzap3E9bCxO3QgvYff9flSrcEKGzXIKy8nZ\u002Bi6EKbwzFDdbORNEEKudFGzEIj2dNw6AYwfsTylq0NynY3H\u002BybNM\u002B0zAoUVAZ1\u002BX6LkGRamLPMMfA8W1RsUN8Wk3nKw5nkq4eCbw3JXJQPynVWZvY4ozHCet38btlrSHsq/cCMqzXUpvTcyCml8tVsLJDfFenY7eBICFi7\u002BDyuFyaSrm7Tcx9PccABa\u002BsYHHgIgDJIjCKRQh/QRKLdKK64LrDzE0R2iLlxn6QZ13IFP\u002BvQs2f6ZYr0AWxe8y58YlkhSU0qFQkjkgeIxvx\u002Bd3qd2xS3DGU2zbkl/wHoJ5WLBT1a6I402yrirSFgca6edYnhsRgZxWXj\u002BouEBBX3S3ph/cHPI47saQ/51F9Dxkwah3l39mZ9YT/Hdv3ysMcE62G2/nPc31IK9UgYL/EGoCRPaYycj0UD9IyB97yA\u002BbhI5OjtnNfIPagnfPEeZUFOsMbZs0dKaGwsownnWuelegufzzsIKRNMdzvUdQJD5Y9LQzblpzZhDoyMwOnN0OKwcfL1fpYGRpezjTwLZeNZ2M2KrAewz8LVPsC\u002Be1gpjpZJFAMPXmbpNQyfIhn6ZZiZMvgcQzTbD7IwEE/FV8tPmg6lskHgWopWkWcLEZ2o2skoFUhgHUthbhRA3z4XE\u002B0xT5gbVKNWqOhttaHN3\u002B4Uh0WGrTKC73yzNEQtr3tMT42JydIFnXYl0Xxv8lepo44mLEfokHaqvmAbWBBfKQltIXYkNBYcDvnfUMvGIv0lGZC2B3MjU68G3wth\u002BjVV1qhi8tDRdW94Ci1eGU\u002Bq5Jty5j6PmSGWOc3HHWUaqhS0eYojUyAcQ6QxTf1VxUpvW\u002Bp//wP21j123MkTGlgKXVAIqa/Fh5FrVpKaTkskQGRzV8F6mrsAzZNMrIZnCTlMNuCdTSuaqdRZBKhhXIfiUpxUn7KWn7KlB\u002BwMeNsLBE1pXhdqhvM42L3tEZYCn2ELWln6Anl2pact\u002BDVPnjD5TgBbCA5gh8uZG7cEuX4skmiK8R6BEPHD8rhwPJ69\u002BUp848OVt5dSqtKOUPbCcfwpAVXcxJ0SeD0OhxVV8Fss2xJsh8W6lurRKFZL8rALAXC8VytI4TS9amuWhyCCDKp3YYXQ==",
+      "StatusCode": 201,
+      "ResponseHeaders": {
+        "Content-Length": "0",
+        "Content-MD5": "DkovwyGSVDvryiaJ2qoclw==",
+        "Date": "Wed, 10 Jun 2020 19:56:56 GMT",
+        "ETag": "\u00220x8D80D786DCF38FE\u0022",
+        "Last-Modified": "Wed, 10 Jun 2020 19:56:56 GMT",
+        "Server": [
+          "Windows-Azure-Blob/1.0",
+          "Microsoft-HTTPAPI/2.0"
+        ],
+        "x-ms-client-request-id": "ebe6dd4a-91da-1238-c9d1-d424a20a19b8",
+        "x-ms-content-crc64": "Ah0zaju6r1M=",
+        "x-ms-request-id": "2b4e83c1-a01e-0099-0561-3f321d000000",
+        "x-ms-request-server-encrypted": "true",
+        "x-ms-version": "2019-12-12",
+        "x-ms-version-id": "2020-06-10T19:56:56.2458878Z"
+      },
+      "ResponseBody": []
+    },
+    {
+      "RequestUri": "https://seanmcccanary.blob.core.windows.net/test-container-9a54e34e-d792-0fbd-786c-023a3c367624/baz/foo/bar",
+      "RequestMethod": "PUT",
+      "RequestHeaders": {
+        "Authorization": "Sanitized",
+        "Content-Length": "1024",
+        "traceparent": "00-afbfe40c68d7d04ba2da3eb9f4c0ebd6-07ceece354481a46-00",
+        "User-Agent": [
+          "azsdk-net-Storage.Blobs/12.5.0-dev.20200610.1",
+          "(.NET Core 4.6.28801.04; Microsoft Windows 10.0.18362 )"
+        ],
+        "x-ms-blob-type": "BlockBlob",
+        "x-ms-client-request-id": "45cbd23a-cdb7-c1da-b6e6-26f36fed1c5b",
+        "x-ms-date": "Wed, 10 Jun 2020 19:56:56 GMT",
+        "x-ms-return-client-request-id": "true",
+        "x-ms-version": "2019-12-12"
+      },
+      "RequestBody": "bI2jiuspJcwqRBeYxPv/mS2PtdOsgPZ5KjaUYJ5YDVSyB1WCO7SHW0S9yul28BuxYEkyc3l0X\u002BuWKWC0lcQt0TbD5rymfV55CFmP77YNAzkb4v9UJprbPqdp6xFU0sZ/j/izsgpeCuPruWof5G81iSYmmbLE2aub6KcVPZFMJDaSD2C9WVAvvNccaG0vu1k4NGLqLTgUu7VNF8piSc1Rn5Q0jdUOdy/V9tzap3E9bCxO3QgvYff9flSrcEKGzXIKy8nZ\u002Bi6EKbwzFDdbORNEEKudFGzEIj2dNw6AYwfsTylq0NynY3H\u002BybNM\u002B0zAoUVAZ1\u002BX6LkGRamLPMMfA8W1RsUN8Wk3nKw5nkq4eCbw3JXJQPynVWZvY4ozHCet38btlrSHsq/cCMqzXUpvTcyCml8tVsLJDfFenY7eBICFi7\u002BDyuFyaSrm7Tcx9PccABa\u002BsYHHgIgDJIjCKRQh/QRKLdKK64LrDzE0R2iLlxn6QZ13IFP\u002BvQs2f6ZYr0AWxe8y58YlkhSU0qFQkjkgeIxvx\u002Bd3qd2xS3DGU2zbkl/wHoJ5WLBT1a6I402yrirSFgca6edYnhsRgZxWXj\u002BouEBBX3S3ph/cHPI47saQ/51F9Dxkwah3l39mZ9YT/Hdv3ysMcE62G2/nPc31IK9UgYL/EGoCRPaYycj0UD9IyB97yA\u002BbhI5OjtnNfIPagnfPEeZUFOsMbZs0dKaGwsownnWuelegufzzsIKRNMdzvUdQJD5Y9LQzblpzZhDoyMwOnN0OKwcfL1fpYGRpezjTwLZeNZ2M2KrAewz8LVPsC\u002Be1gpjpZJFAMPXmbpNQyfIhn6ZZiZMvgcQzTbD7IwEE/FV8tPmg6lskHgWopWkWcLEZ2o2skoFUhgHUthbhRA3z4XE\u002B0xT5gbVKNWqOhttaHN3\u002B4Uh0WGrTKC73yzNEQtr3tMT42JydIFnXYl0Xxv8lepo44mLEfokHaqvmAbWBBfKQltIXYkNBYcDvnfUMvGIv0lGZC2B3MjU68G3wth\u002BjVV1qhi8tDRdW94Ci1eGU\u002Bq5Jty5j6PmSGWOc3HHWUaqhS0eYojUyAcQ6QxTf1VxUpvW\u002Bp//wP21j123MkTGlgKXVAIqa/Fh5FrVpKaTkskQGRzV8F6mrsAzZNMrIZnCTlMNuCdTSuaqdRZBKhhXIfiUpxUn7KWn7KlB\u002BwMeNsLBE1pXhdqhvM42L3tEZYCn2ELWln6Anl2pact\u002BDVPnjD5TgBbCA5gh8uZG7cEuX4skmiK8R6BEPHD8rhwPJ69\u002BUp848OVt5dSqtKOUPbCcfwpAVXcxJ0SeD0OhxVV8Fss2xJsh8W6lurRKFZL8rALAXC8VytI4TS9amuWhyCCDKp3YYXQ==",
+      "StatusCode": 201,
+      "ResponseHeaders": {
+        "Content-Length": "0",
+        "Content-MD5": "DkovwyGSVDvryiaJ2qoclw==",
+        "Date": "Wed, 10 Jun 2020 19:56:56 GMT",
+        "ETag": "\u00220x8D80D786DD7ED2B\u0022",
+        "Last-Modified": "Wed, 10 Jun 2020 19:56:56 GMT",
+        "Server": [
+          "Windows-Azure-Blob/1.0",
+          "Microsoft-HTTPAPI/2.0"
+        ],
+        "x-ms-client-request-id": "45cbd23a-cdb7-c1da-b6e6-26f36fed1c5b",
+        "x-ms-content-crc64": "Ah0zaju6r1M=",
+        "x-ms-request-id": "2b4e83c9-a01e-0099-0c61-3f321d000000",
+        "x-ms-request-server-encrypted": "true",
+        "x-ms-version": "2019-12-12",
+        "x-ms-version-id": "2020-06-10T19:56:56.3029291Z"
+      },
+      "ResponseBody": []
+    },
+    {
+      "RequestUri": "https://seanmcccanary.blob.core.windows.net/test-container-9a54e34e-d792-0fbd-786c-023a3c367624/baz/bar/foo",
+      "RequestMethod": "PUT",
+      "RequestHeaders": {
+        "Authorization": "Sanitized",
+        "Content-Length": "1024",
+        "traceparent": "00-7a155e1589212c4e9bc2365e323ac4b6-4f5b962be3b7b948-00",
+        "User-Agent": [
+          "azsdk-net-Storage.Blobs/12.5.0-dev.20200610.1",
+          "(.NET Core 4.6.28801.04; Microsoft Windows 10.0.18362 )"
+        ],
+        "x-ms-blob-type": "BlockBlob",
+        "x-ms-client-request-id": "cfeac178-d33f-6200-937f-f16ca8b2346a",
+        "x-ms-date": "Wed, 10 Jun 2020 19:56:56 GMT",
+        "x-ms-return-client-request-id": "true",
+        "x-ms-version": "2019-12-12"
+      },
+      "RequestBody": "bI2jiuspJcwqRBeYxPv/mS2PtdOsgPZ5KjaUYJ5YDVSyB1WCO7SHW0S9yul28BuxYEkyc3l0X\u002BuWKWC0lcQt0TbD5rymfV55CFmP77YNAzkb4v9UJprbPqdp6xFU0sZ/j/izsgpeCuPruWof5G81iSYmmbLE2aub6KcVPZFMJDaSD2C9WVAvvNccaG0vu1k4NGLqLTgUu7VNF8piSc1Rn5Q0jdUOdy/V9tzap3E9bCxO3QgvYff9flSrcEKGzXIKy8nZ\u002Bi6EKbwzFDdbORNEEKudFGzEIj2dNw6AYwfsTylq0NynY3H\u002BybNM\u002B0zAoUVAZ1\u002BX6LkGRamLPMMfA8W1RsUN8Wk3nKw5nkq4eCbw3JXJQPynVWZvY4ozHCet38btlrSHsq/cCMqzXUpvTcyCml8tVsLJDfFenY7eBICFi7\u002BDyuFyaSrm7Tcx9PccABa\u002BsYHHgIgDJIjCKRQh/QRKLdKK64LrDzE0R2iLlxn6QZ13IFP\u002BvQs2f6ZYr0AWxe8y58YlkhSU0qFQkjkgeIxvx\u002Bd3qd2xS3DGU2zbkl/wHoJ5WLBT1a6I402yrirSFgca6edYnhsRgZxWXj\u002BouEBBX3S3ph/cHPI47saQ/51F9Dxkwah3l39mZ9YT/Hdv3ysMcE62G2/nPc31IK9UgYL/EGoCRPaYycj0UD9IyB97yA\u002BbhI5OjtnNfIPagnfPEeZUFOsMbZs0dKaGwsownnWuelegufzzsIKRNMdzvUdQJD5Y9LQzblpzZhDoyMwOnN0OKwcfL1fpYGRpezjTwLZeNZ2M2KrAewz8LVPsC\u002Be1gpjpZJFAMPXmbpNQyfIhn6ZZiZMvgcQzTbD7IwEE/FV8tPmg6lskHgWopWkWcLEZ2o2skoFUhgHUthbhRA3z4XE\u002B0xT5gbVKNWqOhttaHN3\u002B4Uh0WGrTKC73yzNEQtr3tMT42JydIFnXYl0Xxv8lepo44mLEfokHaqvmAbWBBfKQltIXYkNBYcDvnfUMvGIv0lGZC2B3MjU68G3wth\u002BjVV1qhi8tDRdW94Ci1eGU\u002Bq5Jty5j6PmSGWOc3HHWUaqhS0eYojUyAcQ6QxTf1VxUpvW\u002Bp//wP21j123MkTGlgKXVAIqa/Fh5FrVpKaTkskQGRzV8F6mrsAzZNMrIZnCTlMNuCdTSuaqdRZBKhhXIfiUpxUn7KWn7KlB\u002BwMeNsLBE1pXhdqhvM42L3tEZYCn2ELWln6Anl2pact\u002BDVPnjD5TgBbCA5gh8uZG7cEuX4skmiK8R6BEPHD8rhwPJ69\u002BUp848OVt5dSqtKOUPbCcfwpAVXcxJ0SeD0OhxVV8Fss2xJsh8W6lurRKFZL8rALAXC8VytI4TS9amuWhyCCDKp3YYXQ==",
+      "StatusCode": 201,
+      "ResponseHeaders": {
+        "Content-Length": "0",
+        "Content-MD5": "DkovwyGSVDvryiaJ2qoclw==",
+        "Date": "Wed, 10 Jun 2020 19:56:56 GMT",
+        "ETag": "\u00220x8D80D786DE0A158\u0022",
+        "Last-Modified": "Wed, 10 Jun 2020 19:56:56 GMT",
+        "Server": [
+          "Windows-Azure-Blob/1.0",
+          "Microsoft-HTTPAPI/2.0"
+        ],
+        "x-ms-client-request-id": "cfeac178-d33f-6200-937f-f16ca8b2346a",
+        "x-ms-content-crc64": "Ah0zaju6r1M=",
+        "x-ms-request-id": "2b4e83d8-a01e-0099-1a61-3f321d000000",
+        "x-ms-request-server-encrypted": "true",
+        "x-ms-version": "2019-12-12",
+        "x-ms-version-id": "2020-06-10T19:56:56.3599704Z"
+      },
+      "ResponseBody": []
+    },
+    {
+      "RequestUri": "https://seanmcccanary.blob.core.windows.net/test-container-9a54e34e-d792-0fbd-786c-023a3c367624/foo/foo?comp=metadata",
+      "RequestMethod": "PUT",
+      "RequestHeaders": {
+        "Authorization": "Sanitized",
+        "traceparent": "00-a902b09f33baa54db449b6a72aa58f97-1f51d5d325a5a140-00",
+        "User-Agent": [
+          "azsdk-net-Storage.Blobs/12.5.0-dev.20200610.1",
+          "(.NET Core 4.6.28801.04; Microsoft Windows 10.0.18362 )"
+        ],
+        "x-ms-client-request-id": "ad7bf4bf-4c02-d41b-d798-892bd941d184",
+        "x-ms-date": "Wed, 10 Jun 2020 19:56:56 GMT",
         "x-ms-meta-Capital": "letter",
         "x-ms-meta-foo": "bar",
         "x-ms-meta-meta": "data",
@@ -592,53 +360,32 @@
       "StatusCode": 200,
       "ResponseHeaders": {
         "Content-Length": "0",
-<<<<<<< HEAD
-        "Date": "Fri, 03 Apr 2020 00:01:39 GMT",
-        "ETag": "\u00220x8D7D7622FFC795A\u0022",
-        "Last-Modified": "Fri, 03 Apr 2020 00:01:40 GMT",
-=======
-        "Date": "Fri, 29 May 2020 17:11:52 GMT",
-        "ETag": "\u00220x8D803F36287DE2E\u0022",
-        "Last-Modified": "Fri, 29 May 2020 17:11:53 GMT",
->>>>>>> c938cddd
-        "Server": [
-          "Windows-Azure-Blob/1.0",
-          "Microsoft-HTTPAPI/2.0"
-        ],
-        "x-ms-client-request-id": "620692d5-723b-f807-b9f4-30aee9332b01",
-<<<<<<< HEAD
-        "x-ms-request-id": "a5f778e3-d01e-0015-1a4b-095a13000000",
-=======
-        "x-ms-request-id": "821b6966-f01e-0021-76dc-35ff2a000000",
->>>>>>> c938cddd
-        "x-ms-request-server-encrypted": "true",
-        "x-ms-version": "2019-12-12"
-      },
-      "ResponseBody": []
-    },
-    {
-<<<<<<< HEAD
-      "RequestUri": "https://seanmcccanary.blob.core.windows.net/test-container-19d99494-29d2-996e-3ddb-e0b080d27528?restype=container\u0026comp=list",
-=======
-      "RequestUri": "http://amandadev2.blob.core.windows.net/test-container-19d99494-29d2-996e-3ddb-e0b080d27528?restype=container\u0026comp=list",
->>>>>>> c938cddd
+        "Date": "Wed, 10 Jun 2020 19:56:56 GMT",
+        "ETag": "\u00220x8D80D786DEA6726\u0022",
+        "Last-Modified": "Wed, 10 Jun 2020 19:56:56 GMT",
+        "Server": [
+          "Windows-Azure-Blob/1.0",
+          "Microsoft-HTTPAPI/2.0"
+        ],
+        "x-ms-client-request-id": "ad7bf4bf-4c02-d41b-d798-892bd941d184",
+        "x-ms-request-id": "2b4e83ec-a01e-0099-2d61-3f321d000000",
+        "x-ms-request-server-encrypted": "true",
+        "x-ms-version": "2019-12-12",
+        "x-ms-version-id": "2020-06-10T19:56:56.4260173Z"
+      },
+      "ResponseBody": []
+    },
+    {
+      "RequestUri": "https://seanmcccanary.blob.core.windows.net/test-container-9a54e34e-d792-0fbd-786c-023a3c367624?restype=container\u0026comp=list",
       "RequestMethod": "GET",
       "RequestHeaders": {
         "Authorization": "Sanitized",
         "User-Agent": [
-<<<<<<< HEAD
-          "azsdk-net-Storage.Blobs/12.5.0-dev.20200402.1",
-          "(.NET Core 4.6.28325.01; Microsoft Windows 10.0.18362 )"
-        ],
-        "x-ms-client-request-id": "ee602de9-b1c6-912f-5d9e-a6ad40ee1a11",
-        "x-ms-date": "Fri, 03 Apr 2020 00:01:41 GMT",
-=======
-          "azsdk-net-Storage.Blobs/12.5.0-dev.20200529.1",
-          "(.NET Core 4.6.28801.04; Microsoft Windows 10.0.18363 )"
-        ],
-        "x-ms-client-request-id": "ee602de9-b1c6-912f-5d9e-a6ad40ee1a11",
-        "x-ms-date": "Fri, 29 May 2020 17:11:53 GMT",
->>>>>>> c938cddd
+          "azsdk-net-Storage.Blobs/12.5.0-dev.20200610.1",
+          "(.NET Core 4.6.28801.04; Microsoft Windows 10.0.18362 )"
+        ],
+        "x-ms-client-request-id": "b4ad4ba3-8636-3f67-34aa-3b02b33d96e2",
+        "x-ms-date": "Wed, 10 Jun 2020 19:56:56 GMT",
         "x-ms-return-client-request-id": "true",
         "x-ms-version": "2019-12-12"
       },
@@ -646,54 +393,30 @@
       "StatusCode": 200,
       "ResponseHeaders": {
         "Content-Type": "application/xml",
-<<<<<<< HEAD
-        "Date": "Fri, 03 Apr 2020 00:01:40 GMT",
-=======
-        "Date": "Fri, 29 May 2020 17:11:52 GMT",
->>>>>>> c938cddd
+        "Date": "Wed, 10 Jun 2020 19:56:56 GMT",
         "Server": [
           "Windows-Azure-Blob/1.0",
           "Microsoft-HTTPAPI/2.0"
         ],
         "Transfer-Encoding": "chunked",
-        "x-ms-client-request-id": "ee602de9-b1c6-912f-5d9e-a6ad40ee1a11",
-<<<<<<< HEAD
-        "x-ms-request-id": "a5f778ef-d01e-0015-254b-095a13000000",
-        "x-ms-version": "2019-12-12"
-      },
-      "ResponseBody": "\uFEFF\u003C?xml version=\u00221.0\u0022 encoding=\u0022utf-8\u0022?\u003E\u003CEnumerationResults ServiceEndpoint=\u0022https://seanmcccanary.blob.core.windows.net/\u0022 ContainerName=\u0022test-container-19d99494-29d2-996e-3ddb-e0b080d27528\u0022\u003E\u003CBlobs\u003E\u003CBlob\u003E\u003CName\u003Ebar\u003C/Name\u003E\u003CProperties\u003E\u003CCreation-Time\u003EFri, 03 Apr 2020 00:01:40 GMT\u003C/Creation-Time\u003E\u003CLast-Modified\u003EFri, 03 Apr 2020 00:01:40 GMT\u003C/Last-Modified\u003E\u003CEtag\u003E0x8D7D7622F9D5833\u003C/Etag\u003E\u003CContent-Length\u003E1024\u003C/Content-Length\u003E\u003CContent-Type\u003Eapplication/octet-stream\u003C/Content-Type\u003E\u003CContent-Encoding /\u003E\u003CContent-Language /\u003E\u003CContent-CRC64 /\u003E\u003CContent-MD5\u003EVSR5dTHMgHnqVMZGecEPIw==\u003C/Content-MD5\u003E\u003CCache-Control /\u003E\u003CContent-Disposition /\u003E\u003CBlobType\u003EBlockBlob\u003C/BlobType\u003E\u003CAccessTier\u003EHot\u003C/AccessTier\u003E\u003CAccessTierInferred\u003Etrue\u003C/AccessTierInferred\u003E\u003CLeaseStatus\u003Eunlocked\u003C/LeaseStatus\u003E\u003CLeaseState\u003Eavailable\u003C/LeaseState\u003E\u003CServerEncrypted\u003Etrue\u003C/ServerEncrypted\u003E\u003C/Properties\u003E\u003C/Blob\u003E\u003CBlob\u003E\u003CName\u003Ebaz\u003C/Name\u003E\u003CProperties\u003E\u003CCreation-Time\u003EFri, 03 Apr 2020 00:01:40 GMT\u003C/Creation-Time\u003E\u003CLast-Modified\u003EFri, 03 Apr 2020 00:01:40 GMT\u003C/Last-Modified\u003E\u003CEtag\u003E0x8D7D7622FAAA113\u003C/Etag\u003E\u003CContent-Length\u003E1024\u003C/Content-Length\u003E\u003CContent-Type\u003Eapplication/octet-stream\u003C/Content-Type\u003E\u003CContent-Encoding /\u003E\u003CContent-Language /\u003E\u003CContent-CRC64 /\u003E\u003CContent-MD5\u003EVSR5dTHMgHnqVMZGecEPIw==\u003C/Content-MD5\u003E\u003CCache-Control /\u003E\u003CContent-Disposition /\u003E\u003CBlobType\u003EBlockBlob\u003C/BlobType\u003E\u003CAccessTier\u003EHot\u003C/AccessTier\u003E\u003CAccessTierInferred\u003Etrue\u003C/AccessTierInferred\u003E\u003CLeaseStatus\u003Eunlocked\u003C/LeaseStatus\u003E\u003CLeaseState\u003Eavailable\u003C/LeaseState\u003E\u003CServerEncrypted\u003Etrue\u003C/ServerEncrypted\u003E\u003C/Properties\u003E\u003C/Blob\u003E\u003CBlob\u003E\u003CName\u003Ebaz/bar/foo\u003C/Name\u003E\u003CProperties\u003E\u003CCreation-Time\u003EFri, 03 Apr 2020 00:01:40 GMT\u003C/Creation-Time\u003E\u003CLast-Modified\u003EFri, 03 Apr 2020 00:01:40 GMT\u003C/Last-Modified\u003E\u003CEtag\u003E0x8D7D7622FEE45FD\u003C/Etag\u003E\u003CContent-Length\u003E1024\u003C/Content-Length\u003E\u003CContent-Type\u003Eapplication/octet-stream\u003C/Content-Type\u003E\u003CContent-Encoding /\u003E\u003CContent-Language /\u003E\u003CContent-CRC64 /\u003E\u003CContent-MD5\u003EVSR5dTHMgHnqVMZGecEPIw==\u003C/Content-MD5\u003E\u003CCache-Control /\u003E\u003CContent-Disposition /\u003E\u003CBlobType\u003EBlockBlob\u003C/BlobType\u003E\u003CAccessTier\u003EHot\u003C/AccessTier\u003E\u003CAccessTierInferred\u003Etrue\u003C/AccessTierInferred\u003E\u003CLeaseStatus\u003Eunlocked\u003C/LeaseStatus\u003E\u003CLeaseState\u003Eavailable\u003C/LeaseState\u003E\u003CServerEncrypted\u003Etrue\u003C/ServerEncrypted\u003E\u003C/Properties\u003E\u003C/Blob\u003E\u003CBlob\u003E\u003CName\u003Ebaz/foo\u003C/Name\u003E\u003CProperties\u003E\u003CCreation-Time\u003EFri, 03 Apr 2020 00:01:40 GMT\u003C/Creation-Time\u003E\u003CLast-Modified\u003EFri, 03 Apr 2020 00:01:40 GMT\u003C/Last-Modified\u003E\u003CEtag\u003E0x8D7D7622FD3B44A\u003C/Etag\u003E\u003CContent-Length\u003E1024\u003C/Content-Length\u003E\u003CContent-Type\u003Eapplication/octet-stream\u003C/Content-Type\u003E\u003CContent-Encoding /\u003E\u003CContent-Language /\u003E\u003CContent-CRC64 /\u003E\u003CContent-MD5\u003EVSR5dTHMgHnqVMZGecEPIw==\u003C/Content-MD5\u003E\u003CCache-Control /\u003E\u003CContent-Disposition /\u003E\u003CBlobType\u003EBlockBlob\u003C/BlobType\u003E\u003CAccessTier\u003EHot\u003C/AccessTier\u003E\u003CAccessTierInferred\u003Etrue\u003C/AccessTierInferred\u003E\u003CLeaseStatus\u003Eunlocked\u003C/LeaseStatus\u003E\u003CLeaseState\u003Eavailable\u003C/LeaseState\u003E\u003CServerEncrypted\u003Etrue\u003C/ServerEncrypted\u003E\u003C/Properties\u003E\u003C/Blob\u003E\u003CBlob\u003E\u003CName\u003Ebaz/foo/bar\u003C/Name\u003E\u003CProperties\u003E\u003CCreation-Time\u003EFri, 03 Apr 2020 00:01:40 GMT\u003C/Creation-Time\u003E\u003CLast-Modified\u003EFri, 03 Apr 2020 00:01:40 GMT\u003C/Last-Modified\u003E\u003CEtag\u003E0x8D7D7622FE0FD21\u003C/Etag\u003E\u003CContent-Length\u003E1024\u003C/Content-Length\u003E\u003CContent-Type\u003Eapplication/octet-stream\u003C/Content-Type\u003E\u003CContent-Encoding /\u003E\u003CContent-Language /\u003E\u003CContent-CRC64 /\u003E\u003CContent-MD5\u003EVSR5dTHMgHnqVMZGecEPIw==\u003C/Content-MD5\u003E\u003CCache-Control /\u003E\u003CContent-Disposition /\u003E\u003CBlobType\u003EBlockBlob\u003C/BlobType\u003E\u003CAccessTier\u003EHot\u003C/AccessTier\u003E\u003CAccessTierInferred\u003Etrue\u003C/AccessTierInferred\u003E\u003CLeaseStatus\u003Eunlocked\u003C/LeaseStatus\u003E\u003CLeaseState\u003Eavailable\u003C/LeaseState\u003E\u003CServerEncrypted\u003Etrue\u003C/ServerEncrypted\u003E\u003C/Properties\u003E\u003C/Blob\u003E\u003CBlob\u003E\u003CName\u003Efoo\u003C/Name\u003E\u003CProperties\u003E\u003CCreation-Time\u003EFri, 03 Apr 2020 00:01:40 GMT\u003C/Creation-Time\u003E\u003CLast-Modified\u003EFri, 03 Apr 2020 00:01:40 GMT\u003C/Last-Modified\u003E\u003CEtag\u003E0x8D7D7622F900F5C\u003C/Etag\u003E\u003CContent-Length\u003E1024\u003C/Content-Length\u003E\u003CContent-Type\u003Eapplication/octet-stream\u003C/Content-Type\u003E\u003CContent-Encoding /\u003E\u003CContent-Language /\u003E\u003CContent-CRC64 /\u003E\u003CContent-MD5\u003EVSR5dTHMgHnqVMZGecEPIw==\u003C/Content-MD5\u003E\u003CCache-Control /\u003E\u003CContent-Disposition /\u003E\u003CBlobType\u003EBlockBlob\u003C/BlobType\u003E\u003CAccessTier\u003EHot\u003C/AccessTier\u003E\u003CAccessTierInferred\u003Etrue\u003C/AccessTierInferred\u003E\u003CLeaseStatus\u003Eunlocked\u003C/LeaseStatus\u003E\u003CLeaseState\u003Eavailable\u003C/LeaseState\u003E\u003CServerEncrypted\u003Etrue\u003C/ServerEncrypted\u003E\u003C/Properties\u003E\u003C/Blob\u003E\u003CBlob\u003E\u003CName\u003Efoo/bar\u003C/Name\u003E\u003CProperties\u003E\u003CCreation-Time\u003EFri, 03 Apr 2020 00:01:40 GMT\u003C/Creation-Time\u003E\u003CLast-Modified\u003EFri, 03 Apr 2020 00:01:40 GMT\u003C/Last-Modified\u003E\u003CEtag\u003E0x8D7D7622FC61D44\u003C/Etag\u003E\u003CContent-Length\u003E1024\u003C/Content-Length\u003E\u003CContent-Type\u003Eapplication/octet-stream\u003C/Content-Type\u003E\u003CContent-Encoding /\u003E\u003CContent-Language /\u003E\u003CContent-CRC64 /\u003E\u003CContent-MD5\u003EVSR5dTHMgHnqVMZGecEPIw==\u003C/Content-MD5\u003E\u003CCache-Control /\u003E\u003CContent-Disposition /\u003E\u003CBlobType\u003EBlockBlob\u003C/BlobType\u003E\u003CAccessTier\u003EHot\u003C/AccessTier\u003E\u003CAccessTierInferred\u003Etrue\u003C/AccessTierInferred\u003E\u003CLeaseStatus\u003Eunlocked\u003C/LeaseStatus\u003E\u003CLeaseState\u003Eavailable\u003C/LeaseState\u003E\u003CServerEncrypted\u003Etrue\u003C/ServerEncrypted\u003E\u003C/Properties\u003E\u003C/Blob\u003E\u003CBlob\u003E\u003CName\u003Efoo/foo\u003C/Name\u003E\u003CProperties\u003E\u003CCreation-Time\u003EFri, 03 Apr 2020 00:01:40 GMT\u003C/Creation-Time\u003E\u003CLast-Modified\u003EFri, 03 Apr 2020 00:01:40 GMT\u003C/Last-Modified\u003E\u003CEtag\u003E0x8D7D7622FFC795A\u003C/Etag\u003E\u003CContent-Length\u003E1024\u003C/Content-Length\u003E\u003CContent-Type\u003Eapplication/octet-stream\u003C/Content-Type\u003E\u003CContent-Encoding /\u003E\u003CContent-Language /\u003E\u003CContent-CRC64 /\u003E\u003CContent-MD5\u003EVSR5dTHMgHnqVMZGecEPIw==\u003C/Content-MD5\u003E\u003CCache-Control /\u003E\u003CContent-Disposition /\u003E\u003CBlobType\u003EBlockBlob\u003C/BlobType\u003E\u003CAccessTier\u003EHot\u003C/AccessTier\u003E\u003CAccessTierInferred\u003Etrue\u003C/AccessTierInferred\u003E\u003CLeaseStatus\u003Eunlocked\u003C/LeaseStatus\u003E\u003CLeaseState\u003Eavailable\u003C/LeaseState\u003E\u003CServerEncrypted\u003Etrue\u003C/ServerEncrypted\u003E\u003C/Properties\u003E\u003C/Blob\u003E\u003C/Blobs\u003E\u003CNextMarker /\u003E\u003C/EnumerationResults\u003E"
-    },
-    {
-      "RequestUri": "https://seanmcccanary.blob.core.windows.net/test-container-19d99494-29d2-996e-3ddb-e0b080d27528?restype=container",
+        "x-ms-client-request-id": "b4ad4ba3-8636-3f67-34aa-3b02b33d96e2",
+        "x-ms-request-id": "2b4e83f5-a01e-0099-3561-3f321d000000",
+        "x-ms-version": "2019-12-12"
+      },
+      "ResponseBody": "\uFEFF\u003C?xml version=\u00221.0\u0022 encoding=\u0022utf-8\u0022?\u003E\u003CEnumerationResults ServiceEndpoint=\u0022https://seanmcccanary.blob.core.windows.net/\u0022 ContainerName=\u0022test-container-9a54e34e-d792-0fbd-786c-023a3c367624\u0022\u003E\u003CBlobs\u003E\u003CBlob\u003E\u003CName\u003Ebar\u003C/Name\u003E\u003CVersionId\u003E2020-06-10T19:56:56.0177226Z\u003C/VersionId\u003E\u003CIsCurrentVersion\u003Etrue\u003C/IsCurrentVersion\u003E\u003CProperties\u003E\u003CCreation-Time\u003EWed, 10 Jun 2020 19:56:56 GMT\u003C/Creation-Time\u003E\u003CLast-Modified\u003EWed, 10 Jun 2020 19:56:56 GMT\u003C/Last-Modified\u003E\u003CEtag\u003E0x8D80D786DAC684A\u003C/Etag\u003E\u003CContent-Length\u003E1024\u003C/Content-Length\u003E\u003CContent-Type\u003Eapplication/octet-stream\u003C/Content-Type\u003E\u003CContent-Encoding /\u003E\u003CContent-Language /\u003E\u003CContent-CRC64 /\u003E\u003CContent-MD5\u003EDkovwyGSVDvryiaJ2qoclw==\u003C/Content-MD5\u003E\u003CCache-Control /\u003E\u003CContent-Disposition /\u003E\u003CBlobType\u003EBlockBlob\u003C/BlobType\u003E\u003CAccessTier\u003EHot\u003C/AccessTier\u003E\u003CAccessTierInferred\u003Etrue\u003C/AccessTierInferred\u003E\u003CLeaseStatus\u003Eunlocked\u003C/LeaseStatus\u003E\u003CLeaseState\u003Eavailable\u003C/LeaseState\u003E\u003CServerEncrypted\u003Etrue\u003C/ServerEncrypted\u003E\u003C/Properties\u003E\u003COrMetadata /\u003E\u003C/Blob\u003E\u003CBlob\u003E\u003CName\u003Ebaz\u003C/Name\u003E\u003CVersionId\u003E2020-06-10T19:56:56.0737632Z\u003C/VersionId\u003E\u003CIsCurrentVersion\u003Etrue\u003C/IsCurrentVersion\u003E\u003CProperties\u003E\u003CCreation-Time\u003EWed, 10 Jun 2020 19:56:56 GMT\u003C/Creation-Time\u003E\u003CLast-Modified\u003EWed, 10 Jun 2020 19:56:56 GMT\u003C/Last-Modified\u003E\u003CEtag\u003E0x8D80D786DB4F560\u003C/Etag\u003E\u003CContent-Length\u003E1024\u003C/Content-Length\u003E\u003CContent-Type\u003Eapplication/octet-stream\u003C/Content-Type\u003E\u003CContent-Encoding /\u003E\u003CContent-Language /\u003E\u003CContent-CRC64 /\u003E\u003CContent-MD5\u003EDkovwyGSVDvryiaJ2qoclw==\u003C/Content-MD5\u003E\u003CCache-Control /\u003E\u003CContent-Disposition /\u003E\u003CBlobType\u003EBlockBlob\u003C/BlobType\u003E\u003CAccessTier\u003EHot\u003C/AccessTier\u003E\u003CAccessTierInferred\u003Etrue\u003C/AccessTierInferred\u003E\u003CLeaseStatus\u003Eunlocked\u003C/LeaseStatus\u003E\u003CLeaseState\u003Eavailable\u003C/LeaseState\u003E\u003CServerEncrypted\u003Etrue\u003C/ServerEncrypted\u003E\u003C/Properties\u003E\u003COrMetadata /\u003E\u003C/Blob\u003E\u003CBlob\u003E\u003CName\u003Ebaz/bar/foo\u003C/Name\u003E\u003CVersionId\u003E2020-06-10T19:56:56.3599704Z\u003C/VersionId\u003E\u003CIsCurrentVersion\u003Etrue\u003C/IsCurrentVersion\u003E\u003CProperties\u003E\u003CCreation-Time\u003EWed, 10 Jun 2020 19:56:56 GMT\u003C/Creation-Time\u003E\u003CLast-Modified\u003EWed, 10 Jun 2020 19:56:56 GMT\u003C/Last-Modified\u003E\u003CEtag\u003E0x8D80D786DE0A158\u003C/Etag\u003E\u003CContent-Length\u003E1024\u003C/Content-Length\u003E\u003CContent-Type\u003Eapplication/octet-stream\u003C/Content-Type\u003E\u003CContent-Encoding /\u003E\u003CContent-Language /\u003E\u003CContent-CRC64 /\u003E\u003CContent-MD5\u003EDkovwyGSVDvryiaJ2qoclw==\u003C/Content-MD5\u003E\u003CCache-Control /\u003E\u003CContent-Disposition /\u003E\u003CBlobType\u003EBlockBlob\u003C/BlobType\u003E\u003CAccessTier\u003EHot\u003C/AccessTier\u003E\u003CAccessTierInferred\u003Etrue\u003C/AccessTierInferred\u003E\u003CLeaseStatus\u003Eunlocked\u003C/LeaseStatus\u003E\u003CLeaseState\u003Eavailable\u003C/LeaseState\u003E\u003CServerEncrypted\u003Etrue\u003C/ServerEncrypted\u003E\u003C/Properties\u003E\u003COrMetadata /\u003E\u003C/Blob\u003E\u003CBlob\u003E\u003CName\u003Ebaz/foo\u003C/Name\u003E\u003CVersionId\u003E2020-06-10T19:56:56.2458878Z\u003C/VersionId\u003E\u003CIsCurrentVersion\u003Etrue\u003C/IsCurrentVersion\u003E\u003CProperties\u003E\u003CCreation-Time\u003EWed, 10 Jun 2020 19:56:56 GMT\u003C/Creation-Time\u003E\u003CLast-Modified\u003EWed, 10 Jun 2020 19:56:56 GMT\u003C/Last-Modified\u003E\u003CEtag\u003E0x8D80D786DCF38FE\u003C/Etag\u003E\u003CContent-Length\u003E1024\u003C/Content-Length\u003E\u003CContent-Type\u003Eapplication/octet-stream\u003C/Content-Type\u003E\u003CContent-Encoding /\u003E\u003CContent-Language /\u003E\u003CContent-CRC64 /\u003E\u003CContent-MD5\u003EDkovwyGSVDvryiaJ2qoclw==\u003C/Content-MD5\u003E\u003CCache-Control /\u003E\u003CContent-Disposition /\u003E\u003CBlobType\u003EBlockBlob\u003C/BlobType\u003E\u003CAccessTier\u003EHot\u003C/AccessTier\u003E\u003CAccessTierInferred\u003Etrue\u003C/AccessTierInferred\u003E\u003CLeaseStatus\u003Eunlocked\u003C/LeaseStatus\u003E\u003CLeaseState\u003Eavailable\u003C/LeaseState\u003E\u003CServerEncrypted\u003Etrue\u003C/ServerEncrypted\u003E\u003C/Properties\u003E\u003COrMetadata /\u003E\u003C/Blob\u003E\u003CBlob\u003E\u003CName\u003Ebaz/foo/bar\u003C/Name\u003E\u003CVersionId\u003E2020-06-10T19:56:56.3029291Z\u003C/VersionId\u003E\u003CIsCurrentVersion\u003Etrue\u003C/IsCurrentVersion\u003E\u003CProperties\u003E\u003CCreation-Time\u003EWed, 10 Jun 2020 19:56:56 GMT\u003C/Creation-Time\u003E\u003CLast-Modified\u003EWed, 10 Jun 2020 19:56:56 GMT\u003C/Last-Modified\u003E\u003CEtag\u003E0x8D80D786DD7ED2B\u003C/Etag\u003E\u003CContent-Length\u003E1024\u003C/Content-Length\u003E\u003CContent-Type\u003Eapplication/octet-stream\u003C/Content-Type\u003E\u003CContent-Encoding /\u003E\u003CContent-Language /\u003E\u003CContent-CRC64 /\u003E\u003CContent-MD5\u003EDkovwyGSVDvryiaJ2qoclw==\u003C/Content-MD5\u003E\u003CCache-Control /\u003E\u003CContent-Disposition /\u003E\u003CBlobType\u003EBlockBlob\u003C/BlobType\u003E\u003CAccessTier\u003EHot\u003C/AccessTier\u003E\u003CAccessTierInferred\u003Etrue\u003C/AccessTierInferred\u003E\u003CLeaseStatus\u003Eunlocked\u003C/LeaseStatus\u003E\u003CLeaseState\u003Eavailable\u003C/LeaseState\u003E\u003CServerEncrypted\u003Etrue\u003C/ServerEncrypted\u003E\u003C/Properties\u003E\u003COrMetadata /\u003E\u003C/Blob\u003E\u003CBlob\u003E\u003CName\u003Efoo\u003C/Name\u003E\u003CVersionId\u003E2020-06-10T19:56:55.9606817Z\u003C/VersionId\u003E\u003CIsCurrentVersion\u003Etrue\u003C/IsCurrentVersion\u003E\u003CProperties\u003E\u003CCreation-Time\u003EWed, 10 Jun 2020 19:56:55 GMT\u003C/Creation-Time\u003E\u003CLast-Modified\u003EWed, 10 Jun 2020 19:56:55 GMT\u003C/Last-Modified\u003E\u003CEtag\u003E0x8D80D786DA3B421\u003C/Etag\u003E\u003CContent-Length\u003E1024\u003C/Content-Length\u003E\u003CContent-Type\u003Eapplication/octet-stream\u003C/Content-Type\u003E\u003CContent-Encoding /\u003E\u003CContent-Language /\u003E\u003CContent-CRC64 /\u003E\u003CContent-MD5\u003EDkovwyGSVDvryiaJ2qoclw==\u003C/Content-MD5\u003E\u003CCache-Control /\u003E\u003CContent-Disposition /\u003E\u003CBlobType\u003EBlockBlob\u003C/BlobType\u003E\u003CAccessTier\u003EHot\u003C/AccessTier\u003E\u003CAccessTierInferred\u003Etrue\u003C/AccessTierInferred\u003E\u003CLeaseStatus\u003Eunlocked\u003C/LeaseStatus\u003E\u003CLeaseState\u003Eavailable\u003C/LeaseState\u003E\u003CServerEncrypted\u003Etrue\u003C/ServerEncrypted\u003E\u003C/Properties\u003E\u003COrMetadata /\u003E\u003C/Blob\u003E\u003CBlob\u003E\u003CName\u003Efoo/bar\u003C/Name\u003E\u003CVersionId\u003E2020-06-10T19:56:56.1888465Z\u003C/VersionId\u003E\u003CIsCurrentVersion\u003Etrue\u003C/IsCurrentVersion\u003E\u003CProperties\u003E\u003CCreation-Time\u003EWed, 10 Jun 2020 19:56:56 GMT\u003C/Creation-Time\u003E\u003CLast-Modified\u003EWed, 10 Jun 2020 19:56:56 GMT\u003C/Last-Modified\u003E\u003CEtag\u003E0x8D80D786DC684D1\u003C/Etag\u003E\u003CContent-Length\u003E1024\u003C/Content-Length\u003E\u003CContent-Type\u003Eapplication/octet-stream\u003C/Content-Type\u003E\u003CContent-Encoding /\u003E\u003CContent-Language /\u003E\u003CContent-CRC64 /\u003E\u003CContent-MD5\u003EDkovwyGSVDvryiaJ2qoclw==\u003C/Content-MD5\u003E\u003CCache-Control /\u003E\u003CContent-Disposition /\u003E\u003CBlobType\u003EBlockBlob\u003C/BlobType\u003E\u003CAccessTier\u003EHot\u003C/AccessTier\u003E\u003CAccessTierInferred\u003Etrue\u003C/AccessTierInferred\u003E\u003CLeaseStatus\u003Eunlocked\u003C/LeaseStatus\u003E\u003CLeaseState\u003Eavailable\u003C/LeaseState\u003E\u003CServerEncrypted\u003Etrue\u003C/ServerEncrypted\u003E\u003C/Properties\u003E\u003COrMetadata /\u003E\u003C/Blob\u003E\u003CBlob\u003E\u003CName\u003Efoo/foo\u003C/Name\u003E\u003CVersionId\u003E2020-06-10T19:56:56.4260173Z\u003C/VersionId\u003E\u003CIsCurrentVersion\u003Etrue\u003C/IsCurrentVersion\u003E\u003CProperties\u003E\u003CCreation-Time\u003EWed, 10 Jun 2020 19:56:56 GMT\u003C/Creation-Time\u003E\u003CLast-Modified\u003EWed, 10 Jun 2020 19:56:56 GMT\u003C/Last-Modified\u003E\u003CEtag\u003E0x8D80D786DEA6726\u003C/Etag\u003E\u003CContent-Length\u003E1024\u003C/Content-Length\u003E\u003CContent-Type\u003Eapplication/octet-stream\u003C/Content-Type\u003E\u003CContent-Encoding /\u003E\u003CContent-Language /\u003E\u003CContent-CRC64 /\u003E\u003CContent-MD5\u003EDkovwyGSVDvryiaJ2qoclw==\u003C/Content-MD5\u003E\u003CCache-Control /\u003E\u003CContent-Disposition /\u003E\u003CBlobType\u003EBlockBlob\u003C/BlobType\u003E\u003CAccessTier\u003EHot\u003C/AccessTier\u003E\u003CAccessTierInferred\u003Etrue\u003C/AccessTierInferred\u003E\u003CLeaseStatus\u003Eunlocked\u003C/LeaseStatus\u003E\u003CLeaseState\u003Eavailable\u003C/LeaseState\u003E\u003CServerEncrypted\u003Etrue\u003C/ServerEncrypted\u003E\u003C/Properties\u003E\u003COrMetadata /\u003E\u003C/Blob\u003E\u003C/Blobs\u003E\u003CNextMarker /\u003E\u003C/EnumerationResults\u003E"
+    },
+    {
+      "RequestUri": "https://seanmcccanary.blob.core.windows.net/test-container-9a54e34e-d792-0fbd-786c-023a3c367624?restype=container",
       "RequestMethod": "DELETE",
       "RequestHeaders": {
         "Authorization": "Sanitized",
-        "traceparent": "00-14e46d2354efe34a87caac6e19f01fb8-592875576d3dda47-00",
-        "User-Agent": [
-          "azsdk-net-Storage.Blobs/12.5.0-dev.20200402.1",
-          "(.NET Core 4.6.28325.01; Microsoft Windows 10.0.18362 )"
-        ],
-        "x-ms-client-request-id": "bcc5c4a6-3dd3-983b-99bf-91bf27d258f0",
-        "x-ms-date": "Fri, 03 Apr 2020 00:01:41 GMT",
-=======
-        "x-ms-request-id": "821b6981-f01e-0021-0fdc-35ff2a000000",
-        "x-ms-version": "2019-07-07"
-      },
-      "ResponseBody": "\uFEFF\u003C?xml version=\u00221.0\u0022 encoding=\u0022utf-8\u0022?\u003E\u003CEnumerationResults ServiceEndpoint=\u0022http://amandadev2.blob.core.windows.net/\u0022 ContainerName=\u0022test-container-19d99494-29d2-996e-3ddb-e0b080d27528\u0022\u003E\u003CBlobs\u003E\u003CBlob\u003E\u003CName\u003Ebar\u003C/Name\u003E\u003CProperties\u003E\u003CCreation-Time\u003EFri, 29 May 2020 17:11:53 GMT\u003C/Creation-Time\u003E\u003CLast-Modified\u003EFri, 29 May 2020 17:11:53 GMT\u003C/Last-Modified\u003E\u003CEtag\u003E0x8D803F3624FACF4\u003C/Etag\u003E\u003CContent-Length\u003E1024\u003C/Content-Length\u003E\u003CContent-Type\u003Eapplication/octet-stream\u003C/Content-Type\u003E\u003CContent-Encoding /\u003E\u003CContent-Language /\u003E\u003CContent-CRC64 /\u003E\u003CContent-MD5\u003EVSR5dTHMgHnqVMZGecEPIw==\u003C/Content-MD5\u003E\u003CCache-Control /\u003E\u003CContent-Disposition /\u003E\u003CBlobType\u003EBlockBlob\u003C/BlobType\u003E\u003CAccessTier\u003EHot\u003C/AccessTier\u003E\u003CAccessTierInferred\u003Etrue\u003C/AccessTierInferred\u003E\u003CLeaseStatus\u003Eunlocked\u003C/LeaseStatus\u003E\u003CLeaseState\u003Eavailable\u003C/LeaseState\u003E\u003CServerEncrypted\u003Etrue\u003C/ServerEncrypted\u003E\u003C/Properties\u003E\u003C/Blob\u003E\u003CBlob\u003E\u003CName\u003Ebaz\u003C/Name\u003E\u003CProperties\u003E\u003CCreation-Time\u003EFri, 29 May 2020 17:11:53 GMT\u003C/Creation-Time\u003E\u003CLast-Modified\u003EFri, 29 May 2020 17:11:53 GMT\u003C/Last-Modified\u003E\u003CEtag\u003E0x8D803F362574F74\u003C/Etag\u003E\u003CContent-Length\u003E1024\u003C/Content-Length\u003E\u003CContent-Type\u003Eapplication/octet-stream\u003C/Content-Type\u003E\u003CContent-Encoding /\u003E\u003CContent-Language /\u003E\u003CContent-CRC64 /\u003E\u003CContent-MD5\u003EVSR5dTHMgHnqVMZGecEPIw==\u003C/Content-MD5\u003E\u003CCache-Control /\u003E\u003CContent-Disposition /\u003E\u003CBlobType\u003EBlockBlob\u003C/BlobType\u003E\u003CAccessTier\u003EHot\u003C/AccessTier\u003E\u003CAccessTierInferred\u003Etrue\u003C/AccessTierInferred\u003E\u003CLeaseStatus\u003Eunlocked\u003C/LeaseStatus\u003E\u003CLeaseState\u003Eavailable\u003C/LeaseState\u003E\u003CServerEncrypted\u003Etrue\u003C/ServerEncrypted\u003E\u003C/Properties\u003E\u003C/Blob\u003E\u003CBlob\u003E\u003CName\u003Ebaz/bar/foo\u003C/Name\u003E\u003CProperties\u003E\u003CCreation-Time\u003EFri, 29 May 2020 17:11:53 GMT\u003C/Creation-Time\u003E\u003CLast-Modified\u003EFri, 29 May 2020 17:11:53 GMT\u003C/Last-Modified\u003E\u003CEtag\u003E0x8D803F3627DF14F\u003C/Etag\u003E\u003CContent-Length\u003E1024\u003C/Content-Length\u003E\u003CContent-Type\u003Eapplication/octet-stream\u003C/Content-Type\u003E\u003CContent-Encoding /\u003E\u003CContent-Language /\u003E\u003CContent-CRC64 /\u003E\u003CContent-MD5\u003EVSR5dTHMgHnqVMZGecEPIw==\u003C/Content-MD5\u003E\u003CCache-Control /\u003E\u003CContent-Disposition /\u003E\u003CBlobType\u003EBlockBlob\u003C/BlobType\u003E\u003CAccessTier\u003EHot\u003C/AccessTier\u003E\u003CAccessTierInferred\u003Etrue\u003C/AccessTierInferred\u003E\u003CLeaseStatus\u003Eunlocked\u003C/LeaseStatus\u003E\u003CLeaseState\u003Eavailable\u003C/LeaseState\u003E\u003CServerEncrypted\u003Etrue\u003C/ServerEncrypted\u003E\u003C/Properties\u003E\u003C/Blob\u003E\u003CBlob\u003E\u003CName\u003Ebaz/foo\u003C/Name\u003E\u003CProperties\u003E\u003CCreation-Time\u003EFri, 29 May 2020 17:11:53 GMT\u003C/Creation-Time\u003E\u003CLast-Modified\u003EFri, 29 May 2020 17:11:53 GMT\u003C/Last-Modified\u003E\u003CEtag\u003E0x8D803F3626EAC53\u003C/Etag\u003E\u003CContent-Length\u003E1024\u003C/Content-Length\u003E\u003CContent-Type\u003Eapplication/octet-stream\u003C/Content-Type\u003E\u003CContent-Encoding /\u003E\u003CContent-Language /\u003E\u003CContent-CRC64 /\u003E\u003CContent-MD5\u003EVSR5dTHMgHnqVMZGecEPIw==\u003C/Content-MD5\u003E\u003CCache-Control /\u003E\u003CContent-Disposition /\u003E\u003CBlobType\u003EBlockBlob\u003C/BlobType\u003E\u003CAccessTier\u003EHot\u003C/AccessTier\u003E\u003CAccessTierInferred\u003Etrue\u003C/AccessTierInferred\u003E\u003CLeaseStatus\u003Eunlocked\u003C/LeaseStatus\u003E\u003CLeaseState\u003Eavailable\u003C/LeaseState\u003E\u003CServerEncrypted\u003Etrue\u003C/ServerEncrypted\u003E\u003C/Properties\u003E\u003C/Blob\u003E\u003CBlob\u003E\u003CName\u003Ebaz/foo/bar\u003C/Name\u003E\u003CProperties\u003E\u003CCreation-Time\u003EFri, 29 May 2020 17:11:53 GMT\u003C/Creation-Time\u003E\u003CLast-Modified\u003EFri, 29 May 2020 17:11:53 GMT\u003C/Last-Modified\u003E\u003CEtag\u003E0x8D803F3627675E2\u003C/Etag\u003E\u003CContent-Length\u003E1024\u003C/Content-Length\u003E\u003CContent-Type\u003Eapplication/octet-stream\u003C/Content-Type\u003E\u003CContent-Encoding /\u003E\u003CContent-Language /\u003E\u003CContent-CRC64 /\u003E\u003CContent-MD5\u003EVSR5dTHMgHnqVMZGecEPIw==\u003C/Content-MD5\u003E\u003CCache-Control /\u003E\u003CContent-Disposition /\u003E\u003CBlobType\u003EBlockBlob\u003C/BlobType\u003E\u003CAccessTier\u003EHot\u003C/AccessTier\u003E\u003CAccessTierInferred\u003Etrue\u003C/AccessTierInferred\u003E\u003CLeaseStatus\u003Eunlocked\u003C/LeaseStatus\u003E\u003CLeaseState\u003Eavailable\u003C/LeaseState\u003E\u003CServerEncrypted\u003Etrue\u003C/ServerEncrypted\u003E\u003C/Properties\u003E\u003C/Blob\u003E\u003CBlob\u003E\u003CName\u003Efoo\u003C/Name\u003E\u003CProperties\u003E\u003CCreation-Time\u003EFri, 29 May 2020 17:11:53 GMT\u003C/Creation-Time\u003E\u003CLast-Modified\u003EFri, 29 May 2020 17:11:53 GMT\u003C/Last-Modified\u003E\u003CEtag\u003E0x8D803F362471FEA\u003C/Etag\u003E\u003CContent-Length\u003E1024\u003C/Content-Length\u003E\u003CContent-Type\u003Eapplication/octet-stream\u003C/Content-Type\u003E\u003CContent-Encoding /\u003E\u003CContent-Language /\u003E\u003CContent-CRC64 /\u003E\u003CContent-MD5\u003EVSR5dTHMgHnqVMZGecEPIw==\u003C/Content-MD5\u003E\u003CCache-Control /\u003E\u003CContent-Disposition /\u003E\u003CBlobType\u003EBlockBlob\u003C/BlobType\u003E\u003CAccessTier\u003EHot\u003C/AccessTier\u003E\u003CAccessTierInferred\u003Etrue\u003C/AccessTierInferred\u003E\u003CLeaseStatus\u003Eunlocked\u003C/LeaseStatus\u003E\u003CLeaseState\u003Eavailable\u003C/LeaseState\u003E\u003CServerEncrypted\u003Etrue\u003C/ServerEncrypted\u003E\u003C/Properties\u003E\u003C/Blob\u003E\u003CBlob\u003E\u003CName\u003Efoo/bar\u003C/Name\u003E\u003CProperties\u003E\u003CCreation-Time\u003EFri, 29 May 2020 17:11:53 GMT\u003C/Creation-Time\u003E\u003CLast-Modified\u003EFri, 29 May 2020 17:11:53 GMT\u003C/Last-Modified\u003E\u003CEtag\u003E0x8D803F3626709C2\u003C/Etag\u003E\u003CContent-Length\u003E1024\u003C/Content-Length\u003E\u003CContent-Type\u003Eapplication/octet-stream\u003C/Content-Type\u003E\u003CContent-Encoding /\u003E\u003CContent-Language /\u003E\u003CContent-CRC64 /\u003E\u003CContent-MD5\u003EVSR5dTHMgHnqVMZGecEPIw==\u003C/Content-MD5\u003E\u003CCache-Control /\u003E\u003CContent-Disposition /\u003E\u003CBlobType\u003EBlockBlob\u003C/BlobType\u003E\u003CAccessTier\u003EHot\u003C/AccessTier\u003E\u003CAccessTierInferred\u003Etrue\u003C/AccessTierInferred\u003E\u003CLeaseStatus\u003Eunlocked\u003C/LeaseStatus\u003E\u003CLeaseState\u003Eavailable\u003C/LeaseState\u003E\u003CServerEncrypted\u003Etrue\u003C/ServerEncrypted\u003E\u003C/Properties\u003E\u003C/Blob\u003E\u003CBlob\u003E\u003CName\u003Efoo/foo\u003C/Name\u003E\u003CProperties\u003E\u003CCreation-Time\u003EFri, 29 May 2020 17:11:53 GMT\u003C/Creation-Time\u003E\u003CLast-Modified\u003EFri, 29 May 2020 17:11:53 GMT\u003C/Last-Modified\u003E\u003CEtag\u003E0x8D803F36287DE2E\u003C/Etag\u003E\u003CContent-Length\u003E1024\u003C/Content-Length\u003E\u003CContent-Type\u003Eapplication/octet-stream\u003C/Content-Type\u003E\u003CContent-Encoding /\u003E\u003CContent-Language /\u003E\u003CContent-CRC64 /\u003E\u003CContent-MD5\u003EVSR5dTHMgHnqVMZGecEPIw==\u003C/Content-MD5\u003E\u003CCache-Control /\u003E\u003CContent-Disposition /\u003E\u003CBlobType\u003EBlockBlob\u003C/BlobType\u003E\u003CAccessTier\u003EHot\u003C/AccessTier\u003E\u003CAccessTierInferred\u003Etrue\u003C/AccessTierInferred\u003E\u003CLeaseStatus\u003Eunlocked\u003C/LeaseStatus\u003E\u003CLeaseState\u003Eavailable\u003C/LeaseState\u003E\u003CServerEncrypted\u003Etrue\u003C/ServerEncrypted\u003E\u003C/Properties\u003E\u003C/Blob\u003E\u003C/Blobs\u003E\u003CNextMarker /\u003E\u003C/EnumerationResults\u003E"
-    },
-    {
-      "RequestUri": "http://amandadev2.blob.core.windows.net/test-container-19d99494-29d2-996e-3ddb-e0b080d27528?restype=container",
-      "RequestMethod": "DELETE",
-      "RequestHeaders": {
-        "Authorization": "Sanitized",
-        "traceparent": "00-83dfa0d1cbeb454e8389c2895d2a6cb6-520ec57fbddb034e-00",
-        "User-Agent": [
-          "azsdk-net-Storage.Blobs/12.5.0-dev.20200529.1",
-          "(.NET Core 4.6.28801.04; Microsoft Windows 10.0.18363 )"
-        ],
-        "x-ms-client-request-id": "bcc5c4a6-3dd3-983b-99bf-91bf27d258f0",
-        "x-ms-date": "Fri, 29 May 2020 17:11:54 GMT",
->>>>>>> c938cddd
+        "traceparent": "00-5bb98b7e016b8f49a2efb4e2ec504e2f-1eabe7d43b6e1f46-00",
+        "User-Agent": [
+          "azsdk-net-Storage.Blobs/12.5.0-dev.20200610.1",
+          "(.NET Core 4.6.28801.04; Microsoft Windows 10.0.18362 )"
+        ],
+        "x-ms-client-request-id": "8d879e6f-1d94-874e-c265-60e8d894881a",
+        "x-ms-date": "Wed, 10 Jun 2020 19:56:56 GMT",
         "x-ms-return-client-request-id": "true",
         "x-ms-version": "2019-12-12"
       },
@@ -701,33 +424,20 @@
       "StatusCode": 202,
       "ResponseHeaders": {
         "Content-Length": "0",
-<<<<<<< HEAD
-        "Date": "Fri, 03 Apr 2020 00:01:40 GMT",
-=======
-        "Date": "Fri, 29 May 2020 17:11:53 GMT",
->>>>>>> c938cddd
-        "Server": [
-          "Windows-Azure-Blob/1.0",
-          "Microsoft-HTTPAPI/2.0"
-        ],
-        "x-ms-client-request-id": "bcc5c4a6-3dd3-983b-99bf-91bf27d258f0",
-<<<<<<< HEAD
-        "x-ms-request-id": "a5f7790a-d01e-0015-3e4b-095a13000000",
-        "x-ms-version": "2019-12-12"
-=======
-        "x-ms-request-id": "821b69bb-f01e-0021-44dc-35ff2a000000",
-        "x-ms-version": "2019-07-07"
->>>>>>> c938cddd
+        "Date": "Wed, 10 Jun 2020 19:56:56 GMT",
+        "Server": [
+          "Windows-Azure-Blob/1.0",
+          "Microsoft-HTTPAPI/2.0"
+        ],
+        "x-ms-client-request-id": "8d879e6f-1d94-874e-c265-60e8d894881a",
+        "x-ms-request-id": "2b4e8413-a01e-0099-5261-3f321d000000",
+        "x-ms-version": "2019-12-12"
       },
       "ResponseBody": []
     }
   ],
   "Variables": {
-    "RandomSeed": "129689593",
-<<<<<<< HEAD
+    "RandomSeed": "31788612",
     "Storage_TestConfigDefault": "ProductionTenant\nseanmcccanary\nU2FuaXRpemVk\nhttps://seanmcccanary.blob.core.windows.net\nhttps://seanmcccanary.file.core.windows.net\nhttps://seanmcccanary.queue.core.windows.net\nhttps://seanmcccanary.table.core.windows.net\n\n\n\n\nhttps://seanmcccanary-secondary.blob.core.windows.net\nhttps://seanmcccanary-secondary.file.core.windows.net\nhttps://seanmcccanary-secondary.queue.core.windows.net\nhttps://seanmcccanary-secondary.table.core.windows.net\n\nSanitized\n\n\nCloud\nBlobEndpoint=https://seanmcccanary.blob.core.windows.net/;QueueEndpoint=https://seanmcccanary.queue.core.windows.net/;FileEndpoint=https://seanmcccanary.file.core.windows.net/;BlobSecondaryEndpoint=https://seanmcccanary-secondary.blob.core.windows.net/;QueueSecondaryEndpoint=https://seanmcccanary-secondary.queue.core.windows.net/;FileSecondaryEndpoint=https://seanmcccanary-secondary.file.core.windows.net/;AccountName=seanmcccanary;AccountKey=Sanitized\nseanscope1"
-=======
-    "Storage_TestConfigDefault": "ProductionTenant\namandadev2\nU2FuaXRpemVk\nhttp://amandadev2.blob.core.windows.net\nhttp://amandadev2.file.core.windows.net\nhttp://amandadev2.queue.core.windows.net\nhttp://amandadev2.table.core.windows.net\n\n\n\n\nhttp://amandadev2-secondary.blob.core.windows.net\nhttp://amandadev2-secondary.file.core.windows.net\nhttp://amandadev2-secondary.queue.core.windows.net\nhttp://amandadev2-secondary.table.core.windows.net\n\nSanitized\n\n\nCloud\nBlobEndpoint=http://amandadev2.blob.core.windows.net/;QueueEndpoint=http://amandadev2.queue.core.windows.net/;FileEndpoint=http://amandadev2.file.core.windows.net/;BlobSecondaryEndpoint=http://amandadev2-secondary.blob.core.windows.net/;QueueSecondaryEndpoint=http://amandadev2-secondary.queue.core.windows.net/;FileSecondaryEndpoint=http://amandadev2-secondary.file.core.windows.net/;AccountName=amandadev2;AccountKey=Sanitized\n"
->>>>>>> c938cddd
   }
 }