{
  "Entries": [
    {
      "RequestUri": "https://seanmcccanary.blob.core.windows.net/test-container-09073654-56a1-53da-6900-966a7f0159bc?restype=container",
      "RequestMethod": "PUT",
      "RequestHeaders": {
        "Authorization": "Sanitized",
        "traceparent": "00-75a534982fa2f24a8327bbb9d954a0ec-6d5f736760c05845-00",
        "User-Agent": [
          "azsdk-net-Storage.Blobs/12.5.0-dev.20200402.1",
          "(.NET Core 4.6.28325.01; Microsoft Windows 10.0.18362 )"
        ],
        "x-ms-client-request-id": "b870ffbe-98cb-588f-fa9f-74420722d348",
        "x-ms-date": "Fri, 03 Apr 2020 00:02:03 GMT",
        "x-ms-return-client-request-id": "true",
        "x-ms-version": "2019-12-12"
      },
      "RequestBody": null,
      "StatusCode": 201,
      "ResponseHeaders": {
        "Content-Length": "0",
        "Date": "Fri, 03 Apr 2020 00:02:02 GMT",
        "ETag": "\u00220x8D7D7623D2F6044\u0022",
        "Last-Modified": "Fri, 03 Apr 2020 00:02:02 GMT",
        "Server": [
          "Windows-Azure-Blob/1.0",
          "Microsoft-HTTPAPI/2.0"
        ],
        "x-ms-client-request-id": "b870ffbe-98cb-588f-fa9f-74420722d348",
<<<<<<< HEAD
        "x-ms-request-id": "fcb23c7f-001e-0039-6033-f36927000000",
=======
        "x-ms-request-id": "89bc81ff-a01e-001f-2d4b-09fea4000000",
>>>>>>> 8d420312
        "x-ms-version": "2019-12-12"
      },
      "ResponseBody": []
    },
    {
      "RequestUri": "https://seanmcccanary.blob.core.windows.net/test-container-09073654-56a1-53da-6900-966a7f0159bc?comp=lease\u0026restype=container",
      "RequestMethod": "PUT",
      "RequestHeaders": {
        "Authorization": "Sanitized",
        "traceparent": "00-930fea8a23ccee44ae688f1fcad9a70c-1ba27e4372b65540-00",
        "User-Agent": [
          "azsdk-net-Storage.Blobs/12.5.0-dev.20200402.1",
          "(.NET Core 4.6.28325.01; Microsoft Windows 10.0.18362 )"
        ],
        "x-ms-client-request-id": "5d2dd468-88e3-f758-f585-c33aca291e93",
        "x-ms-date": "Fri, 03 Apr 2020 00:02:03 GMT",
        "x-ms-lease-action": "acquire",
        "x-ms-lease-duration": "15",
        "x-ms-proposed-lease-id": "a83cec46-c614-ea09-f490-cd653a66094a",
        "x-ms-return-client-request-id": "true",
        "x-ms-version": "2019-12-12"
      },
      "RequestBody": null,
      "StatusCode": 201,
      "ResponseHeaders": {
        "Content-Length": "0",
        "Date": "Fri, 03 Apr 2020 00:02:02 GMT",
        "ETag": "\u00220x8D7D7623D2F6044\u0022",
        "Last-Modified": "Fri, 03 Apr 2020 00:02:02 GMT",
        "Server": [
          "Windows-Azure-Blob/1.0",
          "Microsoft-HTTPAPI/2.0"
        ],
        "x-ms-client-request-id": "5d2dd468-88e3-f758-f585-c33aca291e93",
        "x-ms-lease-id": "a83cec46-c614-ea09-f490-cd653a66094a",
<<<<<<< HEAD
        "x-ms-request-id": "fcb23c81-001e-0039-6133-f36927000000",
=======
        "x-ms-request-id": "89bc8216-a01e-001f-404b-09fea4000000",
>>>>>>> 8d420312
        "x-ms-version": "2019-12-12"
      },
      "ResponseBody": []
    },
    {
      "RequestUri": "https://seanmcccanary.blob.core.windows.net/test-container-09073654-56a1-53da-6900-966a7f0159bc?comp=lease\u0026restype=container",
      "RequestMethod": "PUT",
      "RequestHeaders": {
        "Authorization": "Sanitized",
        "If-Modified-Since": "Sat, 04 Apr 2020 00:02:03 GMT",
        "traceparent": "00-f206b679d5ff15439609de4f39de4aaf-f9c2adacb8720144-00",
        "User-Agent": [
          "azsdk-net-Storage.Blobs/12.5.0-dev.20200402.1",
          "(.NET Core 4.6.28325.01; Microsoft Windows 10.0.18362 )"
        ],
        "x-ms-client-request-id": "65fcb420-ac38-4666-d0b4-8a0bdeb6a48f",
        "x-ms-date": "Fri, 03 Apr 2020 00:02:03 GMT",
        "x-ms-lease-action": "renew",
        "x-ms-lease-id": "a83cec46-c614-ea09-f490-cd653a66094a",
        "x-ms-return-client-request-id": "true",
        "x-ms-version": "2019-12-12"
      },
      "RequestBody": null,
      "StatusCode": 412,
      "ResponseHeaders": {
        "Content-Length": "252",
        "Content-Type": "application/xml",
        "Date": "Fri, 03 Apr 2020 00:02:02 GMT",
        "Server": [
          "Windows-Azure-Blob/1.0",
          "Microsoft-HTTPAPI/2.0"
        ],
        "x-ms-client-request-id": "65fcb420-ac38-4666-d0b4-8a0bdeb6a48f",
        "x-ms-error-code": "ConditionNotMet",
<<<<<<< HEAD
        "x-ms-request-id": "fcb23c83-001e-0039-6333-f36927000000",
=======
        "x-ms-request-id": "89bc824b-a01e-001f-6e4b-09fea4000000",
>>>>>>> 8d420312
        "x-ms-version": "2019-12-12"
      },
      "ResponseBody": [
        "\uFEFF\u003C?xml version=\u00221.0\u0022 encoding=\u0022utf-8\u0022?\u003E\u003CError\u003E\u003CCode\u003EConditionNotMet\u003C/Code\u003E\u003CMessage\u003EThe condition specified using HTTP conditional header(s) is not met.\n",
        "RequestId:89bc824b-a01e-001f-6e4b-09fea4000000\n",
        "Time:2020-04-03T00:02:03.1197603Z\u003C/Message\u003E\u003C/Error\u003E"
      ]
    },
    {
      "RequestUri": "https://seanmcccanary.blob.core.windows.net/test-container-09073654-56a1-53da-6900-966a7f0159bc?restype=container",
      "RequestMethod": "DELETE",
      "RequestHeaders": {
        "Authorization": "Sanitized",
        "traceparent": "00-b2f75f49f63b1a43a5181482450f37e6-4e3f01fc347eeb4d-00",
        "User-Agent": [
          "azsdk-net-Storage.Blobs/12.5.0-dev.20200402.1",
          "(.NET Core 4.6.28325.01; Microsoft Windows 10.0.18362 )"
        ],
        "x-ms-client-request-id": "161ace90-b82c-e95b-c32c-0dc2c8abc645",
        "x-ms-date": "Fri, 03 Apr 2020 00:02:04 GMT",
        "x-ms-lease-id": "a83cec46-c614-ea09-f490-cd653a66094a",
        "x-ms-return-client-request-id": "true",
        "x-ms-version": "2019-12-12"
      },
      "RequestBody": null,
      "StatusCode": 202,
      "ResponseHeaders": {
        "Content-Length": "0",
        "Date": "Fri, 03 Apr 2020 00:02:03 GMT",
        "Server": [
          "Windows-Azure-Blob/1.0",
          "Microsoft-HTTPAPI/2.0"
        ],
        "x-ms-client-request-id": "161ace90-b82c-e95b-c32c-0dc2c8abc645",
<<<<<<< HEAD
        "x-ms-request-id": "fcb23c85-001e-0039-6533-f36927000000",
=======
        "x-ms-request-id": "89bc8263-a01e-001f-044b-09fea4000000",
>>>>>>> 8d420312
        "x-ms-version": "2019-12-12"
      },
      "ResponseBody": []
    },
    {
      "RequestUri": "https://seanmcccanary.blob.core.windows.net/test-container-76ea5e29-2ac0-8f67-11e6-48af4951ace8?restype=container",
      "RequestMethod": "PUT",
      "RequestHeaders": {
        "Authorization": "Sanitized",
        "traceparent": "00-1b66e2450a2eb844b006ac547602d142-3fbb5e251b280445-00",
        "User-Agent": [
          "azsdk-net-Storage.Blobs/12.5.0-dev.20200402.1",
          "(.NET Core 4.6.28325.01; Microsoft Windows 10.0.18362 )"
        ],
        "x-ms-client-request-id": "3bec1dc2-2bfd-651b-668b-04466faba071",
        "x-ms-date": "Fri, 03 Apr 2020 00:02:04 GMT",
        "x-ms-return-client-request-id": "true",
        "x-ms-version": "2019-12-12"
      },
      "RequestBody": null,
      "StatusCode": 201,
      "ResponseHeaders": {
        "Content-Length": "0",
        "Date": "Fri, 03 Apr 2020 00:02:03 GMT",
        "ETag": "\u00220x8D7D7623D87F04F\u0022",
        "Last-Modified": "Fri, 03 Apr 2020 00:02:03 GMT",
        "Server": [
          "Windows-Azure-Blob/1.0",
          "Microsoft-HTTPAPI/2.0"
        ],
        "x-ms-client-request-id": "3bec1dc2-2bfd-651b-668b-04466faba071",
<<<<<<< HEAD
        "x-ms-request-id": "728b9b58-801e-0018-0333-f34d5c000000",
=======
        "x-ms-request-id": "159e37f4-b01e-0085-064b-09607d000000",
>>>>>>> 8d420312
        "x-ms-version": "2019-12-12"
      },
      "ResponseBody": []
    },
    {
      "RequestUri": "https://seanmcccanary.blob.core.windows.net/test-container-76ea5e29-2ac0-8f67-11e6-48af4951ace8?comp=lease\u0026restype=container",
      "RequestMethod": "PUT",
      "RequestHeaders": {
        "Authorization": "Sanitized",
        "traceparent": "00-5e7792f7f780904e8907ca12e47aa4f5-6bfab1030394a641-00",
        "User-Agent": [
          "azsdk-net-Storage.Blobs/12.5.0-dev.20200402.1",
          "(.NET Core 4.6.28325.01; Microsoft Windows 10.0.18362 )"
        ],
        "x-ms-client-request-id": "5ee196d0-332f-0b41-7351-3fe038cb445f",
        "x-ms-date": "Fri, 03 Apr 2020 00:02:04 GMT",
        "x-ms-lease-action": "acquire",
        "x-ms-lease-duration": "15",
        "x-ms-proposed-lease-id": "19b0257f-b730-9ba9-fb1d-f34f21060b31",
        "x-ms-return-client-request-id": "true",
        "x-ms-version": "2019-12-12"
      },
      "RequestBody": null,
      "StatusCode": 201,
      "ResponseHeaders": {
        "Content-Length": "0",
        "Date": "Fri, 03 Apr 2020 00:02:03 GMT",
        "ETag": "\u00220x8D7D7623D87F04F\u0022",
        "Last-Modified": "Fri, 03 Apr 2020 00:02:03 GMT",
        "Server": [
          "Windows-Azure-Blob/1.0",
          "Microsoft-HTTPAPI/2.0"
        ],
        "x-ms-client-request-id": "5ee196d0-332f-0b41-7351-3fe038cb445f",
        "x-ms-lease-id": "19b0257f-b730-9ba9-fb1d-f34f21060b31",
<<<<<<< HEAD
        "x-ms-request-id": "728b9b5a-801e-0018-0433-f34d5c000000",
=======
        "x-ms-request-id": "159e3800-b01e-0085-104b-09607d000000",
>>>>>>> 8d420312
        "x-ms-version": "2019-12-12"
      },
      "ResponseBody": []
    },
    {
      "RequestUri": "https://seanmcccanary.blob.core.windows.net/test-container-76ea5e29-2ac0-8f67-11e6-48af4951ace8?comp=lease\u0026restype=container",
      "RequestMethod": "PUT",
      "RequestHeaders": {
        "Authorization": "Sanitized",
        "If-Unmodified-Since": "Thu, 02 Apr 2020 00:02:03 GMT",
        "traceparent": "00-765f4dfc5938fc429349e3af0b3bbb3c-8d64b108d3218d4e-00",
        "User-Agent": [
          "azsdk-net-Storage.Blobs/12.5.0-dev.20200402.1",
          "(.NET Core 4.6.28325.01; Microsoft Windows 10.0.18362 )"
        ],
        "x-ms-client-request-id": "8b7f1cc0-ad25-6602-95e0-b813310aaec7",
        "x-ms-date": "Fri, 03 Apr 2020 00:02:04 GMT",
        "x-ms-lease-action": "renew",
        "x-ms-lease-id": "19b0257f-b730-9ba9-fb1d-f34f21060b31",
        "x-ms-return-client-request-id": "true",
        "x-ms-version": "2019-12-12"
      },
      "RequestBody": null,
      "StatusCode": 412,
      "ResponseHeaders": {
        "Content-Length": "252",
        "Content-Type": "application/xml",
        "Date": "Fri, 03 Apr 2020 00:02:03 GMT",
        "Server": [
          "Windows-Azure-Blob/1.0",
          "Microsoft-HTTPAPI/2.0"
        ],
        "x-ms-client-request-id": "8b7f1cc0-ad25-6602-95e0-b813310aaec7",
        "x-ms-error-code": "ConditionNotMet",
<<<<<<< HEAD
        "x-ms-request-id": "728b9b5b-801e-0018-0533-f34d5c000000",
=======
        "x-ms-request-id": "159e381a-b01e-0085-2a4b-09607d000000",
>>>>>>> 8d420312
        "x-ms-version": "2019-12-12"
      },
      "ResponseBody": [
        "\uFEFF\u003C?xml version=\u00221.0\u0022 encoding=\u0022utf-8\u0022?\u003E\u003CError\u003E\u003CCode\u003EConditionNotMet\u003C/Code\u003E\u003CMessage\u003EThe condition specified using HTTP conditional header(s) is not met.\n",
        "RequestId:159e381a-b01e-0085-2a4b-09607d000000\n",
        "Time:2020-04-03T00:02:03.7081697Z\u003C/Message\u003E\u003C/Error\u003E"
      ]
    },
    {
      "RequestUri": "https://seanmcccanary.blob.core.windows.net/test-container-76ea5e29-2ac0-8f67-11e6-48af4951ace8?restype=container",
      "RequestMethod": "DELETE",
      "RequestHeaders": {
        "Authorization": "Sanitized",
        "traceparent": "00-57cfe562780f3e4abfe2b28638fdb07f-c6e451a779e53a48-00",
        "User-Agent": [
          "azsdk-net-Storage.Blobs/12.5.0-dev.20200402.1",
          "(.NET Core 4.6.28325.01; Microsoft Windows 10.0.18362 )"
        ],
        "x-ms-client-request-id": "1b20603e-b94b-d23a-d045-03debaf9dc2f",
        "x-ms-date": "Fri, 03 Apr 2020 00:02:04 GMT",
        "x-ms-lease-id": "19b0257f-b730-9ba9-fb1d-f34f21060b31",
        "x-ms-return-client-request-id": "true",
        "x-ms-version": "2019-12-12"
      },
      "RequestBody": null,
      "StatusCode": 202,
      "ResponseHeaders": {
        "Content-Length": "0",
        "Date": "Fri, 03 Apr 2020 00:02:03 GMT",
        "Server": [
          "Windows-Azure-Blob/1.0",
          "Microsoft-HTTPAPI/2.0"
        ],
        "x-ms-client-request-id": "1b20603e-b94b-d23a-d045-03debaf9dc2f",
<<<<<<< HEAD
        "x-ms-request-id": "728b9b5c-801e-0018-0633-f34d5c000000",
=======
        "x-ms-request-id": "159e3838-b01e-0085-444b-09607d000000",
>>>>>>> 8d420312
        "x-ms-version": "2019-12-12"
      },
      "ResponseBody": []
    }
  ],
  "Variables": {
    "DateTimeOffsetNow": "2020-04-02T17:02:03.5480868-07:00",
    "RandomSeed": "189939528",
    "Storage_TestConfigDefault": "ProductionTenant\nseanmcccanary\nU2FuaXRpemVk\nhttps://seanmcccanary.blob.core.windows.net\nhttps://seanmcccanary.file.core.windows.net\nhttps://seanmcccanary.queue.core.windows.net\nhttps://seanmcccanary.table.core.windows.net\n\n\n\n\nhttps://seanmcccanary-secondary.blob.core.windows.net\nhttps://seanmcccanary-secondary.file.core.windows.net\nhttps://seanmcccanary-secondary.queue.core.windows.net\nhttps://seanmcccanary-secondary.table.core.windows.net\n\nSanitized\n\n\nCloud\nBlobEndpoint=https://seanmcccanary.blob.core.windows.net/;QueueEndpoint=https://seanmcccanary.queue.core.windows.net/;FileEndpoint=https://seanmcccanary.file.core.windows.net/;BlobSecondaryEndpoint=https://seanmcccanary-secondary.blob.core.windows.net/;QueueSecondaryEndpoint=https://seanmcccanary-secondary.queue.core.windows.net/;FileSecondaryEndpoint=https://seanmcccanary-secondary.file.core.windows.net/;AccountName=seanmcccanary;AccountKey=Sanitized\nseanscope1"
  }
}<|MERGE_RESOLUTION|>--- conflicted
+++ resolved
@@ -27,11 +27,7 @@
           "Microsoft-HTTPAPI/2.0"
         ],
         "x-ms-client-request-id": "b870ffbe-98cb-588f-fa9f-74420722d348",
-<<<<<<< HEAD
-        "x-ms-request-id": "fcb23c7f-001e-0039-6033-f36927000000",
-=======
         "x-ms-request-id": "89bc81ff-a01e-001f-2d4b-09fea4000000",
->>>>>>> 8d420312
         "x-ms-version": "2019-12-12"
       },
       "ResponseBody": []
@@ -67,11 +63,7 @@
         ],
         "x-ms-client-request-id": "5d2dd468-88e3-f758-f585-c33aca291e93",
         "x-ms-lease-id": "a83cec46-c614-ea09-f490-cd653a66094a",
-<<<<<<< HEAD
-        "x-ms-request-id": "fcb23c81-001e-0039-6133-f36927000000",
-=======
         "x-ms-request-id": "89bc8216-a01e-001f-404b-09fea4000000",
->>>>>>> 8d420312
         "x-ms-version": "2019-12-12"
       },
       "ResponseBody": []
@@ -106,11 +98,7 @@
         ],
         "x-ms-client-request-id": "65fcb420-ac38-4666-d0b4-8a0bdeb6a48f",
         "x-ms-error-code": "ConditionNotMet",
-<<<<<<< HEAD
-        "x-ms-request-id": "fcb23c83-001e-0039-6333-f36927000000",
-=======
         "x-ms-request-id": "89bc824b-a01e-001f-6e4b-09fea4000000",
->>>>>>> 8d420312
         "x-ms-version": "2019-12-12"
       },
       "ResponseBody": [
@@ -145,11 +133,7 @@
           "Microsoft-HTTPAPI/2.0"
         ],
         "x-ms-client-request-id": "161ace90-b82c-e95b-c32c-0dc2c8abc645",
-<<<<<<< HEAD
-        "x-ms-request-id": "fcb23c85-001e-0039-6533-f36927000000",
-=======
         "x-ms-request-id": "89bc8263-a01e-001f-044b-09fea4000000",
->>>>>>> 8d420312
         "x-ms-version": "2019-12-12"
       },
       "ResponseBody": []
@@ -181,11 +165,7 @@
           "Microsoft-HTTPAPI/2.0"
         ],
         "x-ms-client-request-id": "3bec1dc2-2bfd-651b-668b-04466faba071",
-<<<<<<< HEAD
-        "x-ms-request-id": "728b9b58-801e-0018-0333-f34d5c000000",
-=======
         "x-ms-request-id": "159e37f4-b01e-0085-064b-09607d000000",
->>>>>>> 8d420312
         "x-ms-version": "2019-12-12"
       },
       "ResponseBody": []
@@ -221,11 +201,7 @@
         ],
         "x-ms-client-request-id": "5ee196d0-332f-0b41-7351-3fe038cb445f",
         "x-ms-lease-id": "19b0257f-b730-9ba9-fb1d-f34f21060b31",
-<<<<<<< HEAD
-        "x-ms-request-id": "728b9b5a-801e-0018-0433-f34d5c000000",
-=======
         "x-ms-request-id": "159e3800-b01e-0085-104b-09607d000000",
->>>>>>> 8d420312
         "x-ms-version": "2019-12-12"
       },
       "ResponseBody": []
@@ -260,11 +236,7 @@
         ],
         "x-ms-client-request-id": "8b7f1cc0-ad25-6602-95e0-b813310aaec7",
         "x-ms-error-code": "ConditionNotMet",
-<<<<<<< HEAD
-        "x-ms-request-id": "728b9b5b-801e-0018-0533-f34d5c000000",
-=======
         "x-ms-request-id": "159e381a-b01e-0085-2a4b-09607d000000",
->>>>>>> 8d420312
         "x-ms-version": "2019-12-12"
       },
       "ResponseBody": [
@@ -299,11 +271,7 @@
           "Microsoft-HTTPAPI/2.0"
         ],
         "x-ms-client-request-id": "1b20603e-b94b-d23a-d045-03debaf9dc2f",
-<<<<<<< HEAD
-        "x-ms-request-id": "728b9b5c-801e-0018-0633-f34d5c000000",
-=======
         "x-ms-request-id": "159e3838-b01e-0085-444b-09607d000000",
->>>>>>> 8d420312
         "x-ms-version": "2019-12-12"
       },
       "ResponseBody": []
