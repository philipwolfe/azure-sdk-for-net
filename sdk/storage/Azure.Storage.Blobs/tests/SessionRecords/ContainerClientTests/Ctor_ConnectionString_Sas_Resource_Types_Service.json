--- conflicted
+++ resolved
@@ -1,15 +1,6 @@
 {
   "Entries": [
     {
-<<<<<<< HEAD
-      "RequestUri": "https://seanmcccanary.blob.core.windows.net/test-container-acd712f3-6660-2980-5638-1e0b5894e4d4?sv=2019-12-12\u0026ss=bfqt\u0026srt=s\u0026spr=https\u0026se=2020-06-01T21%3A13%3A19Z\u0026sp=rwdlacup\u0026sig=Sanitized\u0026restype=container",
-      "RequestMethod": "PUT",
-      "RequestHeaders": {
-        "traceparent": "00-dd93a68daa600140a254ab353850a3a1-8f6f9c2dce6b3944-00",
-        "User-Agent": [
-          "azsdk-net-Storage.Blobs/12.5.0-dev.20200601.1",
-          "(.NET Core 4.6.28619.01; Microsoft Windows 10.0.18362 )"
-=======
       "RequestUri": "https://seanmcccanary.blob.core.windows.net/test-container-acd712f3-6660-2980-5638-1e0b5894e4d4?sv=2019-12-12\u0026ss=bfqt\u0026srt=s\u0026spr=https\u0026se=2020-06-24T23%3A01%3A37Z\u0026sp=rwdxlacuptf\u0026sig=Sanitized\u0026restype=container",
       "RequestMethod": "PUT",
       "RequestHeaders": {
@@ -17,7 +8,6 @@
         "User-Agent": [
           "azsdk-net-Storage.Blobs/12.5.0-dev.20200624.1",
           "(.NET Core 4.6.28801.04; Microsoft Windows 10.0.18362 )"
->>>>>>> 994efc63
         ],
         "x-ms-client-request-id": "c4a740a6-6648-24e0-29b4-86a03599c48d",
         "x-ms-return-client-request-id": "true",
@@ -28,42 +18,25 @@
       "ResponseHeaders": {
         "Content-Length": "284",
         "Content-Type": "application/xml",
-<<<<<<< HEAD
-        "Date": "Mon, 01 Jun 2020 20:13:19 GMT",
-=======
         "Date": "Wed, 24 Jun 2020 22:01:37 GMT",
->>>>>>> 994efc63
         "Server": [
           "Windows-Azure-Blob/1.0",
           "Microsoft-HTTPAPI/2.0"
         ],
         "x-ms-client-request-id": "c4a740a6-6648-24e0-29b4-86a03599c48d",
         "x-ms-error-code": "AuthorizationResourceTypeMismatch",
-<<<<<<< HEAD
-        "x-ms-request-id": "9b09c410-001e-004b-4651-38b1f3000000",
-=======
         "x-ms-request-id": "74a71161-c01e-0036-7b73-4ac0d0000000",
->>>>>>> 994efc63
         "x-ms-version": "2019-12-12"
       },
       "ResponseBody": [
         "\uFEFF\u003C?xml version=\u00221.0\u0022 encoding=\u0022utf-8\u0022?\u003E\u003CError\u003E\u003CCode\u003EAuthorizationResourceTypeMismatch\u003C/Code\u003E\u003CMessage\u003EThis request is not authorized to perform this operation using this resource type.\n",
-<<<<<<< HEAD
-        "RequestId:9b09c410-001e-004b-4651-38b1f3000000\n",
-        "Time:2020-06-01T20:13:20.4049759Z\u003C/Message\u003E\u003C/Error\u003E"
-=======
         "RequestId:74a71161-c01e-0036-7b73-4ac0d0000000\n",
         "Time:2020-06-24T22:01:37.9377192Z\u003C/Message\u003E\u003C/Error\u003E"
->>>>>>> 994efc63
       ]
     }
   ],
   "Variables": {
-<<<<<<< HEAD
-    "DateTimeOffsetNow": "2020-06-01T15:13:19.2732978-05:00",
-=======
     "DateTimeOffsetNow": "2020-06-24T17:01:37.6855546-05:00",
->>>>>>> 994efc63
     "RandomSeed": "674093768",
     "Storage_TestConfigDefault": "ProductionTenant\nseanmcccanary\nU2FuaXRpemVk\nhttps://seanmcccanary.blob.core.windows.net\nhttps://seanmcccanary.file.core.windows.net\nhttps://seanmcccanary.queue.core.windows.net\nhttps://seanmcccanary.table.core.windows.net\n\n\n\n\nhttps://seanmcccanary-secondary.blob.core.windows.net\nhttps://seanmcccanary-secondary.file.core.windows.net\nhttps://seanmcccanary-secondary.queue.core.windows.net\nhttps://seanmcccanary-secondary.table.core.windows.net\n\nSanitized\n\n\nCloud\nBlobEndpoint=https://seanmcccanary.blob.core.windows.net/;QueueEndpoint=https://seanmcccanary.queue.core.windows.net/;FileEndpoint=https://seanmcccanary.file.core.windows.net/;BlobSecondaryEndpoint=https://seanmcccanary-secondary.blob.core.windows.net/;QueueSecondaryEndpoint=https://seanmcccanary-secondary.queue.core.windows.net/;FileSecondaryEndpoint=https://seanmcccanary-secondary.file.core.windows.net/;AccountName=seanmcccanary;AccountKey=Sanitized\nseanscope1"
   }
