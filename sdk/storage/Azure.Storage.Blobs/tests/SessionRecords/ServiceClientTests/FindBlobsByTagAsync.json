{
  "Entries": [
    {
      "RequestUri": "https://seanmcccanary3.blob.core.windows.net/test-container-7713691e-e349-a963-4890-e015c373a347?restype=container",
      "RequestMethod": "PUT",
      "RequestHeaders": {
        "Authorization": "Sanitized",
        "traceparent": "00-296cba964464124a89674bd8ef605a4d-bcdd8fa93035eb44-00",
        "User-Agent": [
          "azsdk-net-Storage.Blobs/12.7.0-alpha.20201020.1",
          "(.NET Core 4.6.29220.03; Microsoft Windows 10.0.19042 )"
        ],
        "x-ms-blob-public-access": "container",
        "x-ms-client-request-id": "801c7a46-dad8-dc44-06b5-90ad273211a0",
        "x-ms-date": "Tue, 20 Oct 2020 19:33:50 GMT",
        "x-ms-return-client-request-id": "true",
        "x-ms-version": "2020-06-12"
      },
      "RequestBody": null,
      "StatusCode": 201,
      "ResponseHeaders": {
        "Content-Length": "0",
        "Date": "Tue, 20 Oct 2020 19:33:51 GMT",
        "ETag": "\u00220x8D8752F1340BB73\u0022",
        "Last-Modified": "Tue, 20 Oct 2020 19:33:51 GMT",
        "Server": [
          "Windows-Azure-Blob/1.0",
          "Microsoft-HTTPAPI/2.0"
        ],
        "x-ms-client-request-id": "801c7a46-dad8-dc44-06b5-90ad273211a0",
<<<<<<< HEAD
        "x-ms-request-id": "0e2febdb-f01e-0012-3e0f-153670000000",
        "x-ms-version": "2020-06-12"
=======
        "x-ms-request-id": "496e275b-601e-000d-6717-a71216000000",
        "x-ms-version": "2020-04-08"
>>>>>>> 8bdff7ef
      },
      "ResponseBody": []
    },
    {
      "RequestUri": "https://seanmcccanary3.blob.core.windows.net/test-container-7713691e-e349-a963-4890-e015c373a347/test-blob-fcb8d87f-438a-83eb-7e0f-040288f24417",
      "RequestMethod": "PUT",
      "RequestHeaders": {
        "Authorization": "Sanitized",
        "Content-Length": "0",
        "traceparent": "00-535f8efdf3a22c42b52bddb8804dd010-a5dfd4faa2830143-00",
        "User-Agent": [
          "azsdk-net-Storage.Blobs/12.7.0-alpha.20201020.1",
          "(.NET Core 4.6.29220.03; Microsoft Windows 10.0.19042 )"
        ],
        "x-ms-blob-type": "AppendBlob",
        "x-ms-client-request-id": "8cf2ba35-2677-03ce-8f98-02c9d5425314",
        "x-ms-date": "Tue, 20 Oct 2020 19:33:51 GMT",
        "x-ms-return-client-request-id": "true",
        "x-ms-tags": "myTagKey=myTagValue",
        "x-ms-version": "2020-06-12"
      },
      "RequestBody": null,
      "StatusCode": 201,
      "ResponseHeaders": {
        "Content-Length": "0",
        "Date": "Tue, 20 Oct 2020 19:33:51 GMT",
        "ETag": "\u00220x8D8752F1352EB69\u0022",
        "Last-Modified": "Tue, 20 Oct 2020 19:33:52 GMT",
        "Server": [
          "Windows-Azure-Blob/1.0",
          "Microsoft-HTTPAPI/2.0"
        ],
        "x-ms-client-request-id": "8cf2ba35-2677-03ce-8f98-02c9d5425314",
        "x-ms-request-id": "496e27a6-601e-000d-2917-a71216000000",
        "x-ms-request-server-encrypted": "true",
<<<<<<< HEAD
        "x-ms-version": "2020-06-12",
        "x-ms-version-id": "2020-04-17T23:23:47.3934282Z"
=======
        "x-ms-version": "2020-04-08"
>>>>>>> 8bdff7ef
      },
      "ResponseBody": []
    },
    {
      "RequestUri": "https://seanmcccanary3.blob.core.windows.net/?comp=blobs\u0026where=\u0022myTagKey\u0022%3D%27myTagValue%27",
      "RequestMethod": "GET",
      "RequestHeaders": {
        "Authorization": "Sanitized",
        "User-Agent": [
          "azsdk-net-Storage.Blobs/12.7.0-alpha.20201020.1",
          "(.NET Core 4.6.29220.03; Microsoft Windows 10.0.19042 )"
        ],
        "x-ms-client-request-id": "ceccc532-b800-47a0-b7cb-b9be20a5e515",
        "x-ms-date": "Tue, 20 Oct 2020 19:33:53 GMT",
        "x-ms-return-client-request-id": "true",
        "x-ms-version": "2020-06-12"
      },
      "RequestBody": null,
      "StatusCode": 200,
      "ResponseHeaders": {
        "Content-Type": "application/xml",
        "Date": "Tue, 20 Oct 2020 19:33:54 GMT",
        "Server": [
          "Windows-Azure-Blob/1.0",
          "Microsoft-HTTPAPI/2.0"
        ],
        "Transfer-Encoding": "chunked",
        "x-ms-client-request-id": "ceccc532-b800-47a0-b7cb-b9be20a5e515",
<<<<<<< HEAD
        "x-ms-request-id": "2a8c5a62-f01e-005f-340f-15f99c000000",
        "x-ms-version": "2020-06-12"
=======
        "x-ms-request-id": "35018405-a01e-0012-5017-a7a112000000",
        "x-ms-version": "2020-04-08"
>>>>>>> 8bdff7ef
      },
      "ResponseBody": [
        "\uFEFF\u003C?xml version=\u00221.0\u0022 encoding=\u0022utf-8\u0022?\u003E\n",
        "\u003CEnumerationResults ServiceEndpoint=\u0022https://seanmcccanary3.blob.core.windows.net/\u0022\u003E\u003CWhere\u003E\u0026quot;myTagKey\u0026quot;=\u0026apos;myTagValue\u0026apos;\u003C/Where\u003E\u003CBlobs\u003E\u003CBlob\u003E\u003CName\u003Etest-blob-fcb8d87f-438a-83eb-7e0f-040288f24417\u003C/Name\u003E\u003CContainerName\u003Etest-container-7713691e-e349-a963-4890-e015c373a347\u003C/ContainerName\u003E\u003CTags\u003E\u003CTagSet\u003E\u003CTag\u003E\u003CKey\u003EmyTagKey\u003C/Key\u003E\u003CValue\u003EmyTagValue\u003C/Value\u003E\u003C/Tag\u003E\u003C/TagSet\u003E\u003C/Tags\u003E\u003C/Blob\u003E\u003C/Blobs\u003E\u003CNextMarker/\u003E\u003C/EnumerationResults\u003E"
      ]
    },
    {
      "RequestUri": "https://seanmcccanary3.blob.core.windows.net/test-container-7713691e-e349-a963-4890-e015c373a347?restype=container",
      "RequestMethod": "DELETE",
      "RequestHeaders": {
        "Authorization": "Sanitized",
        "traceparent": "00-d9f98fda41078149b6ef06b29cb41a5e-133804cfe7427643-00",
        "User-Agent": [
          "azsdk-net-Storage.Blobs/12.7.0-alpha.20201020.1",
          "(.NET Core 4.6.29220.03; Microsoft Windows 10.0.19042 )"
        ],
        "x-ms-client-request-id": "1097c021-8475-b814-d7f8-e8990f893dc4",
        "x-ms-date": "Tue, 20 Oct 2020 19:33:53 GMT",
        "x-ms-return-client-request-id": "true",
        "x-ms-version": "2020-06-12"
      },
      "RequestBody": null,
      "StatusCode": 202,
      "ResponseHeaders": {
        "Content-Length": "0",
        "Date": "Tue, 20 Oct 2020 19:33:53 GMT",
        "Server": [
          "Windows-Azure-Blob/1.0",
          "Microsoft-HTTPAPI/2.0"
        ],
        "x-ms-client-request-id": "1097c021-8475-b814-d7f8-e8990f893dc4",
<<<<<<< HEAD
        "x-ms-request-id": "0e2fece9-f01e-0012-240f-153670000000",
        "x-ms-version": "2020-06-12"
=======
        "x-ms-request-id": "496e2e65-601e-000d-0e17-a71216000000",
        "x-ms-version": "2020-04-08"
>>>>>>> 8bdff7ef
      },
      "ResponseBody": []
    }
  ],
  "Variables": {
    "RandomSeed": "255571528",
    "Storage_TestConfigDefault": "ProductionTenant\nseanmcccanary3\nU2FuaXRpemVk\nhttps://seanmcccanary3.blob.core.windows.net\nhttps://seanmcccanary3.file.core.windows.net\nhttps://seanmcccanary3.queue.core.windows.net\nhttps://seanmcccanary3.table.core.windows.net\n\n\n\n\nhttps://seanmcccanary3-secondary.blob.core.windows.net\nhttps://seanmcccanary3-secondary.file.core.windows.net\nhttps://seanmcccanary3-secondary.queue.core.windows.net\nhttps://seanmcccanary3-secondary.table.core.windows.net\n\nSanitized\n\n\nCloud\nBlobEndpoint=https://seanmcccanary3.blob.core.windows.net/;QueueEndpoint=https://seanmcccanary3.queue.core.windows.net/;FileEndpoint=https://seanmcccanary3.file.core.windows.net/;BlobSecondaryEndpoint=https://seanmcccanary3-secondary.blob.core.windows.net/;QueueSecondaryEndpoint=https://seanmcccanary3-secondary.queue.core.windows.net/;FileSecondaryEndpoint=https://seanmcccanary3-secondary.file.core.windows.net/;AccountName=seanmcccanary3;AccountKey=Kg==;\nseanscope1"
  }
}<|MERGE_RESOLUTION|>--- conflicted
+++ resolved
@@ -28,13 +28,8 @@
           "Microsoft-HTTPAPI/2.0"
         ],
         "x-ms-client-request-id": "801c7a46-dad8-dc44-06b5-90ad273211a0",
-<<<<<<< HEAD
-        "x-ms-request-id": "0e2febdb-f01e-0012-3e0f-153670000000",
+        "x-ms-request-id": "496e275b-601e-000d-6717-a71216000000",
         "x-ms-version": "2020-06-12"
-=======
-        "x-ms-request-id": "496e275b-601e-000d-6717-a71216000000",
-        "x-ms-version": "2020-04-08"
->>>>>>> 8bdff7ef
       },
       "ResponseBody": []
     },
@@ -70,12 +65,7 @@
         "x-ms-client-request-id": "8cf2ba35-2677-03ce-8f98-02c9d5425314",
         "x-ms-request-id": "496e27a6-601e-000d-2917-a71216000000",
         "x-ms-request-server-encrypted": "true",
-<<<<<<< HEAD
-        "x-ms-version": "2020-06-12",
-        "x-ms-version-id": "2020-04-17T23:23:47.3934282Z"
-=======
-        "x-ms-version": "2020-04-08"
->>>>>>> 8bdff7ef
+        "x-ms-version": "2020-06-12"
       },
       "ResponseBody": []
     },
@@ -104,13 +94,8 @@
         ],
         "Transfer-Encoding": "chunked",
         "x-ms-client-request-id": "ceccc532-b800-47a0-b7cb-b9be20a5e515",
-<<<<<<< HEAD
-        "x-ms-request-id": "2a8c5a62-f01e-005f-340f-15f99c000000",
+        "x-ms-request-id": "35018405-a01e-0012-5017-a7a112000000",
         "x-ms-version": "2020-06-12"
-=======
-        "x-ms-request-id": "35018405-a01e-0012-5017-a7a112000000",
-        "x-ms-version": "2020-04-08"
->>>>>>> 8bdff7ef
       },
       "ResponseBody": [
         "\uFEFF\u003C?xml version=\u00221.0\u0022 encoding=\u0022utf-8\u0022?\u003E\n",
@@ -142,13 +127,8 @@
           "Microsoft-HTTPAPI/2.0"
         ],
         "x-ms-client-request-id": "1097c021-8475-b814-d7f8-e8990f893dc4",
-<<<<<<< HEAD
-        "x-ms-request-id": "0e2fece9-f01e-0012-240f-153670000000",
+        "x-ms-request-id": "496e2e65-601e-000d-0e17-a71216000000",
         "x-ms-version": "2020-06-12"
-=======
-        "x-ms-request-id": "496e2e65-601e-000d-0e17-a71216000000",
-        "x-ms-version": "2020-04-08"
->>>>>>> 8bdff7ef
       },
       "ResponseBody": []
     }
