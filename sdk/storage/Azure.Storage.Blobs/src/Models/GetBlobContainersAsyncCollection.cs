--- conflicted
+++ resolved
@@ -4,10 +4,7 @@
 #pragma warning disable SA1402  // File may only contain a single type
 
 using System.Collections.Generic;
-<<<<<<< HEAD
-=======
 using System.Diagnostics;
->>>>>>> 994efc63
 using System.Linq;
 using System.Threading;
 using System.Threading.Tasks;
@@ -72,13 +69,6 @@
         /// <returns>ListContainersIncludeType values</returns>
         internal static IEnumerable<ListContainersIncludeType> AsIncludeItems(BlobContainerTraits traits, BlobContainerStates states)
         {
-<<<<<<< HEAD
-            var items = new List<ListContainersIncludeType>();
-            if ((states & BlobContainerStates.Deleted) == BlobContainerStates.Deleted)
-            {
-                items.Add(ListContainersIncludeType.Deleted);
-            }
-=======
             // Remove this line
             Debug.Assert(states == BlobContainerStates.None);
             var items = new List<ListContainersIncludeType>();
@@ -87,7 +77,6 @@
             //{
             //    items.Add(ListContainersIncludeType.Deleted);
             //}
->>>>>>> 994efc63
             if ((traits & BlobContainerTraits.Metadata) == BlobContainerTraits.Metadata)
             {
                 items.Add(ListContainersIncludeType.Metadata);
