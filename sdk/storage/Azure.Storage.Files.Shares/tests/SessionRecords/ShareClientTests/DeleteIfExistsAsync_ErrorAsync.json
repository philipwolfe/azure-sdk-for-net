--- conflicted
+++ resolved
@@ -26,13 +26,8 @@
         ],
         "x-ms-client-request-id": "933e61f3-80b7-1526-8fef-ced9a87b9dce",
         "x-ms-error-code": "ResourceNotFound",
-<<<<<<< HEAD
-        "x-ms-request-id": "c9ef6e5b-f01a-0012-1137-f3e9eb000000",
+        "x-ms-request-id": "781cb691-701a-0034-1480-a2a24a000000",
         "x-ms-version": "2020-04-08"
-=======
-        "x-ms-request-id": "781cb691-701a-0034-1480-a2a24a000000",
-        "x-ms-version": "2020-02-10"
->>>>>>> 1891cfca
       },
       "ResponseBody": [
         "\uFEFF\u003C?xml version=\u00221.0\u0022 encoding=\u0022utf-8\u0022?\u003E\u003CError\u003E\u003CCode\u003EResourceNotFound\u003C/Code\u003E\u003CMessage\u003EThe specified resource does not exist.\n",
