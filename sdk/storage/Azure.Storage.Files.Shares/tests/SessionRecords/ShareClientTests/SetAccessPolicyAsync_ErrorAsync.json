--- conflicted
+++ resolved
@@ -7,19 +7,6 @@
         "Authorization": "Sanitized",
         "Content-Length": "249",
         "Content-Type": "application/xml",
-<<<<<<< HEAD
-        "traceparent": "00-ff60e56d1f9ef846a318c198dde3e446-32b1538cdc8e6a48-00",
-        "User-Agent": [
-          "azsdk-net-Storage.Files.Shares/12.2.0-dev.20200305.1",
-          "(.NET Core 4.6.28325.01; Microsoft Windows 10.0.18363 )"
-        ],
-        "x-ms-client-request-id": "b2cd582d-7e41-a6c2-c2bc-6d7c40e5727f",
-        "x-ms-date": "Thu, 05 Mar 2020 21:48:51 GMT",
-        "x-ms-return-client-request-id": "true",
-        "x-ms-version": "2019-12-12"
-      },
-      "RequestBody": "\u003CSignedIdentifiers\u003E\u003CSignedIdentifier\u003E\u003CId\u003Eukeegwrrjpbuvjepyger\u003C/Id\u003E\u003CAccessPolicy\u003E\u003CStart\u003E2020-03-05T20:48:51.3275479Z\u003C/Start\u003E\u003CExpiry\u003E2020-03-05T22:48:51.3275479Z\u003C/Expiry\u003E\u003CPermission\u003Erw\u003C/Permission\u003E\u003C/AccessPolicy\u003E\u003C/SignedIdentifier\u003E\u003C/SignedIdentifiers\u003E",
-=======
         "traceparent": "00-39ae58c262eb684dabc8306a3fc8eca2-cbcc76a6a2ed4843-00",
         "User-Agent": [
           "azsdk-net-Storage.Files.Shares/12.3.0-dev.20200731.1",
@@ -31,50 +18,30 @@
         "x-ms-version": "2019-12-12"
       },
       "RequestBody": "\u003CSignedIdentifiers\u003E\u003CSignedIdentifier\u003E\u003CId\u003Eukeegwrrjpbuvjepyger\u003C/Id\u003E\u003CAccessPolicy\u003E\u003CStart\u003E2020-07-31T20:32:50.1623316Z\u003C/Start\u003E\u003CExpiry\u003E2020-07-31T22:32:50.1623316Z\u003C/Expiry\u003E\u003CPermission\u003Erw\u003C/Permission\u003E\u003C/AccessPolicy\u003E\u003C/SignedIdentifier\u003E\u003C/SignedIdentifiers\u003E",
->>>>>>> 994efc63
       "StatusCode": 404,
       "ResponseHeaders": {
         "Content-Length": "217",
         "Content-Type": "application/xml",
-<<<<<<< HEAD
-        "Date": "Thu, 05 Mar 2020 21:48:50 GMT",
-=======
         "Date": "Fri, 31 Jul 2020 21:32:50 GMT",
->>>>>>> 994efc63
         "Server": [
           "Windows-Azure-File/1.0",
           "Microsoft-HTTPAPI/2.0"
         ],
         "x-ms-client-request-id": "b2cd582d-7e41-a6c2-c2bc-6d7c40e5727f",
         "x-ms-error-code": "ShareNotFound",
-<<<<<<< HEAD
-        "x-ms-request-id": "c9ef6e90-f01a-0012-3537-f3e9eb000000",
-=======
         "x-ms-request-id": "49a9e016-801a-012a-2682-67a10b000000",
->>>>>>> 994efc63
         "x-ms-version": "2019-12-12"
       },
       "ResponseBody": [
         "\uFEFF\u003C?xml version=\u00221.0\u0022 encoding=\u0022utf-8\u0022?\u003E\u003CError\u003E\u003CCode\u003EShareNotFound\u003C/Code\u003E\u003CMessage\u003EThe specified share does not exist.\n",
-<<<<<<< HEAD
-        "RequestId:c9ef6e90-f01a-0012-3537-f3e9eb000000\n",
-        "Time:2020-03-05T21:48:51.2881973Z\u003C/Message\u003E\u003C/Error\u003E"
-=======
         "RequestId:49a9e016-801a-012a-2682-67a10b000000\n",
         "Time:2020-07-31T21:32:50.4528391Z\u003C/Message\u003E\u003C/Error\u003E"
->>>>>>> 994efc63
       ]
     }
   ],
   "Variables": {
-<<<<<<< HEAD
-    "DateTimeOffsetNow": "2020-03-05T13:48:51.3275479-08:00",
-    "RandomSeed": "387383555",
-    "Storage_TestConfigDefault": "ProductionTenant\nseanstagetest\nU2FuaXRpemVk\nhttps://seanstagetest.blob.core.windows.net\nhttp://seanstagetest.file.core.windows.net\nhttp://seanstagetest.queue.core.windows.net\nhttp://seanstagetest.table.core.windows.net\n\n\n\n\nhttp://seanstagetest-secondary.blob.core.windows.net\nhttp://seanstagetest-secondary.file.core.windows.net\nhttp://seanstagetest-secondary.queue.core.windows.net\nhttp://seanstagetest-secondary.table.core.windows.net\n\nSanitized\n\n\nCloud\nBlobEndpoint=https://seanstagetest.blob.core.windows.net/;QueueEndpoint=http://seanstagetest.queue.core.windows.net/;FileEndpoint=http://seanstagetest.file.core.windows.net/;BlobSecondaryEndpoint=http://seanstagetest-secondary.blob.core.windows.net/;QueueSecondaryEndpoint=http://seanstagetest-secondary.queue.core.windows.net/;FileSecondaryEndpoint=http://seanstagetest-secondary.file.core.windows.net/;AccountName=seanstagetest;AccountKey=Sanitized\nseanscope1"
-=======
     "DateTimeOffsetNow": "2020-07-31T14:32:50.1623316-07:00",
     "RandomSeed": "387383555",
     "Storage_TestConfigDefault": "ProductionTenant\namandadev2\nU2FuaXRpemVk\nhttps://amandadev2.blob.core.windows.net\nhttps://amandadev2.file.core.windows.net\nhttps://amandadev2.queue.core.windows.net\nhttps://amandadev2.table.core.windows.net\n\n\n\n\nhttps://amandadev2-secondary.blob.core.windows.net\nhttps://amandadev2-secondary.file.core.windows.net\nhttps://amandadev2-secondary.queue.core.windows.net\nhttps://amandadev2-secondary.table.core.windows.net\n\nSanitized\n\n\nCloud\nBlobEndpoint=https://amandadev2.blob.core.windows.net/;QueueEndpoint=https://amandadev2.queue.core.windows.net/;FileEndpoint=https://amandadev2.file.core.windows.net/;BlobSecondaryEndpoint=https://amandadev2-secondary.blob.core.windows.net/;QueueSecondaryEndpoint=https://amandadev2-secondary.queue.core.windows.net/;FileSecondaryEndpoint=https://amandadev2-secondary.file.core.windows.net/;AccountName=amandadev2;AccountKey=Kg==;\n"
->>>>>>> 994efc63
   }
 }