{
  "Entries": [
    {
      "RequestUri": "https://amandadev2.file.core.windows.net/?sv=2019-12-12\u0026ss=f\u0026srt=s\u0026se=2020-08-06T23%3A12%3A52Z\u0026sp=r\u0026sig=Sanitized",
      "RequestMethod": "HEAD",
      "RequestHeaders": {
        "traceparent": "00-5ea5fc63f70fb7499e4fe2f154034735-5a1dc6c9c6bf3f45-00",
        "User-Agent": [
          "azsdk-net-Storage.Files.Shares/12.3.0-dev.20200806.1",
          "(.NET Core 4.6.29017.01; Microsoft Windows 10.0.18363 )"
        ],
        "x-ms-client-request-id": "abd2046f-4c89-6d35-8fa7-6c1ae25ae2e0",
        "x-ms-return-client-request-id": "true",
        "x-ms-version": "2020-02-10"
      },
      "RequestBody": null,
      "StatusCode": 400,
      "ResponseHeaders": {
        "Date": "Thu, 06 Aug 2020 22:12:52 GMT",
        "Server": "Microsoft-HTTPAPI/2.0",
        "Transfer-Encoding": "chunked",
        "Vary": "Origin",
        "x-ms-client-request-id": "abd2046f-4c89-6d35-8fa7-6c1ae25ae2e0",
<<<<<<< HEAD
        "x-ms-request-id": "752cf03e-f01a-00a9-5264-5a47f3000000",
        "x-ms-version": "2020-02-10"
      },
      "ResponseBody": []
    },
    {
      "RequestUri": "https://amandadev2.file.core.windows.net/test-share-6f9461d8-2dbd-b573-7676-4760df4d5ba4?restype=share",
      "RequestMethod": "DELETE",
      "RequestHeaders": {
        "Authorization": "Sanitized",
        "traceparent": "00-04985844111c4244b1deeba5ed5418d4-a91afc78b677bf49-00",
        "User-Agent": [
          "azsdk-net-Storage.Files.Shares/12.3.0-dev.20200714.1",
          "(.NET Core 4.6.28928.01; Microsoft Windows 10.0.18363 )"
        ],
        "x-ms-client-request-id": "f98c3322-601a-e994-cc42-ccb6a47c535f",
        "x-ms-date": "Wed, 15 Jul 2020 04:57:14 GMT",
        "x-ms-delete-snapshots": "include",
        "x-ms-return-client-request-id": "true",
        "x-ms-version": "2020-02-10"
      },
      "RequestBody": null,
      "StatusCode": 202,
      "ResponseHeaders": {
        "Content-Length": "0",
        "Date": "Wed, 15 Jul 2020 04:57:13 GMT",
        "Server": [
          "Windows-Azure-File/1.0",
          "Microsoft-HTTPAPI/2.0"
        ],
        "x-ms-client-request-id": "f98c3322-601a-e994-cc42-ccb6a47c535f",
        "x-ms-request-id": "7aea8ecb-c01a-0066-0c64-5a2041000000",
        "x-ms-version": "2020-02-10"
=======
        "x-ms-error-code": "InvalidQueryParameterValue",
        "x-ms-request-id": "2b70da23-801a-0108-7b3e-6ccf3d000000"
>>>>>>> d52798c4
      },
      "ResponseBody": []
    }
  ],
  "Variables": {
    "DateTimeOffsetNow": "2020-08-06T15:12:52.5441055-07:00",
    "RandomSeed": "1217756358",
    "Storage_TestConfigDefault": "ProductionTenant\namandadev2\nU2FuaXRpemVk\nhttps://amandadev2.blob.core.windows.net\nhttps://amandadev2.file.core.windows.net\nhttps://amandadev2.queue.core.windows.net\nhttps://amandadev2.table.core.windows.net\n\n\n\n\nhttps://amandadev2-secondary.blob.core.windows.net\nhttps://amandadev2-secondary.file.core.windows.net\nhttps://amandadev2-secondary.queue.core.windows.net\nhttps://amandadev2-secondary.table.core.windows.net\n\nSanitized\n\n\nCloud\nBlobEndpoint=https://amandadev2.blob.core.windows.net/;QueueEndpoint=https://amandadev2.queue.core.windows.net/;FileEndpoint=https://amandadev2.file.core.windows.net/;BlobSecondaryEndpoint=https://amandadev2-secondary.blob.core.windows.net/;QueueSecondaryEndpoint=https://amandadev2-secondary.queue.core.windows.net/;FileSecondaryEndpoint=https://amandadev2-secondary.file.core.windows.net/;AccountName=amandadev2;AccountKey=Kg==;\n"
  }
}<|MERGE_RESOLUTION|>--- conflicted
+++ resolved
@@ -1,7 +1,7 @@
 {
   "Entries": [
     {
-      "RequestUri": "https://amandadev2.file.core.windows.net/?sv=2019-12-12\u0026ss=f\u0026srt=s\u0026se=2020-08-06T23%3A12%3A52Z\u0026sp=r\u0026sig=Sanitized",
+      "RequestUri": "https://amandadev2.file.core.windows.net/?sv=2020-02-10\u0026ss=f\u0026srt=s\u0026se=2020-08-06T23%3A12%3A52Z\u0026sp=r\u0026sig=Sanitized",
       "RequestMethod": "HEAD",
       "RequestHeaders": {
         "traceparent": "00-5ea5fc63f70fb7499e4fe2f154034735-5a1dc6c9c6bf3f45-00",
@@ -21,44 +21,8 @@
         "Transfer-Encoding": "chunked",
         "Vary": "Origin",
         "x-ms-client-request-id": "abd2046f-4c89-6d35-8fa7-6c1ae25ae2e0",
-<<<<<<< HEAD
-        "x-ms-request-id": "752cf03e-f01a-00a9-5264-5a47f3000000",
-        "x-ms-version": "2020-02-10"
-      },
-      "ResponseBody": []
-    },
-    {
-      "RequestUri": "https://amandadev2.file.core.windows.net/test-share-6f9461d8-2dbd-b573-7676-4760df4d5ba4?restype=share",
-      "RequestMethod": "DELETE",
-      "RequestHeaders": {
-        "Authorization": "Sanitized",
-        "traceparent": "00-04985844111c4244b1deeba5ed5418d4-a91afc78b677bf49-00",
-        "User-Agent": [
-          "azsdk-net-Storage.Files.Shares/12.3.0-dev.20200714.1",
-          "(.NET Core 4.6.28928.01; Microsoft Windows 10.0.18363 )"
-        ],
-        "x-ms-client-request-id": "f98c3322-601a-e994-cc42-ccb6a47c535f",
-        "x-ms-date": "Wed, 15 Jul 2020 04:57:14 GMT",
-        "x-ms-delete-snapshots": "include",
-        "x-ms-return-client-request-id": "true",
-        "x-ms-version": "2020-02-10"
-      },
-      "RequestBody": null,
-      "StatusCode": 202,
-      "ResponseHeaders": {
-        "Content-Length": "0",
-        "Date": "Wed, 15 Jul 2020 04:57:13 GMT",
-        "Server": [
-          "Windows-Azure-File/1.0",
-          "Microsoft-HTTPAPI/2.0"
-        ],
-        "x-ms-client-request-id": "f98c3322-601a-e994-cc42-ccb6a47c535f",
-        "x-ms-request-id": "7aea8ecb-c01a-0066-0c64-5a2041000000",
-        "x-ms-version": "2020-02-10"
-=======
         "x-ms-error-code": "InvalidQueryParameterValue",
         "x-ms-request-id": "2b70da23-801a-0108-7b3e-6ccf3d000000"
->>>>>>> d52798c4
       },
       "ResponseBody": []
     }
