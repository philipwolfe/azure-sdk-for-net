--- conflicted
+++ resolved
@@ -27,13 +27,8 @@
           "Microsoft-HTTPAPI/2.0"
         ],
         "x-ms-client-request-id": "eb2da21a-ca8c-5b63-2267-0042a2cdf382",
-<<<<<<< HEAD
-        "x-ms-request-id": "aec3bd81-001a-004f-510d-56ce12000000",
-        "x-ms-version": "2020-02-10"
-=======
         "x-ms-request-id": "f71dc63c-201a-0020-1dfb-852853000000",
-        "x-ms-version": "2019-12-12"
->>>>>>> 548336e6
+        "x-ms-version": "2020-02-10"
       },
       "ResponseBody": []
     },
@@ -175,7 +170,7 @@
         "x-ms-client-request-id": "78d684dd-4d16-b95d-f6a0-0a327d8be95e",
         "x-ms-date": "Tue, 08 Sep 2020 16:13:38 GMT",
         "x-ms-return-client-request-id": "true",
-        "x-ms-version": "2019-12-12"
+        "x-ms-version": "2020-02-10"
       },
       "RequestBody": null,
       "StatusCode": 200,
@@ -203,7 +198,7 @@
         "x-ms-request-id": "f71dc642-201a-0020-21fb-852853000000",
         "x-ms-server-encrypted": "true",
         "x-ms-type": "File",
-        "x-ms-version": "2019-12-12"
+        "x-ms-version": "2020-02-10"
       },
       "ResponseBody": []
     },
@@ -608,15 +603,9 @@
           "Windows-Azure-File/1.0",
           "Microsoft-HTTPAPI/2.0"
         ],
-<<<<<<< HEAD
-        "x-ms-client-request-id": "d0597b9b-8aa0-e465-6fd9-5f7267d24ffd",
-        "x-ms-request-id": "aec3bd8f-001a-004f-5d0d-56ce12000000",
-        "x-ms-version": "2020-02-10"
-=======
         "x-ms-client-request-id": "b1372d80-2274-b542-d9c4-296680bfcbf8",
         "x-ms-request-id": "f71dc64b-201a-0020-2afb-852853000000",
-        "x-ms-version": "2019-12-12"
->>>>>>> 548336e6
+        "x-ms-version": "2020-02-10"
       },
       "ResponseBody": []
     }
