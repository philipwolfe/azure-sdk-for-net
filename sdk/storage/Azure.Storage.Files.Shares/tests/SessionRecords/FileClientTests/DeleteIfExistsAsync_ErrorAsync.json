--- conflicted
+++ resolved
@@ -1,19 +1,6 @@
 {
   "Entries": [
     {
-<<<<<<< HEAD
-      "RequestUri": "http://seanstagetest.file.core.windows.net/test-share-9df038df-1d07-079b-4e0d-e2a9f13a0bcc/test-file-59ef6374-3369-6643-653d-bbfea711be81",
-      "RequestMethod": "DELETE",
-      "RequestHeaders": {
-        "Authorization": "Sanitized",
-        "traceparent": "00-9963ffe8178c5d46a65f7092029b5551-f8b4e8235469ce4f-00",
-        "User-Agent": [
-          "azsdk-net-Storage.Files.Shares/12.2.0-dev.20200305.1",
-          "(.NET Core 4.6.28325.01; Microsoft Windows 10.0.18363 )"
-        ],
-        "x-ms-client-request-id": "be231349-aaba-ab08-f589-37c9619d603c",
-        "x-ms-date": "Thu, 05 Mar 2020 21:45:19 GMT",
-=======
       "RequestUri": "https://amandadev2.file.core.windows.net/?sv=2019-12-12\u0026ss=f\u0026srt=s\u0026se=2020-08-06T23%3A12%3A52Z\u0026sp=r\u0026sig=Sanitized",
       "RequestMethod": "DELETE",
       "RequestHeaders": {
@@ -23,7 +10,6 @@
           "(.NET Core 4.6.29017.01; Microsoft Windows 10.0.18363 )"
         ],
         "x-ms-client-request-id": "afecfcd1-00f1-2326-fd79-f9ce927491a1",
->>>>>>> 994efc63
         "x-ms-return-client-request-id": "true",
         "x-ms-version": "2019-12-12"
       },
@@ -32,22 +18,6 @@
       "ResponseHeaders": {
         "Content-Length": "351",
         "Content-Type": "application/xml",
-<<<<<<< HEAD
-        "Date": "Thu, 05 Mar 2020 21:45:19 GMT",
-        "Server": [
-          "Windows-Azure-File/1.0",
-          "Microsoft-HTTPAPI/2.0"
-        ],
-        "x-ms-client-request-id": "be231349-aaba-ab08-f589-37c9619d603c",
-        "x-ms-error-code": "ShareNotFound",
-        "x-ms-request-id": "c9ef6795-f01a-0012-6b37-f3e9eb000000",
-        "x-ms-version": "2019-12-12"
-      },
-      "ResponseBody": [
-        "\uFEFF\u003C?xml version=\u00221.0\u0022 encoding=\u0022utf-8\u0022?\u003E\u003CError\u003E\u003CCode\u003EShareNotFound\u003C/Code\u003E\u003CMessage\u003EThe specified share does not exist.\n",
-        "RequestId:c9ef6795-f01a-0012-6b37-f3e9eb000000\n",
-        "Time:2020-03-05T21:45:19.3116817Z\u003C/Message\u003E\u003C/Error\u003E"
-=======
         "Date": "Thu, 06 Aug 2020 22:12:52 GMT",
         "Server": "Microsoft-HTTPAPI/2.0",
         "x-ms-client-request-id": "afecfcd1-00f1-2326-fd79-f9ce927491a1",
@@ -58,18 +28,12 @@
         "\uFEFF\u003C?xml version=\u00221.0\u0022 encoding=\u0022utf-8\u0022?\u003E\u003CError\u003E\u003CCode\u003EInvalidQueryParameterValue\u003C/Code\u003E\u003CMessage\u003EValue for one of the query parameters specified in the request URI is invalid.\n",
         "RequestId:620a3089-a01a-00f5-0f3e-6cb60a000000\n",
         "Time:2020-08-06T22:12:52.9141422Z\u003C/Message\u003E\u003CQueryParameterName\u003Ecomp\u003C/QueryParameterName\u003E\u003CQueryParameterValue /\u003E\u003CReason /\u003E\u003C/Error\u003E"
->>>>>>> 994efc63
       ]
     }
   ],
   "Variables": {
-<<<<<<< HEAD
-    "RandomSeed": "611620055",
-    "Storage_TestConfigDefault": "ProductionTenant\nseanstagetest\nU2FuaXRpemVk\nhttps://seanstagetest.blob.core.windows.net\nhttp://seanstagetest.file.core.windows.net\nhttp://seanstagetest.queue.core.windows.net\nhttp://seanstagetest.table.core.windows.net\n\n\n\n\nhttp://seanstagetest-secondary.blob.core.windows.net\nhttp://seanstagetest-secondary.file.core.windows.net\nhttp://seanstagetest-secondary.queue.core.windows.net\nhttp://seanstagetest-secondary.table.core.windows.net\n\nSanitized\n\n\nCloud\nBlobEndpoint=https://seanstagetest.blob.core.windows.net/;QueueEndpoint=http://seanstagetest.queue.core.windows.net/;FileEndpoint=http://seanstagetest.file.core.windows.net/;BlobSecondaryEndpoint=http://seanstagetest-secondary.blob.core.windows.net/;QueueSecondaryEndpoint=http://seanstagetest-secondary.queue.core.windows.net/;FileSecondaryEndpoint=http://seanstagetest-secondary.file.core.windows.net/;AccountName=seanstagetest;AccountKey=Sanitized\nseanscope1"
-=======
     "DateTimeOffsetNow": "2020-08-06T15:12:52.7494790-07:00",
     "RandomSeed": "1124143232",
     "Storage_TestConfigDefault": "ProductionTenant\namandadev2\nU2FuaXRpemVk\nhttps://amandadev2.blob.core.windows.net\nhttps://amandadev2.file.core.windows.net\nhttps://amandadev2.queue.core.windows.net\nhttps://amandadev2.table.core.windows.net\n\n\n\n\nhttps://amandadev2-secondary.blob.core.windows.net\nhttps://amandadev2-secondary.file.core.windows.net\nhttps://amandadev2-secondary.queue.core.windows.net\nhttps://amandadev2-secondary.table.core.windows.net\n\nSanitized\n\n\nCloud\nBlobEndpoint=https://amandadev2.blob.core.windows.net/;QueueEndpoint=https://amandadev2.queue.core.windows.net/;FileEndpoint=https://amandadev2.file.core.windows.net/;BlobSecondaryEndpoint=https://amandadev2-secondary.blob.core.windows.net/;QueueSecondaryEndpoint=https://amandadev2-secondary.queue.core.windows.net/;FileSecondaryEndpoint=https://amandadev2-secondary.file.core.windows.net/;AccountName=amandadev2;AccountKey=Kg==;\n"
->>>>>>> 994efc63
   }
 }