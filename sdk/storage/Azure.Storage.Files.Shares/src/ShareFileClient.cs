--- conflicted
+++ resolved
@@ -4201,14 +4201,9 @@
             GetRangeListInternal(
                 options?.Range,
                 options?.Snapshot,
-<<<<<<< HEAD
-                options?.PreviousSnapshot,
-                options?.Conditions,
-=======
                 previousSnapshot: default,
                 options?.Conditions,
                 operationName: default,
->>>>>>> 365f255a
                 async: false,
                 cancellationToken)
                 .EnsureCompleted();
@@ -4241,14 +4236,9 @@
             await GetRangeListInternal(
                 options?.Range,
                 options?.Snapshot,
-<<<<<<< HEAD
-                options?.PreviousSnapshot,
-                options?.Conditions,
-=======
                 previousSnapshot: default,
                 options?.Conditions,
                 operationName: default,
->>>>>>> 365f255a
                 async: true,
                 cancellationToken)
                 .ConfigureAwait(false);
