--- conflicted
+++ resolved
@@ -1,15 +1,6 @@
 {
   "Entries": [
     {
-<<<<<<< HEAD
-      "RequestUri": "https://seanmcccanary.queue.core.windows.net/test-queue-fed89111-e528-28f6-334d-9690423af43a?sv=2019-12-12\u0026ss=bfqt\u0026srt=sco\u0026spr=https\u0026se=2020-06-01T21%3A18%3A43Z\u0026sp=rwdlacup\u0026sig=Sanitized",
-      "RequestMethod": "PUT",
-      "RequestHeaders": {
-        "traceparent": "00-e8e1fa38b0af8d468cfd5716f87d0daf-6033cb110a3e6643-00",
-        "User-Agent": [
-          "azsdk-net-Storage.Queues/12.4.0-dev.20200601.1",
-          "(.NET Core 4.6.28619.01; Microsoft Windows 10.0.18362 )"
-=======
       "RequestUri": "https://seanmcccanary.queue.core.windows.net/test-queue-fed89111-e528-28f6-334d-9690423af43a?sv=2019-12-12\u0026ss=bfqt\u0026srt=sco\u0026spr=https\u0026se=2020-06-24T23%3A38%3A49Z\u0026sp=rwdxlacuptf\u0026sig=Sanitized",
       "RequestMethod": "PUT",
       "RequestHeaders": {
@@ -17,7 +8,6 @@
         "User-Agent": [
           "azsdk-net-Storage.Queues/12.4.0-dev.20200624.1",
           "(.NET Core 4.6.28801.04; Microsoft Windows 10.0.18362 )"
->>>>>>> 994efc63
         ],
         "x-ms-client-request-id": "c8bd4730-d090-275e-402a-65e164b4eeaa",
         "x-ms-return-client-request-id": "true",
@@ -27,34 +17,17 @@
       "StatusCode": 201,
       "ResponseHeaders": {
         "Content-Length": "0",
-<<<<<<< HEAD
-        "Date": "Mon, 01 Jun 2020 20:18:43 GMT",
-=======
         "Date": "Wed, 24 Jun 2020 22:38:49 GMT",
->>>>>>> 994efc63
         "Server": [
           "Windows-Azure-Queue/1.0",
           "Microsoft-HTTPAPI/2.0"
         ],
-<<<<<<< HEAD
-        "x-ms-request-id": "48c7132b-3003-006f-0651-384753000000",
-=======
         "x-ms-request-id": "57ca8740-b003-0013-5d78-4a69ac000000",
->>>>>>> 994efc63
         "x-ms-version": "2018-11-09"
       },
       "ResponseBody": []
     },
     {
-<<<<<<< HEAD
-      "RequestUri": "https://seanmcccanary.queue.core.windows.net/test-queue-a072d323-ea04-ad50-9947-81423989a3ef?sv=2019-12-12\u0026ss=bfqt\u0026srt=sco\u0026spr=https\u0026se=2020-06-01T21%3A18%3A43Z\u0026sp=rwdlacup\u0026sig=Sanitized",
-      "RequestMethod": "PUT",
-      "RequestHeaders": {
-        "traceparent": "00-32188e8161ec5542997f8cb3aee099d3-a3bafbde383f5542-00",
-        "User-Agent": [
-          "azsdk-net-Storage.Queues/12.4.0-dev.20200601.1",
-          "(.NET Core 4.6.28619.01; Microsoft Windows 10.0.18362 )"
-=======
       "RequestUri": "https://seanmcccanary.queue.core.windows.net/test-queue-a072d323-ea04-ad50-9947-81423989a3ef?sv=2019-12-12\u0026ss=bfqt\u0026srt=sco\u0026spr=https\u0026se=2020-06-24T23%3A38%3A49Z\u0026sp=rwdxlacuptf\u0026sig=Sanitized",
       "RequestMethod": "PUT",
       "RequestHeaders": {
@@ -62,7 +35,6 @@
         "User-Agent": [
           "azsdk-net-Storage.Queues/12.4.0-dev.20200624.1",
           "(.NET Core 4.6.28801.04; Microsoft Windows 10.0.18362 )"
->>>>>>> 994efc63
         ],
         "x-ms-client-request-id": "f2127638-dacb-7c5f-4aaf-0d31e864bd9d",
         "x-ms-return-client-request-id": "true",
@@ -72,34 +44,17 @@
       "StatusCode": 201,
       "ResponseHeaders": {
         "Content-Length": "0",
-<<<<<<< HEAD
-        "Date": "Mon, 01 Jun 2020 20:18:43 GMT",
-=======
         "Date": "Wed, 24 Jun 2020 22:38:50 GMT",
->>>>>>> 994efc63
         "Server": [
           "Windows-Azure-Queue/1.0",
           "Microsoft-HTTPAPI/2.0"
         ],
-<<<<<<< HEAD
-        "x-ms-request-id": "72dd615d-e003-0043-1e51-38abfc000000",
-=======
         "x-ms-request-id": "c5899fa9-2003-005c-0178-4a18f8000000",
->>>>>>> 994efc63
         "x-ms-version": "2018-11-09"
       },
       "ResponseBody": []
     },
     {
-<<<<<<< HEAD
-      "RequestUri": "https://seanmcccanary.queue.core.windows.net/test-queue-fed89111-e528-28f6-334d-9690423af43a?sv=2019-12-12\u0026ss=bfqt\u0026srt=sco\u0026spr=https\u0026se=2020-06-01T21%3A18%3A43Z\u0026sp=rwdlacup\u0026sig=Sanitized\u0026comp=metadata",
-      "RequestMethod": "GET",
-      "RequestHeaders": {
-        "traceparent": "00-43b6b71d5288b74389118e6f5894b58a-7793717da2ed3b4e-00",
-        "User-Agent": [
-          "azsdk-net-Storage.Queues/12.4.0-dev.20200601.1",
-          "(.NET Core 4.6.28619.01; Microsoft Windows 10.0.18362 )"
-=======
       "RequestUri": "https://seanmcccanary.queue.core.windows.net/test-queue-fed89111-e528-28f6-334d-9690423af43a?sv=2019-12-12\u0026ss=bfqt\u0026srt=sco\u0026spr=https\u0026se=2020-06-24T23%3A38%3A49Z\u0026sp=rwdxlacuptf\u0026sig=Sanitized\u0026comp=metadata",
       "RequestMethod": "GET",
       "RequestHeaders": {
@@ -107,7 +62,6 @@
         "User-Agent": [
           "azsdk-net-Storage.Queues/12.4.0-dev.20200624.1",
           "(.NET Core 4.6.28801.04; Microsoft Windows 10.0.18362 )"
->>>>>>> 994efc63
         ],
         "x-ms-client-request-id": "6d019ec8-f7f8-eb32-d002-f3ace6a7dba8",
         "x-ms-return-client-request-id": "true",
@@ -118,35 +72,18 @@
       "ResponseHeaders": {
         "Cache-Control": "no-cache",
         "Content-Length": "0",
-<<<<<<< HEAD
-        "Date": "Mon, 01 Jun 2020 20:18:44 GMT",
-=======
         "Date": "Wed, 24 Jun 2020 22:38:50 GMT",
->>>>>>> 994efc63
         "Server": [
           "Windows-Azure-Queue/1.0",
           "Microsoft-HTTPAPI/2.0"
         ],
         "x-ms-approximate-messages-count": "0",
-<<<<<<< HEAD
-        "x-ms-request-id": "48c7133b-3003-006f-1151-384753000000",
-=======
         "x-ms-request-id": "c5899fae-2003-005c-0478-4a18f8000000",
->>>>>>> 994efc63
         "x-ms-version": "2018-11-09"
       },
       "ResponseBody": []
     },
     {
-<<<<<<< HEAD
-      "RequestUri": "https://seanmcccanary.queue.core.windows.net/test-queue-a072d323-ea04-ad50-9947-81423989a3ef?sv=2019-12-12\u0026ss=bfqt\u0026srt=sco\u0026spr=https\u0026se=2020-06-01T21%3A18%3A43Z\u0026sp=rwdlacup\u0026sig=Sanitized\u0026comp=metadata",
-      "RequestMethod": "GET",
-      "RequestHeaders": {
-        "traceparent": "00-04e9405fbeae5844a82e1c0b6ceb4a6b-320f5de5bc3e3944-00",
-        "User-Agent": [
-          "azsdk-net-Storage.Queues/12.4.0-dev.20200601.1",
-          "(.NET Core 4.6.28619.01; Microsoft Windows 10.0.18362 )"
-=======
       "RequestUri": "https://seanmcccanary.queue.core.windows.net/test-queue-a072d323-ea04-ad50-9947-81423989a3ef?sv=2019-12-12\u0026ss=bfqt\u0026srt=sco\u0026spr=https\u0026se=2020-06-24T23%3A38%3A49Z\u0026sp=rwdxlacuptf\u0026sig=Sanitized\u0026comp=metadata",
       "RequestMethod": "GET",
       "RequestHeaders": {
@@ -154,7 +91,6 @@
         "User-Agent": [
           "azsdk-net-Storage.Queues/12.4.0-dev.20200624.1",
           "(.NET Core 4.6.28801.04; Microsoft Windows 10.0.18362 )"
->>>>>>> 994efc63
         ],
         "x-ms-client-request-id": "a784477b-7cc0-900e-ba54-93502cf86a60",
         "x-ms-return-client-request-id": "true",
@@ -165,35 +101,18 @@
       "ResponseHeaders": {
         "Cache-Control": "no-cache",
         "Content-Length": "0",
-<<<<<<< HEAD
-        "Date": "Mon, 01 Jun 2020 20:18:43 GMT",
-=======
         "Date": "Wed, 24 Jun 2020 22:38:50 GMT",
->>>>>>> 994efc63
         "Server": [
           "Windows-Azure-Queue/1.0",
           "Microsoft-HTTPAPI/2.0"
         ],
         "x-ms-approximate-messages-count": "0",
-<<<<<<< HEAD
-        "x-ms-request-id": "72dd616a-e003-0043-2651-38abfc000000",
-=======
         "x-ms-request-id": "c5899fb1-2003-005c-0678-4a18f8000000",
->>>>>>> 994efc63
         "x-ms-version": "2018-11-09"
       },
       "ResponseBody": []
     },
     {
-<<<<<<< HEAD
-      "RequestUri": "https://seanmcccanary.queue.core.windows.net/test-queue-fed89111-e528-28f6-334d-9690423af43a?sv=2019-12-12\u0026ss=bfqt\u0026srt=sco\u0026spr=https\u0026se=2020-06-01T21%3A18%3A43Z\u0026sp=rwdlacup\u0026sig=Sanitized",
-      "RequestMethod": "DELETE",
-      "RequestHeaders": {
-        "traceparent": "00-2c01051cd0a62047991ffb8f8e541705-dcde3cfbee3c9d41-00",
-        "User-Agent": [
-          "azsdk-net-Storage.Queues/12.4.0-dev.20200601.1",
-          "(.NET Core 4.6.28619.01; Microsoft Windows 10.0.18362 )"
-=======
       "RequestUri": "https://seanmcccanary.queue.core.windows.net/test-queue-fed89111-e528-28f6-334d-9690423af43a?sv=2019-12-12\u0026ss=bfqt\u0026srt=sco\u0026spr=https\u0026se=2020-06-24T23%3A38%3A49Z\u0026sp=rwdxlacuptf\u0026sig=Sanitized",
       "RequestMethod": "DELETE",
       "RequestHeaders": {
@@ -201,7 +120,6 @@
         "User-Agent": [
           "azsdk-net-Storage.Queues/12.4.0-dev.20200624.1",
           "(.NET Core 4.6.28801.04; Microsoft Windows 10.0.18362 )"
->>>>>>> 994efc63
         ],
         "x-ms-client-request-id": "9e31b7a7-3323-f7e7-c02d-d90c1aae3f48",
         "x-ms-return-client-request-id": "true",
@@ -211,34 +129,17 @@
       "StatusCode": 204,
       "ResponseHeaders": {
         "Content-Length": "0",
-<<<<<<< HEAD
-        "Date": "Mon, 01 Jun 2020 20:18:44 GMT",
-=======
         "Date": "Wed, 24 Jun 2020 22:38:50 GMT",
->>>>>>> 994efc63
         "Server": [
           "Windows-Azure-Queue/1.0",
           "Microsoft-HTTPAPI/2.0"
         ],
-<<<<<<< HEAD
-        "x-ms-request-id": "48c7133c-3003-006f-1251-384753000000",
-=======
         "x-ms-request-id": "c5899fb2-2003-005c-0778-4a18f8000000",
->>>>>>> 994efc63
         "x-ms-version": "2018-11-09"
       },
       "ResponseBody": []
     },
     {
-<<<<<<< HEAD
-      "RequestUri": "https://seanmcccanary.queue.core.windows.net/test-queue-a072d323-ea04-ad50-9947-81423989a3ef?sv=2019-12-12\u0026ss=bfqt\u0026srt=sco\u0026spr=https\u0026se=2020-06-01T21%3A18%3A43Z\u0026sp=rwdlacup\u0026sig=Sanitized",
-      "RequestMethod": "DELETE",
-      "RequestHeaders": {
-        "traceparent": "00-fbb40355de84224aae83e33d6f209578-1eef0df8d1381847-00",
-        "User-Agent": [
-          "azsdk-net-Storage.Queues/12.4.0-dev.20200601.1",
-          "(.NET Core 4.6.28619.01; Microsoft Windows 10.0.18362 )"
-=======
       "RequestUri": "https://seanmcccanary.queue.core.windows.net/test-queue-a072d323-ea04-ad50-9947-81423989a3ef?sv=2019-12-12\u0026ss=bfqt\u0026srt=sco\u0026spr=https\u0026se=2020-06-24T23%3A38%3A49Z\u0026sp=rwdxlacuptf\u0026sig=Sanitized",
       "RequestMethod": "DELETE",
       "RequestHeaders": {
@@ -246,7 +147,6 @@
         "User-Agent": [
           "azsdk-net-Storage.Queues/12.4.0-dev.20200624.1",
           "(.NET Core 4.6.28801.04; Microsoft Windows 10.0.18362 )"
->>>>>>> 994efc63
         ],
         "x-ms-client-request-id": "74a97215-ccc7-863d-4f28-4d965b7f00f0",
         "x-ms-return-client-request-id": "true",
@@ -256,31 +156,19 @@
       "StatusCode": 204,
       "ResponseHeaders": {
         "Content-Length": "0",
-<<<<<<< HEAD
-        "Date": "Mon, 01 Jun 2020 20:18:44 GMT",
-=======
         "Date": "Wed, 24 Jun 2020 22:38:50 GMT",
->>>>>>> 994efc63
         "Server": [
           "Windows-Azure-Queue/1.0",
           "Microsoft-HTTPAPI/2.0"
         ],
-<<<<<<< HEAD
-        "x-ms-request-id": "72dd6173-e003-0043-2e51-38abfc000000",
-=======
         "x-ms-request-id": "c5899fb3-2003-005c-0878-4a18f8000000",
->>>>>>> 994efc63
         "x-ms-version": "2018-11-09"
       },
       "ResponseBody": []
     }
   ],
   "Variables": {
-<<<<<<< HEAD
-    "DateTimeOffsetNow": "2020-06-01T15:18:43.1520526-05:00",
-=======
     "DateTimeOffsetNow": "2020-06-24T17:38:49.5363894-05:00",
->>>>>>> 994efc63
     "RandomSeed": "45159389",
     "Storage_TestConfigDefault": "ProductionTenant\nseanmcccanary\nU2FuaXRpemVk\nhttps://seanmcccanary.blob.core.windows.net\nhttps://seanmcccanary.file.core.windows.net\nhttps://seanmcccanary.queue.core.windows.net\nhttps://seanmcccanary.table.core.windows.net\n\n\n\n\nhttps://seanmcccanary-secondary.blob.core.windows.net\nhttps://seanmcccanary-secondary.file.core.windows.net\nhttps://seanmcccanary-secondary.queue.core.windows.net\nhttps://seanmcccanary-secondary.table.core.windows.net\n\nSanitized\n\n\nCloud\nBlobEndpoint=https://seanmcccanary.blob.core.windows.net/;QueueEndpoint=https://seanmcccanary.queue.core.windows.net/;FileEndpoint=https://seanmcccanary.file.core.windows.net/;BlobSecondaryEndpoint=https://seanmcccanary-secondary.blob.core.windows.net/;QueueSecondaryEndpoint=https://seanmcccanary-secondary.queue.core.windows.net/;FileSecondaryEndpoint=https://seanmcccanary-secondary.file.core.windows.net/;AccountName=seanmcccanary;AccountKey=Sanitized\nseanscope1"
   }
