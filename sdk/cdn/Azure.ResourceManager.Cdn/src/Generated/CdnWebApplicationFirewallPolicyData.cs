// Copyright (c) Microsoft Corporation. All rights reserved.
// Licensed under the MIT License.

// <auto-generated/>

#nullable disable

using System;
using System.Collections.Generic;
using Azure.Core;
using Azure.ResourceManager.Cdn.Models;
using Azure.ResourceManager.Models;
using Azure.ResourceManager.Resources.Models;

namespace Azure.ResourceManager.Cdn
{
    /// <summary> A class representing the CdnWebApplicationFirewallPolicy data model. </summary>
    public partial class CdnWebApplicationFirewallPolicyData : TrackedResource
    {
        /// <summary> Initializes a new instance of CdnWebApplicationFirewallPolicyData. </summary>
        /// <param name="location"> The location. </param>
        /// <param name="sku"> The pricing tier (defines a CDN provider, feature list and rate) of the CdnWebApplicationFirewallPolicy. </param>
        /// <exception cref="ArgumentNullException"> <paramref name="sku"/> is null. </exception>
        public CdnWebApplicationFirewallPolicyData(AzureLocation location, Models.Sku sku) : base(location)
        {
            if (sku == null)
            {
                throw new ArgumentNullException(nameof(sku));
            }

            Sku = sku;
            EndpointLinks = new ChangeTrackingList<SubResource>();
        }

        /// <summary> Initializes a new instance of CdnWebApplicationFirewallPolicyData. </summary>
        /// <param name="id"> The id. </param>
        /// <param name="name"> The name. </param>
        /// <param name="type"> The type. </param>
        /// <param name="systemData"> The systemData. </param>
        /// <param name="tags"> The tags. </param>
        /// <param name="location"> The location. </param>
        /// <param name="etag"> Gets a unique read-only string that changes whenever the resource is updated. </param>
        /// <param name="sku"> The pricing tier (defines a CDN provider, feature list and rate) of the CdnWebApplicationFirewallPolicy. </param>
        /// <param name="policySettings"> Describes  policySettings for policy. </param>
        /// <param name="rateLimitRules"> Describes rate limit rules inside the policy. </param>
        /// <param name="customRules"> Describes custom rules inside the policy. </param>
        /// <param name="managedRules"> Describes managed rules inside the policy. </param>
        /// <param name="endpointLinks"> Describes Azure CDN endpoints associated with this Web Application Firewall policy. </param>
        /// <param name="provisioningState"> Provisioning state of the WebApplicationFirewallPolicy. </param>
        /// <param name="resourceState"> Resource status of the policy. </param>
<<<<<<< HEAD
        internal CdnWebApplicationFirewallPolicyData(ResourceIdentifier id, string name, Azure.Core.ResourceType type, SystemData systemData, string location, IDictionary<string, string> tags, string etag, Models.Sku sku, PolicySettings policySettings, RateLimitRuleList rateLimitRules, CustomRuleList customRules, ManagedRuleSetList managedRules, IReadOnlyList<SubResource> endpointLinks, ProvisioningState? provisioningState, PolicyResourceState? resourceState) : base(id, name, type, systemData, location, tags)
=======
        internal CdnWebApplicationFirewallPolicyData(ResourceIdentifier id, string name, ResourceType type, SystemData systemData, IDictionary<string, string> tags, AzureLocation location, string etag, Models.Sku sku, PolicySettings policySettings, RateLimitRuleList rateLimitRules, CustomRuleList customRules, ManagedRuleSetList managedRules, IReadOnlyList<SubResource> endpointLinks, ProvisioningState? provisioningState, PolicyResourceState? resourceState) : base(id, name, type, systemData, tags, location)
>>>>>>> fd977cc4
        {
            Etag = etag;
            Sku = sku;
            PolicySettings = policySettings;
            RateLimitRules = rateLimitRules;
            CustomRules = customRules;
            ManagedRules = managedRules;
            EndpointLinks = endpointLinks;
            ProvisioningState = provisioningState;
            ResourceState = resourceState;
        }

        /// <summary> Gets a unique read-only string that changes whenever the resource is updated. </summary>
        public string Etag { get; set; }
        /// <summary> The pricing tier (defines a CDN provider, feature list and rate) of the CdnWebApplicationFirewallPolicy. </summary>
        public Models.Sku Sku { get; set; }
        /// <summary> Describes  policySettings for policy. </summary>
        public PolicySettings PolicySettings { get; set; }
        /// <summary> Describes rate limit rules inside the policy. </summary>
        public RateLimitRuleList RateLimitRules { get; set; }
        /// <summary> Describes custom rules inside the policy. </summary>
        public CustomRuleList CustomRules { get; set; }
        /// <summary> Describes managed rules inside the policy. </summary>
        public ManagedRuleSetList ManagedRules { get; set; }
        /// <summary> Describes Azure CDN endpoints associated with this Web Application Firewall policy. </summary>
        public IReadOnlyList<SubResource> EndpointLinks { get; }
        /// <summary> Provisioning state of the WebApplicationFirewallPolicy. </summary>
        public ProvisioningState? ProvisioningState { get; }
        /// <summary> Resource status of the policy. </summary>
        public PolicyResourceState? ResourceState { get; }
    }
}<|MERGE_RESOLUTION|>--- conflicted
+++ resolved
@@ -48,11 +48,7 @@
         /// <param name="endpointLinks"> Describes Azure CDN endpoints associated with this Web Application Firewall policy. </param>
         /// <param name="provisioningState"> Provisioning state of the WebApplicationFirewallPolicy. </param>
         /// <param name="resourceState"> Resource status of the policy. </param>
-<<<<<<< HEAD
-        internal CdnWebApplicationFirewallPolicyData(ResourceIdentifier id, string name, Azure.Core.ResourceType type, SystemData systemData, string location, IDictionary<string, string> tags, string etag, Models.Sku sku, PolicySettings policySettings, RateLimitRuleList rateLimitRules, CustomRuleList customRules, ManagedRuleSetList managedRules, IReadOnlyList<SubResource> endpointLinks, ProvisioningState? provisioningState, PolicyResourceState? resourceState) : base(id, name, type, systemData, location, tags)
-=======
         internal CdnWebApplicationFirewallPolicyData(ResourceIdentifier id, string name, ResourceType type, SystemData systemData, IDictionary<string, string> tags, AzureLocation location, string etag, Models.Sku sku, PolicySettings policySettings, RateLimitRuleList rateLimitRules, CustomRuleList customRules, ManagedRuleSetList managedRules, IReadOnlyList<SubResource> endpointLinks, ProvisioningState? provisioningState, PolicyResourceState? resourceState) : base(id, name, type, systemData, tags, location)
->>>>>>> fd977cc4
         {
             Etag = etag;
             Sku = sku;
