﻿// Copyright (c) Microsoft Corporation. All rights reserved.
// Licensed under the MIT License.

using System;
using System.Collections.Generic;
using System.Linq;
using System.Threading.Tasks;
using Azure.ResourceManager.Resources;
using Azure.ResourceManager.Resources.Models;

namespace Azure.ResourceManager.Network.Tests.Helpers
{
    public static class NetworkManagementTestUtilities
    {
        /// <summary>
        /// Get a default resource location for a given resource type
        /// </summary>
        /// <param name="client">The resource management client</param>
        /// <param name="resourceType">The type of resource to create</param>
        /// <returns>A location where this resource type is supported for the current subscription</returns>
        public static async Task<string> GetResourceLocation(ArmClient client, string resourceType, FeaturesInfo.Type feature = FeaturesInfo.Type.Default)
        {
            HashSet<string> supportedLocations = null;

            switch (feature)
            {
                case FeaturesInfo.Type.Default:
                    supportedLocations = FeaturesInfo.DefaultLocations;
                    break;
                case FeaturesInfo.Type.All:
                    supportedLocations = FeaturesInfo.AllFeaturesSupportedLocations;
                    break;
                case FeaturesInfo.Type.Ipv6:
                    supportedLocations = FeaturesInfo.Ipv6SupportedLocations;
                    break;
                case FeaturesInfo.Type.MultiCA:
                    supportedLocations = FeaturesInfo.DefaultLocations;
                    break;
            }
            string[] parts = resourceType.Split('/');
            string providerName = parts[0];
<<<<<<< HEAD
            ProviderInfo provider = await client.GetTenantProviderAsync(providerName);
            foreach (var resource in provider.ResourceTypes)
=======
            Response<Resources.Models.Provider> provider = await client.Providers.GetAsync(providerName);
            foreach (var resource in provider.Value.ResourceTypes)
            {
                if (string.Equals(resource.ResourceType, parts[1], StringComparison.OrdinalIgnoreCase))
                {
                    return resource.Locations.FirstOrDefault(supportedLocations.Contains);
                }
            }

            return null;
        }

        /// <summary>
        /// Get default resource location for a given resource type.
        /// Once all tests are moved away from depreciated version of Resource Manager, this method should be removed
        /// and "using Microsoft.Azure.Management.Resources" should be changed to "using Microsoft.Azure.Management.ResourceManager"
        /// </summary>
        /// <param name="client">The resource management client</param>
        /// <param name="resourceType">The type of resource to create</param>
        /// <returns>A location where this resource type is supported for the current subscription</returns>
        public static async Task<string> GetResourceLocation(ResourcesManagementClient client, ProvidersOperations providersOperations, string resourceType, FeaturesInfo.Type feature = FeaturesInfo.Type.Default)
        {
            HashSet<string> supportedLocations = null;

            switch (feature)
            {
                case FeaturesInfo.Type.Default:
                    supportedLocations = FeaturesInfo.DefaultLocations;
                    break;
                case FeaturesInfo.Type.All:
                    supportedLocations = FeaturesInfo.AllFeaturesSupportedLocations;
                    break;
                case FeaturesInfo.Type.Ipv6:
                    supportedLocations = FeaturesInfo.Ipv6SupportedLocations;
                    break;
                case FeaturesInfo.Type.MultiCA:
                    supportedLocations = FeaturesInfo.DefaultLocations;
                    break;
            }
            string[] parts = resourceType.Split('/');
            string providerName = parts[0];
            Response<Resources.Models.Provider> provider = await providersOperations.GetAsync(providerName);
            foreach (var resource in provider.Value.ResourceTypes)
>>>>>>> aca2b757
            {
                if (string.Equals(resource.ResourceType, parts[1], StringComparison.OrdinalIgnoreCase))
                {
                    return resource.Locations.FirstOrDefault(supportedLocations.Contains);
                }
            }

            return null;
        }

        /// <summary>
        /// Get randomly generated password
        /// </summary>
        /// <returns>Randomly generated password string</returns>
        public static string GetRandomPassword()
        {
            return "" + Guid.NewGuid().ToString().Replace("-", "@");
        }
    }
}<|MERGE_RESOLUTION|>--- conflicted
+++ resolved
@@ -39,54 +39,8 @@
             }
             string[] parts = resourceType.Split('/');
             string providerName = parts[0];
-<<<<<<< HEAD
-            ProviderInfo provider = await client.GetTenantProviderAsync(providerName);
-            foreach (var resource in provider.ResourceTypes)
-=======
-            Response<Resources.Models.Provider> provider = await client.Providers.GetAsync(providerName);
-            foreach (var resource in provider.Value.ResourceTypes)
-            {
-                if (string.Equals(resource.ResourceType, parts[1], StringComparison.OrdinalIgnoreCase))
-                {
-                    return resource.Locations.FirstOrDefault(supportedLocations.Contains);
-                }
-            }
-
-            return null;
-        }
-
-        /// <summary>
-        /// Get default resource location for a given resource type.
-        /// Once all tests are moved away from depreciated version of Resource Manager, this method should be removed
-        /// and "using Microsoft.Azure.Management.Resources" should be changed to "using Microsoft.Azure.Management.ResourceManager"
-        /// </summary>
-        /// <param name="client">The resource management client</param>
-        /// <param name="resourceType">The type of resource to create</param>
-        /// <returns>A location where this resource type is supported for the current subscription</returns>
-        public static async Task<string> GetResourceLocation(ResourcesManagementClient client, ProvidersOperations providersOperations, string resourceType, FeaturesInfo.Type feature = FeaturesInfo.Type.Default)
-        {
-            HashSet<string> supportedLocations = null;
-
-            switch (feature)
-            {
-                case FeaturesInfo.Type.Default:
-                    supportedLocations = FeaturesInfo.DefaultLocations;
-                    break;
-                case FeaturesInfo.Type.All:
-                    supportedLocations = FeaturesInfo.AllFeaturesSupportedLocations;
-                    break;
-                case FeaturesInfo.Type.Ipv6:
-                    supportedLocations = FeaturesInfo.Ipv6SupportedLocations;
-                    break;
-                case FeaturesInfo.Type.MultiCA:
-                    supportedLocations = FeaturesInfo.DefaultLocations;
-                    break;
-            }
-            string[] parts = resourceType.Split('/');
-            string providerName = parts[0];
-            Response<Resources.Models.Provider> provider = await providersOperations.GetAsync(providerName);
-            foreach (var resource in provider.Value.ResourceTypes)
->>>>>>> aca2b757
+            Provider provider = await client.DefaultSubscription.GetProviders().GetAsync(providerName);
+            foreach (var resource in provider.Data.ResourceTypes)
             {
                 if (string.Equals(resource.ResourceType, parts[1], StringComparison.OrdinalIgnoreCase))
                 {
