// Copyright (c) Microsoft Corporation. All rights reserved.
// Licensed under the MIT License.

// <auto-generated/>

#nullable disable

using System.Text.Json;
using Azure.Core;

namespace Azure.Search.Documents.Indexes.Models
{
    public partial class CognitiveServicesAccountKey : IUtf8JsonSerializable
    {
        void IUtf8JsonSerializable.Write(Utf8JsonWriter writer)
        {
            writer.WriteStartObject();
            writer.WritePropertyName("key");
            writer.WriteStringValue(Key);
            writer.WritePropertyName("@odata.type");
            writer.WriteStringValue(ODataType);
            if (Description != null)
            {
                writer.WritePropertyName("description");
                writer.WriteStringValue(Description);
            }
            writer.WriteEndObject();
        }

        internal static CognitiveServicesAccountKey DeserializeCognitiveServicesAccountKey(JsonElement element)
        {
            string key = default;
<<<<<<< HEAD
            string odatatype = default;
=======
            string odataType = default;
>>>>>>> 8d420312
            string description = default;
            foreach (var property in element.EnumerateObject())
            {
                if (property.NameEquals("key"))
                {
                    key = property.Value.GetString();
                    continue;
                }
                if (property.NameEquals("@odata.type"))
                {
<<<<<<< HEAD
                    odatatype = property.Value.GetString();
=======
                    odataType = property.Value.GetString();
>>>>>>> 8d420312
                    continue;
                }
                if (property.NameEquals("description"))
                {
                    if (property.Value.ValueKind == JsonValueKind.Null)
                    {
                        continue;
                    }
                    description = property.Value.GetString();
                    continue;
                }
            }
<<<<<<< HEAD
            return new CognitiveServicesAccountKey(key, odatatype, description);
=======
            return new CognitiveServicesAccountKey(odataType, description, key);
>>>>>>> 8d420312
        }
    }
}<|MERGE_RESOLUTION|>--- conflicted
+++ resolved
@@ -30,11 +30,7 @@
         internal static CognitiveServicesAccountKey DeserializeCognitiveServicesAccountKey(JsonElement element)
         {
             string key = default;
-<<<<<<< HEAD
-            string odatatype = default;
-=======
             string odataType = default;
->>>>>>> 8d420312
             string description = default;
             foreach (var property in element.EnumerateObject())
             {
@@ -45,11 +41,7 @@
                 }
                 if (property.NameEquals("@odata.type"))
                 {
-<<<<<<< HEAD
-                    odatatype = property.Value.GetString();
-=======
                     odataType = property.Value.GetString();
->>>>>>> 8d420312
                     continue;
                 }
                 if (property.NameEquals("description"))
@@ -62,11 +54,7 @@
                     continue;
                 }
             }
-<<<<<<< HEAD
-            return new CognitiveServicesAccountKey(key, odatatype, description);
-=======
             return new CognitiveServicesAccountKey(odataType, description, key);
->>>>>>> 8d420312
         }
     }
 }