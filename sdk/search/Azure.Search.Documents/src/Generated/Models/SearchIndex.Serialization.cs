// Copyright (c) Microsoft Corporation. All rights reserved.
// Licensed under the MIT License.

// <auto-generated/>

#nullable disable

using System.Collections.Generic;
using System.Linq;
using System.Text.Json;
using Azure.Core;

namespace Azure.Search.Documents.Indexes.Models
{
    public partial class SearchIndex : IUtf8JsonSerializable
    {
        void IUtf8JsonSerializable.Write(Utf8JsonWriter writer)
        {
            writer.WriteStartObject();
            if (Name != null)
            {
                writer.WritePropertyName("name");
                writer.WriteStringValue(Name);
            }
            if (Fields != null && Fields.Any())
            {
                writer.WritePropertyName("fields");
                writer.WriteStartArray();
                foreach (var item in Fields)
                {
                    writer.WriteObjectValue(item);
                }
                writer.WriteEndArray();
            }
            if (ScoringProfiles != null && ScoringProfiles.Any())
            {
                writer.WritePropertyName("scoringProfiles");
                writer.WriteStartArray();
                foreach (var item in ScoringProfiles)
                {
                    writer.WriteObjectValue(item);
                }
                writer.WriteEndArray();
            }
            if (DefaultScoringProfile != null)
            {
                writer.WritePropertyName("defaultScoringProfile");
                writer.WriteStringValue(DefaultScoringProfile);
            }
            if (CorsOptions != null)
            {
                writer.WritePropertyName("corsOptions");
                writer.WriteObjectValue(CorsOptions);
            }
            if (Suggesters != null && Suggesters.Any())
            {
                writer.WritePropertyName("suggesters");
                writer.WriteStartArray();
                foreach (var item in Suggesters)
                {
                    writer.WriteObjectValue(item);
                }
                writer.WriteEndArray();
            }
            if (Analyzers != null && Analyzers.Any())
            {
                writer.WritePropertyName("analyzers");
                writer.WriteStartArray();
                foreach (var item in Analyzers)
                {
                    writer.WriteObjectValue(item);
                }
                writer.WriteEndArray();
            }
            if (Tokenizers != null && Tokenizers.Any())
            {
                writer.WritePropertyName("tokenizers");
                writer.WriteStartArray();
                foreach (var item in Tokenizers)
                {
                    writer.WriteObjectValue(item);
                }
                writer.WriteEndArray();
            }
            if (TokenFilters != null && TokenFilters.Any())
            {
                writer.WritePropertyName("tokenFilters");
                writer.WriteStartArray();
                foreach (var item in TokenFilters)
                {
                    writer.WriteObjectValue(item);
                }
                writer.WriteEndArray();
            }
            if (CharFilters != null && CharFilters.Any())
            {
                writer.WritePropertyName("charFilters");
                writer.WriteStartArray();
                foreach (var item in CharFilters)
                {
                    writer.WriteObjectValue(item);
                }
                writer.WriteEndArray();
            }
            if (EncryptionKey != null)
            {
                writer.WritePropertyName("encryptionKey");
                writer.WriteObjectValue(EncryptionKey);
            }
            if (Similarity != null)
            {
                writer.WritePropertyName("similarity");
                writer.WriteObjectValue(Similarity);
            }
            if (_etag != null)
            {
                writer.WritePropertyName("@odata.etag");
                writer.WriteStringValue(_etag);
            }
            writer.WriteEndObject();
        }

        internal static SearchIndex DeserializeSearchIndex(JsonElement element)
        {
            string name = default;
<<<<<<< HEAD
            IList<SearchField> fields = new List<SearchField>();
            IList<ScoringProfile> scoringProfiles = default;
            string defaultScoringProfile = default;
            CorsOptions corsOptions = default;
            IList<Suggester> suggesters = default;
            IList<Analyzer> analyzers = default;
            IList<Tokenizer> tokenizers = default;
            IList<TokenFilter> tokenFilters = default;
            IList<CharFilter> charFilters = default;
            EncryptionKey encryptionKey = default;
            string odataetag = default;
=======
            IList<SearchField> fields = default;
            IList<ScoringProfile> scoringProfiles = default;
            string defaultScoringProfile = default;
            CorsOptions corsOptions = default;
            IList<SearchSuggester> suggesters = default;
            IList<LexicalAnalyzer> analyzers = default;
            IList<LexicalTokenizer> tokenizers = default;
            IList<TokenFilter> tokenFilters = default;
            IList<CharFilter> charFilters = default;
            SearchResourceEncryptionKey encryptionKey = default;
            SimilarityAlgorithm similarity = default;
            string odataEtag = default;
>>>>>>> 8d420312
            foreach (var property in element.EnumerateObject())
            {
                if (property.NameEquals("name"))
                {
<<<<<<< HEAD
=======
                    if (property.Value.ValueKind == JsonValueKind.Null)
                    {
                        continue;
                    }
>>>>>>> 8d420312
                    name = property.Value.GetString();
                    continue;
                }
                if (property.NameEquals("fields"))
                {
<<<<<<< HEAD
                    List<SearchField> array = new List<SearchField>();
                    foreach (var item in property.Value.EnumerateArray())
                    {
                        array.Add(SearchField.DeserializeSearchField(item));
=======
                    if (property.Value.ValueKind == JsonValueKind.Null)
                    {
                        continue;
                    }
                    List<SearchField> array = new List<SearchField>();
                    foreach (var item in property.Value.EnumerateArray())
                    {
                        if (item.ValueKind == JsonValueKind.Null)
                        {
                            array.Add(null);
                        }
                        else
                        {
                            array.Add(SearchField.DeserializeSearchField(item));
                        }
>>>>>>> 8d420312
                    }
                    fields = array;
                    continue;
                }
                if (property.NameEquals("scoringProfiles"))
                {
                    if (property.Value.ValueKind == JsonValueKind.Null)
                    {
                        continue;
                    }
                    List<ScoringProfile> array = new List<ScoringProfile>();
                    foreach (var item in property.Value.EnumerateArray())
                    {
<<<<<<< HEAD
                        array.Add(ScoringProfile.DeserializeScoringProfile(item));
=======
                        if (item.ValueKind == JsonValueKind.Null)
                        {
                            array.Add(null);
                        }
                        else
                        {
                            array.Add(ScoringProfile.DeserializeScoringProfile(item));
                        }
>>>>>>> 8d420312
                    }
                    scoringProfiles = array;
                    continue;
                }
                if (property.NameEquals("defaultScoringProfile"))
                {
                    if (property.Value.ValueKind == JsonValueKind.Null)
                    {
                        continue;
                    }
                    defaultScoringProfile = property.Value.GetString();
                    continue;
                }
                if (property.NameEquals("corsOptions"))
                {
                    if (property.Value.ValueKind == JsonValueKind.Null)
                    {
                        continue;
                    }
                    corsOptions = CorsOptions.DeserializeCorsOptions(property.Value);
                    continue;
                }
                if (property.NameEquals("suggesters"))
                {
                    if (property.Value.ValueKind == JsonValueKind.Null)
                    {
                        continue;
                    }
<<<<<<< HEAD
                    List<Suggester> array = new List<Suggester>();
                    foreach (var item in property.Value.EnumerateArray())
                    {
                        array.Add(Suggester.DeserializeSuggester(item));
=======
                    List<SearchSuggester> array = new List<SearchSuggester>();
                    foreach (var item in property.Value.EnumerateArray())
                    {
                        if (item.ValueKind == JsonValueKind.Null)
                        {
                            array.Add(null);
                        }
                        else
                        {
                            array.Add(SearchSuggester.DeserializeSearchSuggester(item));
                        }
>>>>>>> 8d420312
                    }
                    suggesters = array;
                    continue;
                }
                if (property.NameEquals("analyzers"))
                {
                    if (property.Value.ValueKind == JsonValueKind.Null)
                    {
                        continue;
                    }
<<<<<<< HEAD
                    List<Analyzer> array = new List<Analyzer>();
                    foreach (var item in property.Value.EnumerateArray())
                    {
                        array.Add(Analyzer.DeserializeAnalyzer(item));
=======
                    List<LexicalAnalyzer> array = new List<LexicalAnalyzer>();
                    foreach (var item in property.Value.EnumerateArray())
                    {
                        if (item.ValueKind == JsonValueKind.Null)
                        {
                            array.Add(null);
                        }
                        else
                        {
                            array.Add(LexicalAnalyzer.DeserializeLexicalAnalyzer(item));
                        }
>>>>>>> 8d420312
                    }
                    analyzers = array;
                    continue;
                }
                if (property.NameEquals("tokenizers"))
                {
                    if (property.Value.ValueKind == JsonValueKind.Null)
                    {
                        continue;
                    }
<<<<<<< HEAD
                    List<Tokenizer> array = new List<Tokenizer>();
                    foreach (var item in property.Value.EnumerateArray())
                    {
                        array.Add(Tokenizer.DeserializeTokenizer(item));
=======
                    List<LexicalTokenizer> array = new List<LexicalTokenizer>();
                    foreach (var item in property.Value.EnumerateArray())
                    {
                        if (item.ValueKind == JsonValueKind.Null)
                        {
                            array.Add(null);
                        }
                        else
                        {
                            array.Add(LexicalTokenizer.DeserializeLexicalTokenizer(item));
                        }
>>>>>>> 8d420312
                    }
                    tokenizers = array;
                    continue;
                }
                if (property.NameEquals("tokenFilters"))
                {
                    if (property.Value.ValueKind == JsonValueKind.Null)
                    {
                        continue;
                    }
                    List<TokenFilter> array = new List<TokenFilter>();
                    foreach (var item in property.Value.EnumerateArray())
                    {
<<<<<<< HEAD
                        array.Add(TokenFilter.DeserializeTokenFilter(item));
=======
                        if (item.ValueKind == JsonValueKind.Null)
                        {
                            array.Add(null);
                        }
                        else
                        {
                            array.Add(TokenFilter.DeserializeTokenFilter(item));
                        }
>>>>>>> 8d420312
                    }
                    tokenFilters = array;
                    continue;
                }
                if (property.NameEquals("charFilters"))
                {
                    if (property.Value.ValueKind == JsonValueKind.Null)
                    {
                        continue;
                    }
                    List<CharFilter> array = new List<CharFilter>();
                    foreach (var item in property.Value.EnumerateArray())
                    {
<<<<<<< HEAD
                        array.Add(CharFilter.DeserializeCharFilter(item));
=======
                        if (item.ValueKind == JsonValueKind.Null)
                        {
                            array.Add(null);
                        }
                        else
                        {
                            array.Add(CharFilter.DeserializeCharFilter(item));
                        }
>>>>>>> 8d420312
                    }
                    charFilters = array;
                    continue;
                }
                if (property.NameEquals("encryptionKey"))
                {
                    if (property.Value.ValueKind == JsonValueKind.Null)
                    {
                        continue;
                    }
<<<<<<< HEAD
                    encryptionKey = EncryptionKey.DeserializeEncryptionKey(property.Value);
=======
                    encryptionKey = SearchResourceEncryptionKey.DeserializeSearchResourceEncryptionKey(property.Value);
                    continue;
                }
                if (property.NameEquals("similarity"))
                {
                    if (property.Value.ValueKind == JsonValueKind.Null)
                    {
                        continue;
                    }
                    similarity = SimilarityAlgorithm.DeserializeSimilarityAlgorithm(property.Value);
>>>>>>> 8d420312
                    continue;
                }
                if (property.NameEquals("@odata.etag"))
                {
                    if (property.Value.ValueKind == JsonValueKind.Null)
                    {
                        continue;
                    }
<<<<<<< HEAD
                    odataetag = property.Value.GetString();
                    continue;
                }
            }
            return new SearchIndex(name, fields, scoringProfiles, defaultScoringProfile, corsOptions, suggesters, analyzers, tokenizers, tokenFilters, charFilters, encryptionKey, odataetag);
=======
                    odataEtag = property.Value.GetString();
                    continue;
                }
            }
            return new SearchIndex(name, fields, scoringProfiles, defaultScoringProfile, corsOptions, suggesters, analyzers, tokenizers, tokenFilters, charFilters, encryptionKey, similarity, odataEtag);
>>>>>>> 8d420312
        }
    }
}<|MERGE_RESOLUTION|>--- conflicted
+++ resolved
@@ -123,19 +123,6 @@
         internal static SearchIndex DeserializeSearchIndex(JsonElement element)
         {
             string name = default;
-<<<<<<< HEAD
-            IList<SearchField> fields = new List<SearchField>();
-            IList<ScoringProfile> scoringProfiles = default;
-            string defaultScoringProfile = default;
-            CorsOptions corsOptions = default;
-            IList<Suggester> suggesters = default;
-            IList<Analyzer> analyzers = default;
-            IList<Tokenizer> tokenizers = default;
-            IList<TokenFilter> tokenFilters = default;
-            IList<CharFilter> charFilters = default;
-            EncryptionKey encryptionKey = default;
-            string odataetag = default;
-=======
             IList<SearchField> fields = default;
             IList<ScoringProfile> scoringProfiles = default;
             string defaultScoringProfile = default;
@@ -148,36 +135,26 @@
             SearchResourceEncryptionKey encryptionKey = default;
             SimilarityAlgorithm similarity = default;
             string odataEtag = default;
->>>>>>> 8d420312
             foreach (var property in element.EnumerateObject())
             {
                 if (property.NameEquals("name"))
                 {
-<<<<<<< HEAD
-=======
-                    if (property.Value.ValueKind == JsonValueKind.Null)
-                    {
-                        continue;
-                    }
->>>>>>> 8d420312
+                    if (property.Value.ValueKind == JsonValueKind.Null)
+                    {
+                        continue;
+                    }
                     name = property.Value.GetString();
                     continue;
                 }
                 if (property.NameEquals("fields"))
                 {
-<<<<<<< HEAD
+                    if (property.Value.ValueKind == JsonValueKind.Null)
+                    {
+                        continue;
+                    }
                     List<SearchField> array = new List<SearchField>();
                     foreach (var item in property.Value.EnumerateArray())
                     {
-                        array.Add(SearchField.DeserializeSearchField(item));
-=======
-                    if (property.Value.ValueKind == JsonValueKind.Null)
-                    {
-                        continue;
-                    }
-                    List<SearchField> array = new List<SearchField>();
-                    foreach (var item in property.Value.EnumerateArray())
-                    {
                         if (item.ValueKind == JsonValueKind.Null)
                         {
                             array.Add(null);
@@ -186,7 +163,6 @@
                         {
                             array.Add(SearchField.DeserializeSearchField(item));
                         }
->>>>>>> 8d420312
                     }
                     fields = array;
                     continue;
@@ -200,9 +176,6 @@
                     List<ScoringProfile> array = new List<ScoringProfile>();
                     foreach (var item in property.Value.EnumerateArray())
                     {
-<<<<<<< HEAD
-                        array.Add(ScoringProfile.DeserializeScoringProfile(item));
-=======
                         if (item.ValueKind == JsonValueKind.Null)
                         {
                             array.Add(null);
@@ -211,7 +184,6 @@
                         {
                             array.Add(ScoringProfile.DeserializeScoringProfile(item));
                         }
->>>>>>> 8d420312
                     }
                     scoringProfiles = array;
                     continue;
@@ -240,12 +212,6 @@
                     {
                         continue;
                     }
-<<<<<<< HEAD
-                    List<Suggester> array = new List<Suggester>();
-                    foreach (var item in property.Value.EnumerateArray())
-                    {
-                        array.Add(Suggester.DeserializeSuggester(item));
-=======
                     List<SearchSuggester> array = new List<SearchSuggester>();
                     foreach (var item in property.Value.EnumerateArray())
                     {
@@ -257,7 +223,6 @@
                         {
                             array.Add(SearchSuggester.DeserializeSearchSuggester(item));
                         }
->>>>>>> 8d420312
                     }
                     suggesters = array;
                     continue;
@@ -268,12 +233,6 @@
                     {
                         continue;
                     }
-<<<<<<< HEAD
-                    List<Analyzer> array = new List<Analyzer>();
-                    foreach (var item in property.Value.EnumerateArray())
-                    {
-                        array.Add(Analyzer.DeserializeAnalyzer(item));
-=======
                     List<LexicalAnalyzer> array = new List<LexicalAnalyzer>();
                     foreach (var item in property.Value.EnumerateArray())
                     {
@@ -285,7 +244,6 @@
                         {
                             array.Add(LexicalAnalyzer.DeserializeLexicalAnalyzer(item));
                         }
->>>>>>> 8d420312
                     }
                     analyzers = array;
                     continue;
@@ -296,12 +254,6 @@
                     {
                         continue;
                     }
-<<<<<<< HEAD
-                    List<Tokenizer> array = new List<Tokenizer>();
-                    foreach (var item in property.Value.EnumerateArray())
-                    {
-                        array.Add(Tokenizer.DeserializeTokenizer(item));
-=======
                     List<LexicalTokenizer> array = new List<LexicalTokenizer>();
                     foreach (var item in property.Value.EnumerateArray())
                     {
@@ -313,7 +265,6 @@
                         {
                             array.Add(LexicalTokenizer.DeserializeLexicalTokenizer(item));
                         }
->>>>>>> 8d420312
                     }
                     tokenizers = array;
                     continue;
@@ -327,9 +278,6 @@
                     List<TokenFilter> array = new List<TokenFilter>();
                     foreach (var item in property.Value.EnumerateArray())
                     {
-<<<<<<< HEAD
-                        array.Add(TokenFilter.DeserializeTokenFilter(item));
-=======
                         if (item.ValueKind == JsonValueKind.Null)
                         {
                             array.Add(null);
@@ -338,7 +286,6 @@
                         {
                             array.Add(TokenFilter.DeserializeTokenFilter(item));
                         }
->>>>>>> 8d420312
                     }
                     tokenFilters = array;
                     continue;
@@ -352,9 +299,6 @@
                     List<CharFilter> array = new List<CharFilter>();
                     foreach (var item in property.Value.EnumerateArray())
                     {
-<<<<<<< HEAD
-                        array.Add(CharFilter.DeserializeCharFilter(item));
-=======
                         if (item.ValueKind == JsonValueKind.Null)
                         {
                             array.Add(null);
@@ -363,7 +307,6 @@
                         {
                             array.Add(CharFilter.DeserializeCharFilter(item));
                         }
->>>>>>> 8d420312
                     }
                     charFilters = array;
                     continue;
@@ -374,9 +317,6 @@
                     {
                         continue;
                     }
-<<<<<<< HEAD
-                    encryptionKey = EncryptionKey.DeserializeEncryptionKey(property.Value);
-=======
                     encryptionKey = SearchResourceEncryptionKey.DeserializeSearchResourceEncryptionKey(property.Value);
                     continue;
                 }
@@ -387,7 +327,6 @@
                         continue;
                     }
                     similarity = SimilarityAlgorithm.DeserializeSimilarityAlgorithm(property.Value);
->>>>>>> 8d420312
                     continue;
                 }
                 if (property.NameEquals("@odata.etag"))
@@ -396,19 +335,11 @@
                     {
                         continue;
                     }
-<<<<<<< HEAD
-                    odataetag = property.Value.GetString();
-                    continue;
-                }
-            }
-            return new SearchIndex(name, fields, scoringProfiles, defaultScoringProfile, corsOptions, suggesters, analyzers, tokenizers, tokenFilters, charFilters, encryptionKey, odataetag);
-=======
                     odataEtag = property.Value.GetString();
                     continue;
                 }
             }
             return new SearchIndex(name, fields, scoringProfiles, defaultScoringProfile, corsOptions, suggesters, analyzers, tokenizers, tokenFilters, charFilters, encryptionKey, similarity, odataEtag);
->>>>>>> 8d420312
         }
     }
 }