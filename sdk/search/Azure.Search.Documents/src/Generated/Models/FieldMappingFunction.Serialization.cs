// Copyright (c) Microsoft Corporation. All rights reserved.
// Licensed under the MIT License.

// <auto-generated/>

#nullable disable

using System.Collections.Generic;
using System.Linq;
using System.Text.Json;
using Azure.Core;

namespace Azure.Search.Documents.Indexes.Models
{
    public partial class FieldMappingFunction : IUtf8JsonSerializable
    {
        void IUtf8JsonSerializable.Write(Utf8JsonWriter writer)
        {
            writer.WriteStartObject();
            writer.WritePropertyName("name");
            writer.WriteStringValue(Name);
            if (Parameters != null && Parameters.Any())
            {
                writer.WritePropertyName("parameters");
                writer.WriteStartObject();
                foreach (var item in Parameters)
                {
                    writer.WritePropertyName(item.Key);
                    writer.WriteObjectValue(item.Value);
                }
                writer.WriteEndObject();
            }
            writer.WriteEndObject();
        }

        internal static FieldMappingFunction DeserializeFieldMappingFunction(JsonElement element)
        {
            string name = default;
            IDictionary<string, object> parameters = default;
            foreach (var property in element.EnumerateObject())
            {
                if (property.NameEquals("name"))
                {
                    name = property.Value.GetString();
                    continue;
                }
                if (property.NameEquals("parameters"))
                {
                    if (property.Value.ValueKind == JsonValueKind.Null)
                    {
                        continue;
                    }
                    Dictionary<string, object> dictionary = new Dictionary<string, object>();
                    foreach (var property0 in property.Value.EnumerateObject())
                    {
<<<<<<< HEAD
                        dictionary.Add(property0.Name, property0.Value.GetObject());
=======
                        if (property0.Value.ValueKind == JsonValueKind.Null)
                        {
                            dictionary.Add(property0.Name, null);
                        }
                        else
                        {
                            dictionary.Add(property0.Name, property0.Value.GetObject());
                        }
>>>>>>> 8d420312
                    }
                    parameters = dictionary;
                    continue;
                }
            }
            return new FieldMappingFunction(name, parameters);
        }
    }
}<|MERGE_RESOLUTION|>--- conflicted
+++ resolved
@@ -53,9 +53,6 @@
                     Dictionary<string, object> dictionary = new Dictionary<string, object>();
                     foreach (var property0 in property.Value.EnumerateObject())
                     {
-<<<<<<< HEAD
-                        dictionary.Add(property0.Name, property0.Value.GetObject());
-=======
                         if (property0.Value.ValueKind == JsonValueKind.Null)
                         {
                             dictionary.Add(property0.Name, null);
@@ -64,7 +61,6 @@
                         {
                             dictionary.Add(property0.Name, property0.Value.GetObject());
                         }
->>>>>>> 8d420312
                     }
                     parameters = dictionary;
                     continue;
