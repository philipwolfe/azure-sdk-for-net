--- conflicted
+++ resolved
@@ -13,13 +13,6 @@
     public partial class PatternReplaceTokenFilter : TokenFilter
     {
         /// <summary> Initializes a new instance of PatternReplaceTokenFilter. </summary>
-<<<<<<< HEAD
-        /// <param name="pattern"> A regular expression pattern. </param>
-        /// <param name="replacement"> The replacement text. </param>
-        /// <param name="name"> The name of the token filter. It must only contain letters, digits, spaces, dashes or underscores, can only start and end with alphanumeric characters, and is limited to 128 characters. </param>
-        public PatternReplaceTokenFilter(string pattern, string replacement, string name) : base(name)
-        {
-=======
         /// <param name="name"> The name of the token filter. It must only contain letters, digits, spaces, dashes or underscores, can only start and end with alphanumeric characters, and is limited to 128 characters. </param>
         /// <param name="pattern"> A regular expression pattern. </param>
         /// <param name="replacement"> The replacement text. </param>
@@ -38,7 +31,6 @@
                 throw new ArgumentNullException(nameof(replacement));
             }
 
->>>>>>> 8d420312
             Pattern = pattern;
             Replacement = replacement;
             ODataType = "#Microsoft.Azure.Search.PatternReplaceTokenFilter";
@@ -57,8 +49,8 @@
         }
 
         /// <summary> A regular expression pattern. </summary>
-        public string Pattern { get; }
+        public string Pattern { get; set; }
         /// <summary> The replacement text. </summary>
-        public string Replacement { get; }
+        public string Replacement { get; set; }
     }
 }