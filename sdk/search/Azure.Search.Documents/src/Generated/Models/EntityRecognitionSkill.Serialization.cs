--- conflicted
+++ resolved
@@ -88,21 +88,12 @@
             EntityRecognitionSkillLanguage? defaultLanguageCode = default;
             bool? includeTypelessEntities = default;
             double? minimumPrecision = default;
-<<<<<<< HEAD
-            string odatatype = default;
-            string name = default;
-            string description = default;
-            string context = default;
-            IList<InputFieldMappingEntry> inputs = new List<InputFieldMappingEntry>();
-            IList<OutputFieldMappingEntry> outputs = new List<OutputFieldMappingEntry>();
-=======
             string odataType = default;
             string name = default;
             string description = default;
             string context = default;
             IList<InputFieldMappingEntry> inputs = default;
             IList<OutputFieldMappingEntry> outputs = default;
->>>>>>> 8d420312
             foreach (var property in element.EnumerateObject())
             {
                 if (property.NameEquals("categories"))
@@ -114,11 +105,7 @@
                     List<EntityCategory> array = new List<EntityCategory>();
                     foreach (var item in property.Value.EnumerateArray())
                     {
-<<<<<<< HEAD
-                        array.Add(item.GetString().ToEntityCategory());
-=======
                         array.Add(new EntityCategory(item.GetString()));
->>>>>>> 8d420312
                     }
                     categories = array;
                     continue;
@@ -152,11 +139,7 @@
                 }
                 if (property.NameEquals("@odata.type"))
                 {
-<<<<<<< HEAD
-                    odatatype = property.Value.GetString();
-=======
                     odataType = property.Value.GetString();
->>>>>>> 8d420312
                     continue;
                 }
                 if (property.NameEquals("name"))
@@ -188,19 +171,13 @@
                 }
                 if (property.NameEquals("inputs"))
                 {
-<<<<<<< HEAD
+                    if (property.Value.ValueKind == JsonValueKind.Null)
+                    {
+                        continue;
+                    }
                     List<InputFieldMappingEntry> array = new List<InputFieldMappingEntry>();
                     foreach (var item in property.Value.EnumerateArray())
                     {
-                        array.Add(InputFieldMappingEntry.DeserializeInputFieldMappingEntry(item));
-=======
-                    if (property.Value.ValueKind == JsonValueKind.Null)
-                    {
-                        continue;
-                    }
-                    List<InputFieldMappingEntry> array = new List<InputFieldMappingEntry>();
-                    foreach (var item in property.Value.EnumerateArray())
-                    {
                         if (item.ValueKind == JsonValueKind.Null)
                         {
                             array.Add(null);
@@ -209,26 +186,19 @@
                         {
                             array.Add(InputFieldMappingEntry.DeserializeInputFieldMappingEntry(item));
                         }
->>>>>>> 8d420312
                     }
                     inputs = array;
                     continue;
                 }
                 if (property.NameEquals("outputs"))
                 {
-<<<<<<< HEAD
+                    if (property.Value.ValueKind == JsonValueKind.Null)
+                    {
+                        continue;
+                    }
                     List<OutputFieldMappingEntry> array = new List<OutputFieldMappingEntry>();
                     foreach (var item in property.Value.EnumerateArray())
                     {
-                        array.Add(OutputFieldMappingEntry.DeserializeOutputFieldMappingEntry(item));
-=======
-                    if (property.Value.ValueKind == JsonValueKind.Null)
-                    {
-                        continue;
-                    }
-                    List<OutputFieldMappingEntry> array = new List<OutputFieldMappingEntry>();
-                    foreach (var item in property.Value.EnumerateArray())
-                    {
                         if (item.ValueKind == JsonValueKind.Null)
                         {
                             array.Add(null);
@@ -237,17 +207,12 @@
                         {
                             array.Add(OutputFieldMappingEntry.DeserializeOutputFieldMappingEntry(item));
                         }
->>>>>>> 8d420312
                     }
                     outputs = array;
                     continue;
                 }
             }
-<<<<<<< HEAD
-            return new EntityRecognitionSkill(categories, defaultLanguageCode, includeTypelessEntities, minimumPrecision, odatatype, name, description, context, inputs, outputs);
-=======
             return new EntityRecognitionSkill(odataType, name, description, context, inputs, outputs, categories, defaultLanguageCode, includeTypelessEntities, minimumPrecision);
->>>>>>> 8d420312
         }
     }
 }