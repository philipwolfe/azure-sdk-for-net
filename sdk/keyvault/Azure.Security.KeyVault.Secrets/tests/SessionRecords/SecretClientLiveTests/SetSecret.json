--- conflicted
+++ resolved
@@ -1,24 +1,15 @@
 {
   "Entries": [
     {
-<<<<<<< HEAD
-      "RequestUri": "https:\u002f\u002fdotnettestvault.vault.azure.net\u002fsecrets\u002f310736355?api-version=7.1-preview",
-=======
-      "RequestUri": "https://heathskv.vault.azure.net/secrets/310736355?api-version=7.1",
->>>>>>> 2d11c666
+      "RequestUri": "https://heathskv.vault.azure.net/secrets/310736355?api-version=7.1",
       "RequestMethod": "PUT",
       "RequestHeaders": {
         "Accept": "application/json",
         "Content-Type": "application/json",
         "traceparent": "00-a9d83f9aa535ab4d97891925c14cda1a-c0f1eeac836dd843-00",
         "User-Agent": [
-<<<<<<< HEAD
-          "azsdk-net-Security.KeyVault.Secrets\u002f4.0.0-dev.20190806.1\u002b549ac09c0c12d70f945de85b89974088680893d4",
-          "(.NET Core 4.6.27817.1-preview1; Microsoft Windows 10.0.18362 )"
-=======
-          "azsdk-net-Security.KeyVault.Secrets/4.1.0-dev.20200729.1",
-          "(.NET Core 4.6.29017.01; Microsoft Windows 10.0.19041 )"
->>>>>>> 2d11c666
+          "azsdk-net-Security.KeyVault.Secrets/4.1.0-dev.20200729.1",
+          "(.NET Core 4.6.29017.01; Microsoft Windows 10.0.19041 )"
         ],
         "x-ms-client-request-id": "cdd135c7a1bde6e9c7600f1c78839a75",
         "x-ms-return-client-request-id": "true"
@@ -50,11 +41,7 @@
       }
     },
     {
-<<<<<<< HEAD
-      "RequestUri": "https:\u002f\u002fdotnettestvault.vault.azure.net\u002fsecrets\u002f310736355?api-version=7.1-preview",
-=======
-      "RequestUri": "https://heathskv.vault.azure.net/secrets/310736355?api-version=7.1",
->>>>>>> 2d11c666
+      "RequestUri": "https://heathskv.vault.azure.net/secrets/310736355?api-version=7.1",
       "RequestMethod": "PUT",
       "RequestHeaders": {
         "Accept": "application/json",
@@ -63,13 +50,8 @@
         "Content-Type": "application/json",
         "traceparent": "00-a9d83f9aa535ab4d97891925c14cda1a-c0f1eeac836dd843-00",
         "User-Agent": [
-<<<<<<< HEAD
-          "azsdk-net-Security.KeyVault.Secrets\u002f4.0.0-dev.20190806.1\u002b549ac09c0c12d70f945de85b89974088680893d4",
-          "(.NET Core 4.6.27817.1-preview1; Microsoft Windows 10.0.18362 )"
-=======
-          "azsdk-net-Security.KeyVault.Secrets/4.1.0-dev.20200729.1",
-          "(.NET Core 4.6.29017.01; Microsoft Windows 10.0.19041 )"
->>>>>>> 2d11c666
+          "azsdk-net-Security.KeyVault.Secrets/4.1.0-dev.20200729.1",
+          "(.NET Core 4.6.29017.01; Microsoft Windows 10.0.19041 )"
         ],
         "x-ms-client-request-id": "cdd135c7a1bde6e9c7600f1c78839a75",
         "x-ms-return-client-request-id": "true"
@@ -107,11 +89,7 @@
       }
     },
     {
-<<<<<<< HEAD
-      "RequestUri": "https:\u002f\u002fdotnettestvault.vault.azure.net\u002fsecrets\u002f310736355?api-version=7.1-preview",
-=======
-      "RequestUri": "https://heathskv.vault.azure.net/secrets/310736355?api-version=7.1",
->>>>>>> 2d11c666
+      "RequestUri": "https://heathskv.vault.azure.net/secrets/310736355?api-version=7.1",
       "RequestMethod": "PUT",
       "RequestHeaders": {
         "Accept": "application/json",
@@ -120,13 +98,8 @@
         "Content-Type": "application/json",
         "traceparent": "00-8c05a16aafb65149bacd7bd93d95fc0b-9401f31fb6f84745-00",
         "User-Agent": [
-<<<<<<< HEAD
-          "azsdk-net-Security.KeyVault.Secrets\u002f4.0.0-dev.20190806.1\u002b549ac09c0c12d70f945de85b89974088680893d4",
-          "(.NET Core 4.6.27817.1-preview1; Microsoft Windows 10.0.18362 )"
-=======
-          "azsdk-net-Security.KeyVault.Secrets/4.1.0-dev.20200729.1",
-          "(.NET Core 4.6.29017.01; Microsoft Windows 10.0.19041 )"
->>>>>>> 2d11c666
+          "azsdk-net-Security.KeyVault.Secrets/4.1.0-dev.20200729.1",
+          "(.NET Core 4.6.29017.01; Microsoft Windows 10.0.19041 )"
         ],
         "x-ms-client-request-id": "885b310d7759b1c50939c13f79ab5206",
         "x-ms-return-client-request-id": "true"
@@ -164,11 +137,7 @@
       }
     },
     {
-<<<<<<< HEAD
-      "RequestUri": "https:\u002f\u002fdotnettestvault.vault.azure.net\u002fsecrets\u002f310736355?api-version=7.1-preview",
-=======
-      "RequestUri": "https://heathskv.vault.azure.net/secrets/310736355?api-version=7.1",
->>>>>>> 2d11c666
+      "RequestUri": "https://heathskv.vault.azure.net/secrets/310736355?api-version=7.1",
       "RequestMethod": "PUT",
       "RequestHeaders": {
         "Accept": "application/json",
@@ -177,13 +146,8 @@
         "Content-Type": "application/json",
         "traceparent": "00-79658163b2d6294b91ad7c8242ad3007-f1c65468b07d6848-00",
         "User-Agent": [
-<<<<<<< HEAD
-          "azsdk-net-Security.KeyVault.Secrets\u002f4.0.0-dev.20190806.1\u002b549ac09c0c12d70f945de85b89974088680893d4",
-          "(.NET Core 4.6.27817.1-preview1; Microsoft Windows 10.0.18362 )"
-=======
-          "azsdk-net-Security.KeyVault.Secrets/4.1.0-dev.20200729.1",
-          "(.NET Core 4.6.29017.01; Microsoft Windows 10.0.19041 )"
->>>>>>> 2d11c666
+          "azsdk-net-Security.KeyVault.Secrets/4.1.0-dev.20200729.1",
+          "(.NET Core 4.6.29017.01; Microsoft Windows 10.0.19041 )"
         ],
         "x-ms-client-request-id": "a8623cd146e2d3eb06d956b48867cce7",
         "x-ms-return-client-request-id": "true"
@@ -221,11 +185,7 @@
       }
     },
     {
-<<<<<<< HEAD
-      "RequestUri": "https:\u002f\u002fdotnettestvault.vault.azure.net\u002fsecrets\u002f310736355\u002f47ce427e0fd7490081a8d7de54a223a8?api-version=7.1-preview",
-=======
       "RequestUri": "https://heathskv.vault.azure.net/secrets/310736355/ba42517e2dee4d849df812da08f52999?api-version=7.1",
->>>>>>> 2d11c666
       "RequestMethod": "GET",
       "RequestHeaders": {
         "Accept": "application/json",
@@ -233,13 +193,8 @@
         "Content-Type": "application/json",
         "traceparent": "00-1f1b075b3cdc2043bf95a7a0a2be496a-7de4e87731afec49-00",
         "User-Agent": [
-<<<<<<< HEAD
-          "azsdk-net-Security.KeyVault.Secrets\u002f4.0.0-dev.20190806.1\u002b549ac09c0c12d70f945de85b89974088680893d4",
-          "(.NET Core 4.6.27817.1-preview1; Microsoft Windows 10.0.18362 )"
-=======
-          "azsdk-net-Security.KeyVault.Secrets/4.1.0-dev.20200729.1",
-          "(.NET Core 4.6.29017.01; Microsoft Windows 10.0.19041 )"
->>>>>>> 2d11c666
+          "azsdk-net-Security.KeyVault.Secrets/4.1.0-dev.20200729.1",
+          "(.NET Core 4.6.29017.01; Microsoft Windows 10.0.19041 )"
         ],
         "x-ms-client-request-id": "4d697e587ccd4f8a6f1fc384dfa96d1b",
         "x-ms-return-client-request-id": "true"
@@ -273,90 +228,6 @@
           "recoverableDays": 90
         }
       }
-<<<<<<< HEAD
-    },
-    {
-      "RequestUri": "https:\u002f\u002fdotnettestvault.vault.azure.net\u002fsecrets\u002f310736355?api-version=7.1-preview",
-      "RequestMethod": "DELETE",
-      "RequestHeaders": {
-        "Accept": "application\u002fjson",
-        "Authorization": "Sanitized",
-        "Content-Type": "application\u002fjson",
-        "Request-Id": "|42981c3-4c61899ebaa789f5.",
-        "User-Agent": [
-          "azsdk-net-Security.KeyVault.Secrets\u002f4.0.0-dev.20190806.1\u002b549ac09c0c12d70f945de85b89974088680893d4",
-          "(.NET Core 4.6.27817.1-preview1; Microsoft Windows 10.0.18362 )"
-        ],
-        "x-ms-client-request-id": "3b4a090df121c79245878180211129a2",
-        "x-ms-return-client-request-id": "true"
-      },
-      "RequestBody": null,
-      "StatusCode": 200,
-      "ResponseHeaders": {
-        "Cache-Control": "no-cache",
-        "Content-Length": "348",
-        "Content-Type": "application\u002fjson; charset=utf-8",
-        "Date": "Tue, 06 Aug 2019 17:58:05 GMT",
-        "Expires": "-1",
-        "Pragma": "no-cache",
-        "Server": "Microsoft-IIS\u002f10.0",
-        "Strict-Transport-Security": "max-age=31536000;includeSubDomains",
-        "X-AspNet-Version": "4.0.30319",
-        "X-Content-Type-Options": "nosniff",
-        "x-ms-keyvault-network-info": "addr=131.107.160.97;act_addr_fam=InterNetwork;",
-        "x-ms-keyvault-region": "westus",
-        "x-ms-keyvault-service-version": "1.1.0.875",
-        "x-ms-request-id": "16ae2b2d-e103-49e2-a8f1-b5e071c35f77",
-        "X-Powered-By": "ASP.NET"
-      },
-      "ResponseBody": {
-        "recoveryId": "https:\u002f\u002fdotnettestvault.vault.azure.net\u002fdeletedsecrets\u002f310736355",
-        "deletedDate": 1565114285,
-        "scheduledPurgeDate": 1572890285,
-        "id": "https:\u002f\u002fdotnettestvault.vault.azure.net\u002fsecrets\u002f310736355\u002f573f78f68e324ca7ba6ae413f49671d0",
-        "attributes": {
-          "enabled": true,
-          "created": 1565114285,
-          "updated": 1565114285,
-          "recoveryLevel": "Recoverable\u002bPurgeable"
-        }
-      }
-    },
-    {
-      "RequestUri": "https:\u002f\u002fdotnettestvault.vault.azure.net\u002fdeletedsecrets\u002f310736355?api-version=7.1-preview",
-      "RequestMethod": "DELETE",
-      "RequestHeaders": {
-        "Accept": "application\u002fjson",
-        "Authorization": "Sanitized",
-        "Content-Type": "application\u002fjson",
-        "Request-Id": "|42981c8-4c61899ebaa789f5.",
-        "User-Agent": [
-          "azsdk-net-Security.KeyVault.Secrets\u002f4.0.0-dev.20190806.1\u002b549ac09c0c12d70f945de85b89974088680893d4",
-          "(.NET Core 4.6.27817.1-preview1; Microsoft Windows 10.0.18362 )"
-        ],
-        "x-ms-client-request-id": "61cddae3f04ff899619daf2607b7ae1d",
-        "x-ms-return-client-request-id": "true"
-      },
-      "RequestBody": null,
-      "StatusCode": 204,
-      "ResponseHeaders": {
-        "Cache-Control": "no-cache",
-        "Date": "Tue, 06 Aug 2019 17:58:20 GMT",
-        "Expires": "-1",
-        "Pragma": "no-cache",
-        "Server": "Microsoft-IIS\u002f10.0",
-        "Strict-Transport-Security": "max-age=31536000;includeSubDomains",
-        "X-AspNet-Version": "4.0.30319",
-        "X-Content-Type-Options": "nosniff",
-        "x-ms-keyvault-network-info": "addr=131.107.160.97;act_addr_fam=InterNetwork;",
-        "x-ms-keyvault-region": "westus",
-        "x-ms-keyvault-service-version": "1.1.0.875",
-        "x-ms-request-id": "8a2253be-ffb1-4f83-83aa-bb12d9371967",
-        "X-Powered-By": "ASP.NET"
-      },
-      "ResponseBody": []
-=======
->>>>>>> 2d11c666
     }
   ],
   "Variables": {
