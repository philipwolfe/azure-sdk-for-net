{
  "Entries": [
    {
<<<<<<< HEAD
      "RequestUri": "https://dotnettestvault.vault.azure.net/secrets/1429762336?api-version=7.1-preview",
=======
      "RequestUri": "https://heathskv.vault.azure.net/secrets/1429762336?api-version=7.1",
>>>>>>> 2d11c666
      "RequestMethod": "GET",
      "RequestHeaders": {
        "Accept": "application/json",
        "Authorization": "Sanitized",
        "Content-Type": "application/json",
        "traceparent": "00-c180f4a5d1828d4e8af3b71181228659-be022b9f4e03d345-00",
        "User-Agent": [
          "azsdk-net-Security.KeyVault.Keys/4.1.0-dev.20200729.1",
          "(.NET Core 4.6.29017.01; Microsoft Windows 10.0.19041 )"
        ],
        "x-ms-client-request-id": "63d46afa75100b30718dc5fadcd4d99d",
        "x-ms-return-client-request-id": "true"
      },
      "RequestBody": null,
      "StatusCode": 404,
      "ResponseHeaders": {
        "Cache-Control": "no-cache",
        "Content-Length": "307",
        "Content-Type": "application/json; charset=utf-8",
        "Date": "Wed, 29 Jul 2020 22:52:16 GMT",
        "Expires": "-1",
        "Pragma": "no-cache",
        "Strict-Transport-Security": "max-age=31536000;includeSubDomains",
        "X-AspNet-Version": "4.0.30319",
        "X-Content-Type-Options": "nosniff",
        "x-ms-keyvault-network-info": "conn_type=Ipv4;addr=67.171.12.239;act_addr_fam=InterNetwork;",
        "x-ms-keyvault-region": "westus2",
        "x-ms-keyvault-service-version": "1.1.10.0",
        "x-ms-request-id": "b0f0ab1f-6036-4bd7-9519-35b7ddecbe80",
        "X-Powered-By": "ASP.NET"
      },
      "ResponseBody": {
        "error": {
          "code": "SecretNotFound",
          "message": "A secret with (name/id) 1429762336 was not found in this key vault. If you recently deleted this secret you may be able to recover it using the correct recovery command. For help resolving this issue, please see https://go.microsoft.com/fwlink/?linkid=2125182"
        }
      }
    }
  ],
  "Variables": {
    "AZURE_KEYVAULT_URL": "https://heathskv.vault.azure.net",
    "RandomSeed": "377118125"
  }
}<|MERGE_RESOLUTION|>--- conflicted
+++ resolved
@@ -1,11 +1,7 @@
 {
   "Entries": [
     {
-<<<<<<< HEAD
-      "RequestUri": "https://dotnettestvault.vault.azure.net/secrets/1429762336?api-version=7.1-preview",
-=======
       "RequestUri": "https://heathskv.vault.azure.net/secrets/1429762336?api-version=7.1",
->>>>>>> 2d11c666
       "RequestMethod": "GET",
       "RequestHeaders": {
         "Accept": "application/json",
