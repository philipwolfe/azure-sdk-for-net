--- conflicted
+++ resolved
@@ -1,11 +1,7 @@
 {
   "Entries": [
     {
-<<<<<<< HEAD
-      "RequestUri": "https:\u002f\u002fdotnettestvault.vault.azure.net\u002fkeys\u002f1872186409\u002fcreate?api-version=7.1-preview",
-=======
       "RequestUri": "https://heathskv.vault.azure.net/keys/1872186409/create?api-version=7.1",
->>>>>>> 2d11c666
       "RequestMethod": "POST",
       "RequestHeaders": {
         "Accept": "application/json",
@@ -45,11 +41,7 @@
       }
     },
     {
-<<<<<<< HEAD
-      "RequestUri": "https:\u002f\u002fdotnettestvault.vault.azure.net\u002fkeys\u002f1872186409\u002fcreate?api-version=7.1-preview",
-=======
       "RequestUri": "https://heathskv.vault.azure.net/keys/1872186409/create?api-version=7.1",
->>>>>>> 2d11c666
       "RequestMethod": "POST",
       "RequestHeaders": {
         "Accept": "application/json",
@@ -107,11 +99,7 @@
       }
     },
     {
-<<<<<<< HEAD
-      "RequestUri": "https:\u002f\u002fdotnettestvault.vault.azure.net\u002fkeys\u002f1872186409\u002f02abfb402db6452b947cd3d2aac58022\u002fsign?api-version=7.1-preview",
-=======
       "RequestUri": "https://heathskv.vault.azure.net/keys/1872186409/765e2ea9d0264b46bb80371c9fd67fb5/sign?api-version=7.1",
->>>>>>> 2d11c666
       "RequestMethod": "POST",
       "RequestHeaders": {
         "Accept": "application/json",
@@ -153,11 +141,7 @@
       }
     },
     {
-<<<<<<< HEAD
-      "RequestUri": "https:\u002f\u002fdotnettestvault.vault.azure.net\u002fkeys\u002f1872186409\u002f02abfb402db6452b947cd3d2aac58022\u002fsign?api-version=7.1-preview",
-=======
       "RequestUri": "https://heathskv.vault.azure.net/keys/1872186409/765e2ea9d0264b46bb80371c9fd67fb5/sign?api-version=7.1",
->>>>>>> 2d11c666
       "RequestMethod": "POST",
       "RequestHeaders": {
         "Accept": "application/json",
@@ -199,11 +183,7 @@
       }
     },
     {
-<<<<<<< HEAD
-      "RequestUri": "https:\u002f\u002fdotnettestvault.vault.azure.net\u002fkeys\u002f1872186409\u002f02abfb402db6452b947cd3d2aac58022\u002fverify?api-version=7.1-preview",
-=======
       "RequestUri": "https://heathskv.vault.azure.net/keys/1872186409/765e2ea9d0264b46bb80371c9fd67fb5/verify?api-version=7.1",
->>>>>>> 2d11c666
       "RequestMethod": "POST",
       "RequestHeaders": {
         "Accept": "application/json",
@@ -245,11 +225,7 @@
       }
     },
     {
-<<<<<<< HEAD
-      "RequestUri": "https:\u002f\u002fdotnettestvault.vault.azure.net\u002fkeys\u002f1872186409\u002f02abfb402db6452b947cd3d2aac58022\u002fverify?api-version=7.1-preview",
-=======
       "RequestUri": "https://heathskv.vault.azure.net/keys/1872186409/765e2ea9d0264b46bb80371c9fd67fb5/verify?api-version=7.1",
->>>>>>> 2d11c666
       "RequestMethod": "POST",
       "RequestHeaders": {
         "Accept": "application/json",
@@ -289,100 +265,6 @@
       "ResponseBody": {
         "value": true
       }
-<<<<<<< HEAD
-    },
-    {
-      "RequestUri": "https:\u002f\u002fdotnettestvault.vault.azure.net\u002fkeys\u002f1872186409?api-version=7.1-preview",
-      "RequestMethod": "DELETE",
-      "RequestHeaders": {
-        "Accept": "application\u002fjson",
-        "Authorization": "Sanitized",
-        "Content-Type": "application\u002fjson",
-        "Request-Id": "|410a2dce-4e9928bed5806db0.",
-        "User-Agent": [
-          "azsdk-net-Security.KeyVault.Keys\u002f4.0.0-dev.20190809.1\u002bbf6dc88715a5e5de7b8e16b8d21a6608ca39b3f0",
-          "(.NET Core 4.6.27817.01; Microsoft Windows 10.0.18362 )"
-        ],
-        "x-ms-client-request-id": "792d2ce08625b66759ed42d9affc49c8",
-        "x-ms-return-client-request-id": "true"
-      },
-      "RequestBody": null,
-      "StatusCode": 200,
-      "ResponseHeaders": {
-        "Cache-Control": "no-cache",
-        "Content-Length": "596",
-        "Content-Type": "application\u002fjson; charset=utf-8",
-        "Date": "Fri, 09 Aug 2019 09:48:42 GMT",
-        "Expires": "-1",
-        "Pragma": "no-cache",
-        "Server": "Microsoft-IIS\u002f10.0",
-        "Strict-Transport-Security": "max-age=31536000;includeSubDomains",
-        "X-AspNet-Version": "4.0.30319",
-        "X-Content-Type-Options": "nosniff",
-        "x-ms-keyvault-network-info": "addr=98.237.193.253;act_addr_fam=InterNetwork;",
-        "x-ms-keyvault-region": "westus",
-        "x-ms-keyvault-service-version": "1.1.0.875",
-        "x-ms-request-id": "09f67569-b31b-48e9-9d13-ff72bb419e91",
-        "X-Powered-By": "ASP.NET"
-      },
-      "ResponseBody": {
-        "recoveryId": "https:\u002f\u002fdotnettestvault.vault.azure.net\u002fdeletedkeys\u002f1872186409",
-        "deletedDate": 1565344122,
-        "scheduledPurgeDate": 1573120122,
-        "key": {
-          "kid": "https:\u002f\u002fdotnettestvault.vault.azure.net\u002fkeys\u002f1872186409\u002f02abfb402db6452b947cd3d2aac58022",
-          "kty": "EC",
-          "key_ops": [
-            "sign",
-            "verify"
-          ],
-          "crv": "P-521",
-          "x": "AG6Wl4EhNm05Ds6gO7jMxtkVjFGbhcatQCohEwPMzQKsq2zaGm1nf4Bz3t5twHLOlTdFqJWPcB9Ta5jhS6JweEC6",
-          "y": "AfY9qTKhCz0Eytb-KQY4norWy8CE23XWCyv57x_KpbmZzC2_nGtjHYpazgzb_FrOilGXP-rpPgqMWxNXYFGxJdZm"
-        },
-        "attributes": {
-          "enabled": true,
-          "created": 1565344122,
-          "updated": 1565344122,
-          "recoveryLevel": "Recoverable\u002bPurgeable"
-        }
-      }
-    },
-    {
-      "RequestUri": "https:\u002f\u002fdotnettestvault.vault.azure.net\u002fdeletedkeys\u002f1872186409?api-version=7.1-preview",
-      "RequestMethod": "DELETE",
-      "RequestHeaders": {
-        "Accept": "application\u002fjson",
-        "Authorization": "Sanitized",
-        "Content-Type": "application\u002fjson",
-        "Request-Id": "|410a2dd3-4e9928bed5806db0.",
-        "User-Agent": [
-          "azsdk-net-Security.KeyVault.Keys\u002f4.0.0-dev.20190809.1\u002bbf6dc88715a5e5de7b8e16b8d21a6608ca39b3f0",
-          "(.NET Core 4.6.27817.01; Microsoft Windows 10.0.18362 )"
-        ],
-        "x-ms-client-request-id": "c3b0789a61e9f2584ed9229b220ad845",
-        "x-ms-return-client-request-id": "true"
-      },
-      "RequestBody": null,
-      "StatusCode": 204,
-      "ResponseHeaders": {
-        "Cache-Control": "no-cache",
-        "Date": "Fri, 09 Aug 2019 09:48:58 GMT",
-        "Expires": "-1",
-        "Pragma": "no-cache",
-        "Server": "Microsoft-IIS\u002f10.0",
-        "Strict-Transport-Security": "max-age=31536000;includeSubDomains",
-        "X-AspNet-Version": "4.0.30319",
-        "X-Content-Type-Options": "nosniff",
-        "x-ms-keyvault-network-info": "addr=98.237.193.253;act_addr_fam=InterNetwork;",
-        "x-ms-keyvault-region": "westus",
-        "x-ms-keyvault-service-version": "1.1.0.875",
-        "x-ms-request-id": "10e911aa-99c5-4e98-8e63-c39f17380c08",
-        "X-Powered-By": "ASP.NET"
-      },
-      "ResponseBody": []
-=======
->>>>>>> 2d11c666
     }
   ],
   "Variables": {
