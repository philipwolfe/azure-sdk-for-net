--- conflicted
+++ resolved
@@ -1,24 +1,15 @@
 {
   "Entries": [
     {
-<<<<<<< HEAD
-      "RequestUri": "https://heathskv.vault.azure.net/certificates/1966715653/create?api-version=7.1-preview",
-=======
       "RequestUri": "https://heathskv.vault.azure.net/certificates/1966715653/create?api-version=7.1",
->>>>>>> 2d11c666
       "RequestMethod": "POST",
       "RequestHeaders": {
         "Accept": "application/json",
         "Content-Type": "application/json",
         "traceparent": "00-f4ab7a9bae6734448ed543ddbdcd7cf0-60c30a7edb45af4d-00",
         "User-Agent": [
-<<<<<<< HEAD
-          "azsdk-net-Security.KeyVault.Certificates/4.0.1-dev.20200218.1",
-          "(.NET Core 4.6.27817.1-preview1; Microsoft Windows 10.0.18363 )"
-=======
-          "azsdk-net-Security.KeyVault.Certificates/4.1.0-dev.20200729.1",
-          "(.NET Core 4.6.29017.01; Microsoft Windows 10.0.19041 )"
->>>>>>> 2d11c666
+          "azsdk-net-Security.KeyVault.Certificates/4.1.0-dev.20200729.1",
+          "(.NET Core 4.6.29017.01; Microsoft Windows 10.0.19041 )"
         ],
         "x-ms-client-request-id": "e41d4159e92bb297c0035ff7f1af27f3",
         "x-ms-return-client-request-id": "true"
@@ -50,11 +41,7 @@
       }
     },
     {
-<<<<<<< HEAD
-      "RequestUri": "https://heathskv.vault.azure.net/certificates/1966715653/create?api-version=7.1-preview",
-=======
       "RequestUri": "https://heathskv.vault.azure.net/certificates/1966715653/create?api-version=7.1",
->>>>>>> 2d11c666
       "RequestMethod": "POST",
       "RequestHeaders": {
         "Accept": "application/json",
@@ -63,13 +50,8 @@
         "Content-Type": "application/json",
         "traceparent": "00-f4ab7a9bae6734448ed543ddbdcd7cf0-60c30a7edb45af4d-00",
         "User-Agent": [
-<<<<<<< HEAD
-          "azsdk-net-Security.KeyVault.Certificates/4.0.1-dev.20200218.1",
-          "(.NET Core 4.6.27817.1-preview1; Microsoft Windows 10.0.18363 )"
-=======
-          "azsdk-net-Security.KeyVault.Certificates/4.1.0-dev.20200729.1",
-          "(.NET Core 4.6.29017.01; Microsoft Windows 10.0.19041 )"
->>>>>>> 2d11c666
+          "azsdk-net-Security.KeyVault.Certificates/4.1.0-dev.20200729.1",
+          "(.NET Core 4.6.29017.01; Microsoft Windows 10.0.19041 )"
         ],
         "x-ms-client-request-id": "e41d4159e92bb297c0035ff7f1af27f3",
         "x-ms-return-client-request-id": "true"
@@ -95,11 +77,7 @@
         "Content-Type": "application/json; charset=utf-8",
         "Date": "Wed, 29 Jul 2020 23:00:55 GMT",
         "Expires": "-1",
-<<<<<<< HEAD
-        "Location": "https://heathskv.vault.azure.net/certificates/1966715653/pending?api-version=7.1-preview\u0026request_id=48f5cfefd3ed4373b738e5dfd4a46df6",
-=======
         "Location": "https://heathskv.vault.azure.net/certificates/1966715653/pending?api-version=7.1\u0026request_id=95fdcbf230b642b4806b375c20a22901",
->>>>>>> 2d11c666
         "Pragma": "no-cache",
         "Retry-After": "10",
         "Strict-Transport-Security": "max-age=31536000;includeSubDomains",
@@ -124,11 +102,7 @@
       }
     },
     {
-<<<<<<< HEAD
-      "RequestUri": "https://heathskv.vault.azure.net/certificates/1966715653/pending/merge?api-version=7.1-preview",
-=======
       "RequestUri": "https://heathskv.vault.azure.net/certificates/1966715653/pending/merge?api-version=7.1",
->>>>>>> 2d11c666
       "RequestMethod": "POST",
       "RequestHeaders": {
         "Accept": "application/json",
@@ -137,13 +111,8 @@
         "Content-Type": "application/json",
         "traceparent": "00-d225cb845b9597499242e2049ab41103-c222f7ec05075c4d-00",
         "User-Agent": [
-<<<<<<< HEAD
-          "azsdk-net-Security.KeyVault.Certificates/4.0.1-dev.20200218.1",
-          "(.NET Core 4.6.27817.1-preview1; Microsoft Windows 10.0.18363 )"
-=======
-          "azsdk-net-Security.KeyVault.Certificates/4.1.0-dev.20200729.1",
-          "(.NET Core 4.6.29017.01; Microsoft Windows 10.0.19041 )"
->>>>>>> 2d11c666
+          "azsdk-net-Security.KeyVault.Certificates/4.1.0-dev.20200729.1",
+          "(.NET Core 4.6.29017.01; Microsoft Windows 10.0.19041 )"
         ],
         "x-ms-client-request-id": "fd592fab3e2740276bf038fb20f91fc9",
         "x-ms-return-client-request-id": "true"
@@ -161,11 +130,7 @@
         "Content-Type": "application/json; charset=utf-8",
         "Date": "Wed, 29 Jul 2020 23:00:56 GMT",
         "Expires": "-1",
-<<<<<<< HEAD
-        "Location": "https://heathskv.vault.azure.net/certificates/1966715653?api-version=7.1-preview",
-=======
         "Location": "https://heathskv.vault.azure.net/certificates/1966715653?api-version=7.1",
->>>>>>> 2d11c666
         "Pragma": "no-cache",
         "Strict-Transport-Security": "max-age=31536000;includeSubDomains",
         "X-AspNet-Version": "4.0.30319",
@@ -243,24 +208,15 @@
       }
     },
     {
-<<<<<<< HEAD
-      "RequestUri": "https://heathskv.vault.azure.net/certificates/1966715653/pending?api-version=7.1-preview",
-=======
       "RequestUri": "https://heathskv.vault.azure.net/certificates/1966715653/pending?api-version=7.1",
->>>>>>> 2d11c666
       "RequestMethod": "GET",
       "RequestHeaders": {
         "Accept": "application/json",
         "Authorization": "Sanitized",
         "Content-Type": "application/json",
         "User-Agent": [
-<<<<<<< HEAD
-          "azsdk-net-Security.KeyVault.Certificates/4.0.1-dev.20200218.1",
-          "(.NET Core 4.6.27817.1-preview1; Microsoft Windows 10.0.18363 )"
-=======
-          "azsdk-net-Security.KeyVault.Certificates/4.1.0-dev.20200729.1",
-          "(.NET Core 4.6.29017.01; Microsoft Windows 10.0.19041 )"
->>>>>>> 2d11c666
+          "azsdk-net-Security.KeyVault.Certificates/4.1.0-dev.20200729.1",
+          "(.NET Core 4.6.29017.01; Microsoft Windows 10.0.19041 )"
         ],
         "x-ms-client-request-id": "52c2ecd1d46483ad7c4478940a6bb5e1",
         "x-ms-return-client-request-id": "true"
@@ -296,24 +252,15 @@
       }
     },
     {
-<<<<<<< HEAD
-      "RequestUri": "https://heathskv.vault.azure.net/certificates/1966715653?api-version=7.1-preview",
-=======
       "RequestUri": "https://heathskv.vault.azure.net/certificates/1966715653?api-version=7.1",
->>>>>>> 2d11c666
       "RequestMethod": "GET",
       "RequestHeaders": {
         "Accept": "application/json",
         "Authorization": "Sanitized",
         "Content-Type": "application/json",
         "User-Agent": [
-<<<<<<< HEAD
-          "azsdk-net-Security.KeyVault.Certificates/4.0.1-dev.20200218.1",
-          "(.NET Core 4.6.27817.1-preview1; Microsoft Windows 10.0.18363 )"
-=======
-          "azsdk-net-Security.KeyVault.Certificates/4.1.0-dev.20200729.1",
-          "(.NET Core 4.6.29017.01; Microsoft Windows 10.0.19041 )"
->>>>>>> 2d11c666
+          "azsdk-net-Security.KeyVault.Certificates/4.1.0-dev.20200729.1",
+          "(.NET Core 4.6.29017.01; Microsoft Windows 10.0.19041 )"
         ],
         "x-ms-client-request-id": "8395f12df6541ade1add793bb09c92c7",
         "x-ms-return-client-request-id": "true"
