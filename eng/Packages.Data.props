<?xml version="1.0" encoding="utf-8"?>
<Project xmlns="http://schemas.microsoft.com/developer/msbuild/2003">
  <ItemGroup Condition=" '$(TargetFramework)' == 'netstandard1.4' ">
    <PackageReference Update="Microsoft.AspNetCore.WebUtilities" Version="1.1.2" />
  </ItemGroup>
  <ItemGroup Condition=" '$(TargetFramework)' != 'netstandard1.4' ">
    <PackageReference Update="Microsoft.AspNetCore.WebUtilities" Version="2.2.0" />
  </ItemGroup>

  <!--
    Dependency versions for Track 1 libraries.
  -->
  <ItemGroup Condition="'$(IsClientLibrary)' != 'true'">
    <PackageReference Update="Microsoft.Azure.Amqp" Version="2.4.11" />
    <PackageReference Update="Microsoft.Azure.Batch" Version="15.1.0" />
    <PackageReference Update="Microsoft.Azure.Devices.Client" Version="1.23.2" />
    <PackageReference Update="Microsoft.Azure.Devices" Version="1.19.0" />
    <PackageReference Update="Microsoft.Azure.KeyVault.Core" Version="3.0.3" />
    <PackageReference Update="Microsoft.Azure.Management.Batch" Version="4.2.0" />
    <PackageReference Update="Microsoft.Azure.Services.AppAuthentication" Version="[1.0.3, 2.0.0)" />
    <PackageReference Update="Microsoft.Azure.Storage.Blob" Version="11.1.7" />
    <PackageReference Update="Microsoft.Rest.ClientRuntime.Azure.Authentication" Version="[2.4.0]" />
    <PackageReference Update="Microsoft.Rest.ClientRuntime.Azure" Version="[3.3.18, 4.0.0)" />
    <PackageReference Update="Microsoft.Rest.ClientRuntime" Version="[2.3.20, 3.0.0)" />
    <PackageReference Update="Microsoft.ServiceFabric.Data" Version="3.3.624" />
    <PackageReference Update="Microsoft.ServiceFabric.Services" Version="3.3.624" />
    <PackageReference Update="Microsoft.ServiceFabric" Version="6.4.624" />
    <PackageReference Update="Microsoft.Spatial" Version="7.5.3" />
    <PackageReference Update="Microsoft.AspNetCore.Http" Version="2.1.22" />

    <PackageReference Update="Newtonsoft.Json" Version="10.0.3" />

    <PackageReference Update="System.Collections.Concurrent" Version="4.3.0" />
    <PackageReference Update="System.Collections" Version="4.3.0" />
    <PackageReference Update="System.Data.SqlClient" Version="4.3.1" />
    <PackageReference Update="System.Diagnostics.DiagnosticSource" Version="4.5.1" />
    <PackageReference Update="System.Diagnostics.Tools" Version="4.3.0" />
    <PackageReference Update="System.Globalization" Version="4.3.0" />
    <PackageReference Update="System.IdentityModel.Tokens.Jwt" Version="5.4.0" />
    <PackageReference Update="System.Linq" Version="4.3.0" />
    <PackageReference Update="System.Memory.Data" Version="1.0.2" />
    <PackageReference Update="System.Net.Http" Version="4.3.4" />
    <PackageReference Update="System.Reflection.TypeExtensions" Version="[4.5.1, 4.9.0)" />
    <PackageReference Update="System.Runtime.Extensions" Version="4.3.0" />
    <PackageReference Update="System.Runtime.Serialization.Primitives" Version="4.3.0" />
    <PackageReference Update="System.Runtime" Version="4.3.0" />
    <PackageReference Update="System.Security.Cryptography.Algorithms" Version="4.3.0" />
    <PackageReference Update="System.Security.Cryptography.Cng" Version="4.3.0" />
    <PackageReference Update="System.Security.Cryptography.Primitives" Version="4.3.0" />
    <PackageReference Update="System.Text.Encodings.Web" Version="4.5.1" />
    <PackageReference Update="System.Text.Json" Version="4.6.0" />
    <PackageReference Update="System.ValueTuple" Version="4.5.0" />

    <PackageReference Update="WindowsAzure.Storage" Version="9.3.3" />
  </ItemGroup>

  <!--
    Dependency versions for Track 2, Azure.* libraries.
    Only packages that are approved dependencies should go here.
  -->

  <ItemGroup Condition="'$(IsClientLibrary)' == 'true'">

    <!-- BCL packages -->
    <PackageReference Update="System.Buffers" Version="4.5.1" />
    <PackageReference Update="System.Memory" Version="4.5.4" />
    <PackageReference Update="System.Memory.Data" Version="1.0.2" />
    <PackageReference Update="System.Numerics.Vectors" Version="4.5.0" />
    <PackageReference Update="System.Diagnostics.DiagnosticSource" Version="4.6.0" />
    <PackageReference Update="System.Reflection.TypeExtensions" Version="4.5.1" />
    <PackageReference Update="System.Threading.Tasks.Extensions" Version="4.5.4" />
    <PackageReference Update="System.Threading.Channels" Version="4.6.0" />
    <PackageReference Update="System.Security.Cryptography.ProtectedData" Version="4.5.0" />
    <PackageReference Update="System.Text.Json" Version="4.6.0" />
    <PackageReference Update="System.Text.Encodings.Web" Version="4.7.2" />
    <PackageReference Update="System.ValueTuple" Version="4.5.0" />
    <PackageReference Update="Microsoft.Bcl.AsyncInterfaces" Version="1.0.0" />
    <PackageReference Update="Microsoft.CSharp" Version="4.5.0" />

    <!-- Azure SDK packages -->
    <PackageReference Update="Azure.Communication.Common" Version="1.0.1" />
    <PackageReference Update="Azure.Core" Version="1.21.0" />
    <PackageReference Update="Azure.Core.Amqp" Version="1.2.0" />
    <PackageReference Update="Azure.Core.Experimental" Version="0.1.0-preview.18" />
    <PackageReference Update="Azure.Data.SchemaRegistry" Version="1.0.0" />  
    <PackageReference Update="Azure.Messaging.EventHubs" Version="5.6.2" />
    <PackageReference Update="Azure.Messaging.EventGrid" Version="4.7.0" />
    <PackageReference Update="Azure.Messaging.ServiceBus" Version="7.5.0" />
    <PackageReference Update="Azure.Messaging.WebPubSub" Version="1.0.0-beta.2" />
    <PackageReference Update="Azure.Identity" Version="1.5.0" />
    <PackageReference Update="Azure.Security.KeyVault.Secrets" Version="4.2.0" />
    <PackageReference Update="Azure.Security.KeyVault.Keys" Version="4.2.0" />
    <PackageReference Update="Azure.Security.KeyVault.Certificates" Version="4.2.0" />
    <PackageReference Update="Azure.Storage.Blobs" Version="12.10.0" />
    <PackageReference Update="Azure.Storage.Queues" Version="12.8.0" />
    <PackageReference Update="Azure.ResourceManager" Version="1.0.0-beta.5" />

    <!-- Other approved packages -->
    <PackageReference Update="Microsoft.Azure.Amqp" Version="2.5.6" />
    <PackageReference Update="Microsoft.Identity.Client" Version="4.30.1" />
    <PackageReference Update="Microsoft.Identity.Client.Extensions.Msal" Version="2.18.4" />

    <!-- TODO: Make sure this package is arch-board approved -->
    <PackageReference Update="System.IdentityModel.Tokens.Jwt" Version="5.4.0" />

    <!-- OpenTelemetry dependency approved for Azure.Monitor.OpenTelemetry.Exporter package only -->
    <PackageReference Update="OpenTelemetry" Version="1.1.0"  Condition="'$(MSBuildProjectName)' == 'Azure.Monitor.OpenTelemetry.Exporter'" />
  </ItemGroup>

  <!--
    Dependency versions for Track 2, Microsoft.* libraries.
    These are dependencies for Track 2 integration packages
  -->
  <ItemGroup Condition="'$(IsClientLibrary)' == 'true' and $(MSBuildProjectName.StartsWith('Microsoft.'))">
    <PackageReference Update="CloudNative.CloudEvents" Version="2.0.0" />
    <PackageReference Update="CloudNative.CloudEvents.SystemTextJson" Version="2.0.0" />
    <PackageReference Update="Microsoft.AspNetCore.SignalR.Protocols.NewtonsoftJson" Version="3.0.0" Condition="'$(TargetFramework)' == 'netcoreapp3.1'" />
    <PackageReference Update="Microsoft.Azure.SignalR" Version="1.13.0" />
    <PackageReference Update="Microsoft.Azure.SignalR.Management" Version="1.13.0" />
    <PackageReference Update="Microsoft.Azure.SignalR.Protocols" Version="1.13.0" />
    <PackageReference Update="Microsoft.Azure.SignalR.Serverless.Protocols" Version="1.6.0" />
    <PackageReference Update="Microsoft.Azure.WebJobs" Version="3.0.30" />
    <PackageReference Update="Microsoft.Azure.WebJobs.Sources" Version="3.0.30" />
    <PackageReference Update="Microsoft.Spatial" Version="7.5.3" />
    <PackageReference Update="Newtonsoft.Json" Version="10.0.3" />
  </ItemGroup>

  <!-- Packages intended for Extensions libraries only -->
  <ItemGroup Condition="'$(IsExtensionClientLibrary)' == 'true'">
    <PackageReference Update="Microsoft.AspNetCore.DataProtection" Version="2.1.0" />
    <PackageReference Update="Microsoft.AspNetCore.Http" Version="2.1.22" />
    <PackageReference Update="Microsoft.AspNetCore.Http.Connections" Version="1.0.15" />
    <PackageReference Update="Microsoft.Azure.Functions.Extensions" Version="1.0.0" />
    <PackageReference Update="Microsoft.Extensions.Azure" Version="1.1.1" />
    <PackageReference Update="Microsoft.Extensions.DependencyInjection.Abstractions" Version="2.1.0" />
    <PackageReference Update="Microsoft.Extensions.Configuration" Version="2.1.0" />
    <PackageReference Update="Microsoft.Extensions.Configuration.Abstractions" Version="2.1.0" />
    <PackageReference Update="Microsoft.Extensions.Configuration.Binder" Version="2.1.0" />
    <PackageReference Update="Microsoft.Extensions.Logging.Abstractions" Version="2.1.0" />
    <PackageReference Update="Microsoft.Extensions.Options" Version="2.1.0" />
  </ItemGroup>

  <!--
    Build time packages
    All should have PrivateAssets="All" set so they don't become package dependencies
  -->
  <ItemGroup>
<<<<<<< HEAD
    <PackageReference Update="Microsoft.Azure.AutoRest.CSharp" Version="3.0.0-beta.20211123.1" PrivateAssets="All" />
=======
    <PackageReference Update="Microsoft.Azure.AutoRest.CSharp" Version="3.0.0-beta.20211119.1" PrivateAssets="All" />
>>>>>>> 5e83d870
    <PackageReference Update="Azure.ClientSdk.Analyzers" Version="0.1.1-dev.20210903.4" PrivateAssets="All" />
    <PackageReference Update="coverlet.collector" Version="1.3.0" PrivateAssets="All" />
    <PackageReference Update="Microsoft.CodeAnalysis.FxCopAnalyzers" Version="3.3.1" PrivateAssets="All" />
    <PackageReference Update="Microsoft.CodeAnalysis.BannedApiAnalyzers" Version="3.3.2" PrivateAssets="All" />
    <PackageReference Update="Microsoft.DotNet.ApiCompat" Version="5.0.0-beta.20467.1" PrivateAssets="All" />
    <PackageReference Update="Microsoft.DotNet.GenAPI" Version="5.0.0-beta.19552.1" PrivateAssets="All" />
    <PackageReference Update="Microsoft.NETFramework.ReferenceAssemblies" Version="1.0.2" PrivateAssets="All" />
    <PackageReference Update="Microsoft.SourceLink.GitHub" Version="1.0.0" PrivateAssets="All" />
    <PackageReference Update="SauceControl.InheritDoc" Version="1.2.0" PrivateAssets="All" />
    <PackageReference Update="StyleCop.Analyzers" Version="1.2.0-beta.333" PrivateAssets="All" />
    <PackageReference Update="Microsoft.CodeAnalysis.CSharp" Version ="3.9.0" PrivateAssets="all" />
  </ItemGroup>

  <!--
    Test/Sample/Perf/Stress project dependencies
  -->
  <ItemGroup Condition="('$(IsTestProject)' == 'true') OR ('$(IsTestSupportProject)' == 'true') OR ('$(IsPerfProject)' == 'true') OR ('$(IsStressProject)' == 'true') OR ('$(IsSamplesProject)' == 'true')">
    <PackageReference Update="ApprovalTests" Version="3.0.22" />
    <PackageReference Update="ApprovalUtilities" Version="3.0.22" />
    <PackageReference Update="Azure.Messaging.EventHubs" Version="5.2.0" />
    <PackageReference Update="Azure.Messaging.EventGrid" Version="4.0.0" />
    <PackageReference Update="Azure.ResourceManager.Compute" Version="1.0.0-beta.3" />
    <PackageReference Update="Azure.ResourceManager.Network" Version="1.0.0-beta.3" />
    <PackageReference Update="Azure.ResourceManager.Resources" Version="1.0.0-beta.3" />
    <PackageReference Update="Azure.ResourceManager.Storage" Version="1.0.0-beta.3" />
    <PackageReference Update="Azure.Search.Documents" Version="11.2.0" />
    <PackageReference Update="Azure.Security.KeyVault.Secrets" Version="4.2.0-beta.4" />
    <PackageReference Update="Azure.Storage.Blobs" Version="12.10.0" />
    <PackageReference Update="Azure.Storage.Files.DataLake" Version="12.8.0" />
    <PackageReference Update="BenchmarkDotNet" Version="0.11.5" />
    <PackageReference Update="Castle.Core" Version="4.4.0" />
    <PackageReference Update="CommandLineParser" Version="2.8.0" />
    <PackageReference Update="FluentAssertions" Version="5.10.3" />
    <PackageReference Update="FsCheck.Xunit" Version="2.14.0" />
    <PackageReference Update="Microsoft.Azure.ApplicationInsights.Query" Version="1.0.0" />
    <PackageReference Update="Microsoft.AspNetCore" Version="2.2.0" />
    <PackageReference Update="Microsoft.AspNetCore.Mvc.Testing" Version="2.2.0" />
    <PackageReference Update="Microsoft.AspNetCore.Server.Kestrel" Version="2.1.3" />
    <PackageReference Update="Microsoft.AspNetCore.Server.Kestrel.Core" Version="2.1.25" />
    <PackageReference Update="Microsoft.AspNetCore.Server.WebListener" Version="1.0.6" />
    <PackageReference Update="Microsoft.AspNetCore.SignalR.Protocols.MessagePack" Version="1.1.5" />
    <PackageReference Update="Microsoft.AspNetCore.Http" Version="2.1.22" />
    <PackageReference Update="Microsoft.Azure.Core.Spatial" Version="1.0.0" />
    <PackageReference Update="Microsoft.Azure.Core.NewtonsoftJson" Version="1.0.0" />
    <PackageReference Update="Microsoft.Azure.Devices" Version="1.19.0" />
    <PackageReference Update="Microsoft.Azure.Devices.Client" Version="1.35.0" />
    <PackageReference Update="Microsoft.Azure.Graph.RBAC" Version="2.2.2-preview" />
    <PackageReference Update="Microsoft.Azure.KeyVault.Core" Version="3.0.3" />
    <PackageReference Update="Microsoft.Azure.Management.ContainerRegistry" Version="2.0.0" />
    <PackageReference Update="Microsoft.Azure.Management.ContainerRegistry.Fluent" Version="1.37.1" />
    <PackageReference Update="Microsoft.Azure.Management.EventGrid" Version="4.0.1-preview" />
    <PackageReference Update="Microsoft.Azure.Management.EventHub" Version="2.5.0" />
    <PackageReference Update="Microsoft.Azure.Management.HDInsight" Version="4.1.0-preview" />
    <PackageReference Update="Microsoft.Azure.Management.ResourceManager" Version="[1.6.0-preview, 2.0.0)" />
    <PackageReference Update="Microsoft.Azure.Management.ServiceBus" Version="2.1.0" />
    <PackageReference Update="Microsoft.Azure.Management.Sql" Version="1.22.0-preview" />
    <PackageReference Update="Microsoft.Azure.Management.Storage" Version="13.0.0" />
    <PackageReference Update="Microsoft.Azure.ResourceManager" Version="[1.1.0-preview]" />
    <PackageReference Update="Microsoft.Azure.Services.AppAuthentication" Version="[1.0.3, 2.0.0)" />
    <PackageReference Update="Microsoft.Azure.Storage.Blob" Version="11.1.7" />
    <PackageReference Update="Microsoft.Azure.Storage.File" Version="11.2.2" />
    <PackageReference Update="Microsoft.Azure.Storage.Queue" Version="11.1.7" />
    <PackageReference Update="Microsoft.Azure.Test.HttpRecorder" Version="[1.13.3, 2.0.0)" />
    <PackageReference Update="Microsoft.Azure.WebJobs.Extensions" Version="4.0.1" />
    <PackageReference Update="Microsoft.Azure.WebJobs.Extensions.Http" Version="3.0.2" />
    <PackageReference Update="Microsoft.CSharp" Version="4.6" />
    <PackageReference Update="Microsoft.Extensions.Azure" Version="1.0.0" />
    <PackageReference Update="Microsoft.Extensions.Configuration.Binder" Version="2.1.10" />
    <PackageReference Update="Microsoft.Extensions.Configuration.Json" Version="5.0.0" />
    <PackageReference Update="Microsoft.Extensions.Configuration" Version="5.0.0" />
    <PackageReference Update="Microsoft.Extensions.DependencyInjection" Version="2.1.1" />
    <PackageReference Update="Microsoft.Extensions.PlatformAbstractions" Version="1.1.0" />
    <PackageReference Update="Microsoft.NET.Test.Sdk" Version="16.8.0" />
    <PackageReference Update="Microsoft.NET.Sdk.Functions" Version="3.0.12" />
    <PackageReference Update="Microsoft.Rest.ClientRuntime.Azure.Authentication" Version="[2.4.0]" />
    <PackageReference Update="Microsoft.Rest.ClientRuntime.Azure.TestFramework" Version="[1.7.7, 2.0.0)" />
    <PackageReference Update="Microsoft.ServiceFabric.Data" Version="3.3.624" />
    <PackageReference Update="Microsoft.Spatial" Version="7.5.3" />
    <PackageReference Update="Moq" Version="4.10.1" />
    <PackageReference Update="MSTest.TestAdapter" Version="1.3.2" />
    <PackageReference Update="MSTest.TestFramework" Version="1.3.2" />
    <PackageReference Update="Newtonsoft.Json" Version="10.0.3" />
    <PackageReference Update="NSubstitute" Version="3.1.0" />
    <PackageReference Update="NUnit" Version="3.13.2" />
    <PackageReference Update="NUnit3TestAdapter" Version="3.17.0" />
    <PackageReference Update="OpenTelemetry.Extensions.Hosting" Version="1.0.0-rc7" />
    <PackageReference Update="OpenTelemetry.Instrumentation.AspNetCore" Version="1.0.0-rc7" />
    <PackageReference Update="OpenTelemetry.Instrumentation.Http" Version="1.0.0-rc7" />
    <PackageReference Update="Polly" Version="7.1.0" />
    <PackageReference Update="Portable.BouncyCastle" Version="1.8.5" />
    <PackageReference Update="PublicApiGenerator" Version="10.0.1" />
    <PackageReference Update="System.Diagnostics.TraceSource" Version="4.3.0" />
    <PackageReference Update="System.IO.Compression" Version="4.3.0" />
    <PackageReference Update="System.IO.Pipelines" Version="4.5.1" />
    <PackageReference Update="System.Linq.Async" Version="5.0.0" />
    <PackageReference Update="System.Net.WebSockets.Client" Version="4.3.2" />
    <PackageReference Update="System.Reflection.Emit" Version="4.7.0" />
    <PackageReference Update="System.Runtime.InteropServices" Version="4.3.0" />
    <PackageReference Update="System.Security.Cryptography.Algorithms" Version="4.3.0" />
    <PackageReference Update="System.Security.Cryptography.Cng" Version="4.5.2" />
    <PackageReference Update="System.Security.Cryptography.Primitives" Version="4.3.0" />
    <PackageReference Update="System.Security.Cryptography.X509Certificates" Version="4.3.2" />
    <PackageReference Update="System.ValueTuple" Version="4.5.0" />
    <PackageReference Update="WindowsAzure.ServiceBus" Version="5.1.0" />
    <PackageReference Update="xunit.runner.visualstudio" Version="2.4.1" />
    <PackageReference Update="xunit" Version="2.4.1" />
  </ItemGroup>

  <ItemGroup Condition="'$(TargetFramework)'=='netstandard2.0'">
    <PackageDownload Update="NETStandard.Library.Ref" Version="[2.1.0]" />
  </ItemGroup>

</Project><|MERGE_RESOLUTION|>--- conflicted
+++ resolved
@@ -145,11 +145,7 @@
     All should have PrivateAssets="All" set so they don't become package dependencies
   -->
   <ItemGroup>
-<<<<<<< HEAD
     <PackageReference Update="Microsoft.Azure.AutoRest.CSharp" Version="3.0.0-beta.20211123.1" PrivateAssets="All" />
-=======
-    <PackageReference Update="Microsoft.Azure.AutoRest.CSharp" Version="3.0.0-beta.20211119.1" PrivateAssets="All" />
->>>>>>> 5e83d870
     <PackageReference Update="Azure.ClientSdk.Analyzers" Version="0.1.1-dev.20210903.4" PrivateAssets="All" />
     <PackageReference Update="coverlet.collector" Version="1.3.0" PrivateAssets="All" />
     <PackageReference Update="Microsoft.CodeAnalysis.FxCopAnalyzers" Version="3.3.1" PrivateAssets="All" />
