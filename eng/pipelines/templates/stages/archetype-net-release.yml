parameters:
  Artifacts: []
  ArtifactName: 'not-specified'
  # Publish to https://dev.azure.com/azure-sdk/public/_packaging?_a=feed&feed=azure-sdk-for-net
  DevOpsFeedId: '29ec6040-b234-4e31-b139-33dc4287b756/fa8c16a3-dbe0-4de2-a297-03065ec1ba3f'

stages:
  - stage: Signing
    dependsOn: ${{parameters.DependsOn}}
    jobs:
      - deployment: SignPackage
        environment: esrp
        pool:
          vmImage: windows-2019

        strategy:
          runOnce:
            deploy:
              steps:
                - checkout: none

                - download: current
                  artifact: ${{parameters.ArtifactName}}
                  timeoutInMinutes: 5

                - ${{ each artifact in parameters.Artifacts }}:
                  - pwsh: |
                      New-Item -Type Directory -Name staging -Path $(Pipeline.Workspace) -Force
                      Copy-Item $(Pipeline.Workspace)/${{parameters.ArtifactName}}/${{artifact.name}}.[0-9]*.[0-9]*.[0-9]* $(Pipeline.Workspace)/staging
                      Get-ChildItem $(Pipeline.Workspace)/staging
                    displayName: Copying ${{artifact.name}} to staging directory

                - template: tools/clone-buildtools/clone-buildtools.yml@azure-sdk-build-tools

                - template: pipelines/steps/net-signing.yml@azure-sdk-build-tools
                  parameters:
                    PackagesPath: $(Pipeline.Workspace)/staging
                    BuildToolsPath: $(AzureSDKBuildToolsPath)

                - publish: $(Pipeline.Workspace)/staging
                  artifact: ${{parameters.ArtifactName}}-signed
                  displayName: 'Store signed packages in ${{parameters.ArtifactName}}-signed artifact'

  - ${{if and(eq(variables['Build.Reason'], 'Manual'), eq(variables['System.TeamProject'], 'internal'))}}:
    - ${{ each artifact in parameters.Artifacts }}:
      - stage: Release_${{artifact.safeName}}
        displayName: 'Release: ${{artifact.name}}'
        dependsOn: Signing
        condition: and(succeeded(), ne(variables['SetDevVersion'], 'true'), ne(variables['Skip.Release'], 'true'), ne(variables['Build.Repository.Name'], 'Azure/azure-sdk-for-net-pr'))
        jobs:
          - deployment: TagRepository
            displayName: "Create release tag"
            condition: ne(variables['Skip.TagRepository'], 'true')
            environment: github

            pool:
              vmImage: windows-2019

            strategy:
              runOnce:
                deploy:
                  steps:
                    - checkout: self
<<<<<<< HEAD
                    - pwsh: |
                        Get-ChildItem $(Pipeline.Workspace)/${{parameters.ArtifactName}}-signed
                        New-Item -Type Directory -Name ${{artifact.safeName}} -Path $(Pipeline.Workspace)
                        Copy-Item $(Pipeline.Workspace)/${{parameters.ArtifactName}}-signed/${{artifact.name}}.[0-9]*.[0-9]*.[0-9]* $(Pipeline.Workspace)/${{artifact.safeName}}
                        Get-ChildItem $(Pipeline.Workspace)/${{artifact.safeName}}
                      displayName: Stage artifacts
                      timeoutInMinutes: 5
                    - template: ../../../common/pipelines/templates/steps/create-tags-and-git-release.yml
=======
                    - template: /eng/pipelines/templates/steps/stage-artifacts.yml
                      parameters:
                        SourceFolder: ${{parameters.ArtifactName}}-signed
                        TargetFolder: ${{artifact.safeName}}
                        FileFilter: ${{artifact.name}}.[0-9]*.[0-9]*.[0-9]*
                    - template: /eng/common/pipelines/templates/steps/create-tags-and-git-release.yml
>>>>>>> 8d420312
                      parameters:
                        ArtifactLocation: $(Pipeline.Workspace)/${{artifact.safeName}}
                        PackageRepository: Nuget
                        ReleaseSha: $(Build.SourceVersion)
                        RepoId: Azure/azure-sdk-for-net

          - ${{if ne(artifact.options.skipPublishPackage, 'true')}}:
            - deployment: PublishPackage
              displayName: Publish package to Nuget.org and DevOps Feed
              condition: and(succeeded(), ne(variables['Skip.PublishPackage'], 'true'))
              environment: nuget
              dependsOn: TagRepository

              pool:
                vmImage: ubuntu-18.04

              strategy:
                runOnce:
                  deploy:
                    steps:
                      - checkout: none
                      - template: /eng/pipelines/templates/steps/stage-artifacts.yml
                        parameters:
                          SourceFolder: ${{parameters.ArtifactName}}-signed
                          TargetFolder: staging
                          FileFilter: ${{artifact.name}}.[0-9]*.[0-9]*.[0-9]*
                      - pwsh: |
                          Get-ChildItem -Recurse $(Pipeline.Workspace)/staging
                        workingDirectory: $(Pipeline.Workspace)
                        displayName: Output Visible Artifacts
                      - task: NuGetCommand@2
                        displayName: 'Publish ${{artifact.name}} package to NuGet.org'
                        inputs:
                          command: push
                          packagesToPush: '$(Pipeline.Workspace)/staging/**/*.nupkg;!$(Pipeline.Workspace)/staging/**/*.symbols.nupkg'
                          nuGetFeedType: external
                          publishFeedCredentials: Nuget.org
                      - task: NuGetCommand@2
                        displayName: 'Publish to DevOps Feed'
                        inputs:
                          command: push
                          packagesToPush: '$(Pipeline.Workspace)/staging/**/*.nupkg;!$(Pipeline.Workspace)/staging/**/*.symbols.nupkg'
                          publishVstsFeed: ${{ parameters.DevOpsFeedID }}

          - ${{if ne(artifact.options.skipSymbolsUpload, 'true')}}:
            - deployment: UploadSymbols
              displayName: Upload Symbols to Symbols Server
              condition: and(succeeded(), ne(variables['Skip.SymbolsUpload'], 'true'))
              environment: nuget
              dependsOn: PublishPackage

              pool:
                vmImage: windows-2019

              strategy:
                runOnce:
                  deploy:
                    steps:
                      - checkout: none
                      - template: tools/clone-buildtools/clone-buildtools.yml@azure-sdk-build-tools
                      - template: /eng/pipelines/templates/steps/stage-artifacts.yml
                        parameters:
                          SourceFolder: ${{parameters.ArtifactName}}-signed
                          TargetFolder: staging
                          FileFilter: ${{artifact.name}}.[0-9]*.[0-9]*.[0-9]*
                      - pwsh: |
                          Get-ChildItem -Recurse $(Pipeline.Workspace)/staging
                        workingDirectory: $(Pipeline.Workspace)
                        displayName: Output Visible Artifacts
                      - task: MSBuild@1
                        displayName: 'Upload Symbols for ${{artifact.name}}'
                        inputs:
                          solution: '$(AzureSDKBuildToolsPath)/tools/symboltool/SymbolUploader.proj'
                          msbuildArguments: '/p:PackagesPath=$(Pipeline.Workspace)/staging /p:MSPublicSymbolsPAT=$(azuresdk-microsoftpublicsymbols-devops-pat) /p:MSSymbolsPAT=$(azuresdk-microsoft-devops-pat) /p:AzureSDKSymbolsPAT=$(azuresdk-azure-sdk-devops-pat)'

          - ${{if ne(artifact.options.skipPublishDocs, 'true')}}:
            - deployment: PublicDocsMS
              displayName: Publish to Docs.MS
              condition: and(succeeded(), ne(variables['Skip.PublishDocs'], 'true'))
              environment: githubio
              dependsOn: PublishPackage

              pool:
                vmImage: windows-2019

              strategy:
                runOnce:
                  deploy:
                    steps:
                      - checkout: self
<<<<<<< HEAD
=======
                      - template: /eng/pipelines/templates/steps/stage-artifacts.yml
                        parameters:
                          SourceFolder: ${{parameters.ArtifactName}}-signed
                          TargetFolder: ${{artifact.safeName}}
                          FileFilter: ${{artifact.name}}.[0-9]*.[0-9]*.[0-9]*
>>>>>>> 8d420312
                      - pwsh: |
                          Get-ChildItem -Recurse $(Pipeline.Workspace)/${{artifact.safeName}}
                        workingDirectory: $(Pipeline.Workspace)
                        displayName: Output Visible Artifacts
                      - template: /eng/common/pipelines/templates/steps/docs-metadata-release.yml
                        parameters:
                          ArtifactLocation: $(Pipeline.Workspace)/${{artifact.safeName}}
                          PackageRepository: Nuget
                          ReleaseSha: $(Build.SourceVersion)
                          RepoId: Azure/azure-sdk-for-net
                          WorkingDirectory: $(System.DefaultWorkingDirectory)
                          TargetDocRepoOwner: ${{parameters.TargetDocRepoOwner}}
                          TargetDocRepoName: ${{parameters.TargetDocRepoName}}
                          PRBranchName: 'smoke-test-rdme'
                          ArtifactName: ${{parameters.ArtifactName}}
                          Language: '.net'
                          DocRepoDestinationPath: 'api/overview/azure/' 

          - ${{if ne(artifact.options.skipPublishDocs, 'true')}}:
            - deployment: PublishDocs
              displayName: Publish Docs to GitHub pages
              condition: and(succeeded(), ne(variables['Skip.PublishDocs'], 'true'))
              environment: githubio
              dependsOn: PublishPackage

              pool:
                vmImage: windows-2019

              strategy:
                runOnce:
                  deploy:
                    steps:
                      - checkout: self
                      - template: /eng/pipelines/templates/steps/stage-artifacts.yml
                        parameters:
                          SourceFolder: ${{parameters.ArtifactName}}-signed
                          TargetFolder: ${{artifact.safeName}}/packages
                          FileFilter: ${{artifact.name}}.[0-9]*.[0-9]*.[0-9]*
                      - template: /eng/pipelines/templates/steps/stage-artifacts.yml
                        parameters:
                          SourceFolder: Docs.${{artifact.name}}
                          TargetFolder: ${{artifact.safeName}}/Docs.${{artifact.name}}
                          FileFilter: '*'
                      - pwsh: |
                          Get-ChildItem -Recurse $(Pipeline.Workspace)/${{artifact.safeName}}
                        workingDirectory: $(Pipeline.Workspace)
                        displayName: Output Visible Artifacts
<<<<<<< HEAD
                      - template: ../../../common/pipelines/templates/steps/publish-blobs.yml
=======
                      - template: /eng/common/pipelines/templates/steps/publish-blobs.yml
>>>>>>> 8d420312
                        parameters:
                          FolderForUpload: '$(Pipeline.Workspace)/${{artifact.safeName}}'
                          BlobSASKey: '$(azure-sdk-docs-prod-sas)'
                          BlobName: '$(azure-sdk-docs-prod-blob-name)'
                          TargetLanguage: 'dotnet'
                          # we override the regular script path because we have cloned the build tools repo as a separate artifact.
                          ScriptPath: 'eng/common/scripts/copy-docs-to-blobstorage.ps1'

          - ${{if ne(artifact.options.skipUpdatePackageVersion, 'true')}}:
            - deployment: UpdatePackageVersion
              displayName: "Update Package Version"
              condition: and(succeeded(), ne(variables['Skip.UpdatePackageVersion'], 'true'))
              environment: github
              dependsOn: PublishPackage

              pool:
                vmImage: windows-2019

              strategy:
                runOnce:
                  deploy:
                    steps:
                      - checkout: self
                      - pwsh: |
                          eng/scripts/Update-PkgVersion.ps1 -ServiceDirectory '${{parameters.ServiceDirectory}}' -PackageName '${{artifact.name}}' -PackageDirName '${{artifact.directoryName}}'
                        displayName: Increment package version
<<<<<<< HEAD
                      - template: ../../../common/pipelines/templates/steps/create-pull-request.yml
=======
                      - template: /eng/common/pipelines/templates/steps/create-pull-request.yml
>>>>>>> 8d420312
                        parameters:
                          RepoName: azure-sdk-for-net
                          PRBranchName: increment-package-version-${{ parameters.ServiceDirectory }}-$(Build.BuildId)
                          CommitMsg: "Increment package version after release of ${{ artifact.name }}"
                          PRTitle: "Increment version for ${{ parameters.ServiceDirectory }} releases"

  - stage: Integration
    dependsOn: Signing
    jobs:
    - job: PublishPackages
      condition: or(eq(variables['SetDevVersion'], 'true'), and(eq(variables['Build.Reason'],'Schedule'), eq(variables['System.TeamProject'], 'internal')))
      displayName: Publish package to daily feed
      variables:
        BlobFeedUrl: 'https://azuresdkartifacts.blob.core.windows.net/azure-sdk-for-net/index.json'
      pool:
        vmImage: windows-2019
      steps:
      - checkout: none
      - template: tools/clone-buildtools/clone-buildtools.yml@azure-sdk-build-tools
      - download: current
        artifact: ${{parameters.ArtifactName}}-signed
      - pwsh: |
          # For safety default to publishing to the private feed.
          # Publish to https://dev.azure.com/azure-sdk/internal/_packaging?_a=feed&feed=azure-sdk-for-net-pr
          $devopsFeedId = '590cfd2a-581c-4dcb-a12e-6568ce786175/fa8b2d77-74d9-48d7-bb96-badb2b9c6ca4'
          if ('$(Build.Repository.Name)' -eq 'Azure/azure-sdk-for-net') {
            # Publish to https://dev.azure.com/azure-sdk/public/_packaging?_a=feed&feed=azure-sdk-for-net
            $devopsFeedId = '${{ parameters.DevOpsFeedID }}'
          }
          echo "##vso[task.setvariable variable=DevOpsFeedID]$devopsFeedId"
          echo "Using DevopsFeedId = $devopsFeedId"
        displayName: Setup DevOpsFeedId
      - task: NuGetCommand@2
        displayName: 'Publish to DevOps Feed'
        inputs:
          command: push
          packagesToPush: '$(Pipeline.Workspace)/packages-signed/**/*.nupkg;!$(Pipeline.Workspace)/packages-signed/**/*.symbols.nupkg'
          publishVstsFeed: $(DevOpsFeedID)
      - task: MSBuild@1
        displayName: 'Publish to blobfeed'
        condition: and(succeeded(), eq('${{ parameters.DevOpsFeedID }}', variables['DevOpsFeedID']))
        inputs:
          solution: '$(AzureSDKBuildToolsPath)/tools/blobfeedtool/BlobFeedPublishHelper.proj'
          msbuildArguments: '/p:AccountKey=$(azuresdkartifacts-access-key) /p:ExpectedFeedUrl=$(BlobFeedUrl) /p:PackagesPath="$(Pipeline.Workspace)/packages-signed"'<|MERGE_RESOLUTION|>--- conflicted
+++ resolved
@@ -61,23 +61,12 @@
                 deploy:
                   steps:
                     - checkout: self
-<<<<<<< HEAD
-                    - pwsh: |
-                        Get-ChildItem $(Pipeline.Workspace)/${{parameters.ArtifactName}}-signed
-                        New-Item -Type Directory -Name ${{artifact.safeName}} -Path $(Pipeline.Workspace)
-                        Copy-Item $(Pipeline.Workspace)/${{parameters.ArtifactName}}-signed/${{artifact.name}}.[0-9]*.[0-9]*.[0-9]* $(Pipeline.Workspace)/${{artifact.safeName}}
-                        Get-ChildItem $(Pipeline.Workspace)/${{artifact.safeName}}
-                      displayName: Stage artifacts
-                      timeoutInMinutes: 5
-                    - template: ../../../common/pipelines/templates/steps/create-tags-and-git-release.yml
-=======
                     - template: /eng/pipelines/templates/steps/stage-artifacts.yml
                       parameters:
                         SourceFolder: ${{parameters.ArtifactName}}-signed
                         TargetFolder: ${{artifact.safeName}}
                         FileFilter: ${{artifact.name}}.[0-9]*.[0-9]*.[0-9]*
                     - template: /eng/common/pipelines/templates/steps/create-tags-and-git-release.yml
->>>>>>> 8d420312
                       parameters:
                         ArtifactLocation: $(Pipeline.Workspace)/${{artifact.safeName}}
                         PackageRepository: Nuget
@@ -168,14 +157,11 @@
                   deploy:
                     steps:
                       - checkout: self
-<<<<<<< HEAD
-=======
                       - template: /eng/pipelines/templates/steps/stage-artifacts.yml
                         parameters:
                           SourceFolder: ${{parameters.ArtifactName}}-signed
                           TargetFolder: ${{artifact.safeName}}
                           FileFilter: ${{artifact.name}}.[0-9]*.[0-9]*.[0-9]*
->>>>>>> 8d420312
                       - pwsh: |
                           Get-ChildItem -Recurse $(Pipeline.Workspace)/${{artifact.safeName}}
                         workingDirectory: $(Pipeline.Workspace)
@@ -223,11 +209,7 @@
                           Get-ChildItem -Recurse $(Pipeline.Workspace)/${{artifact.safeName}}
                         workingDirectory: $(Pipeline.Workspace)
                         displayName: Output Visible Artifacts
-<<<<<<< HEAD
-                      - template: ../../../common/pipelines/templates/steps/publish-blobs.yml
-=======
                       - template: /eng/common/pipelines/templates/steps/publish-blobs.yml
->>>>>>> 8d420312
                         parameters:
                           FolderForUpload: '$(Pipeline.Workspace)/${{artifact.safeName}}'
                           BlobSASKey: '$(azure-sdk-docs-prod-sas)'
@@ -254,11 +236,7 @@
                       - pwsh: |
                           eng/scripts/Update-PkgVersion.ps1 -ServiceDirectory '${{parameters.ServiceDirectory}}' -PackageName '${{artifact.name}}' -PackageDirName '${{artifact.directoryName}}'
                         displayName: Increment package version
-<<<<<<< HEAD
-                      - template: ../../../common/pipelines/templates/steps/create-pull-request.yml
-=======
                       - template: /eng/common/pipelines/templates/steps/create-pull-request.yml
->>>>>>> 8d420312
                         parameters:
                           RepoName: azure-sdk-for-net
                           PRBranchName: increment-package-version-${{ parameters.ServiceDirectory }}-$(Build.BuildId)
